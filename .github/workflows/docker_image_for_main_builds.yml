name: Docker Image For Main Builds
# we want to be able to sort by tag name to find the newest and trace back to source control
# on every commit to main:
#   frontend:main-20230223164322-b8becd1-45
#   frontend:main-latest
# we settled on:
#   main-2023-02-24_16-16-40
# because the labels on the docker image itself have the git sha and everything else :)
# on every tag:
#   frontend:latest
#
# Example docker image labels:
#     "Labels": {
#       "description": "Software development platform for building, running, and monitoring executable diagrams",
#       "org.opencontainers.image.created": "2023-02-24T16:43:00.844Z",
#       "org.opencontainers.image.description": "",
#       "org.opencontainers.image.licenses": "LGPL-2.1",
#       "org.opencontainers.image.revision": "54064a050fbf9f366648f0f2e2c60ce244fcc421",
#       "org.opencontainers.image.source": "https://github.com/sartography/spiff-arena",
#       "org.opencontainers.image.title": "spiff-arena",
#       "org.opencontainers.image.url": "https://github.com/sartography/spiff-arena",
#       "org.opencontainers.image.version": "main-latest",
#       "source": "https://github.com/sartography/spiff-arena"
#   }
#
# Git tags for an image:
#   curl -H "Authorization: Bearer $(echo -n $TOKEN | base64 -w0)" https://ghcr.io/v2/sartography/spiffworkflow-backend/tags/list | jq -r '.tags | sort_by(.)'


on:
  push:
    branches:
      - main
      - spiffdemo
<<<<<<< HEAD
      - feature/allow-markdown-in-extension-results
      - feature/avoid-repredicting-tasks
=======
>>>>>>> 53da96bf

jobs:
  create_frontend_docker_image:
    runs-on: ubuntu-latest
    env:
      REGISTRY: ghcr.io
      IMAGE_NAME: sartography/spiffworkflow-frontend
      BRANCH_NAME: ${{ github.head_ref || github.ref_name }}
    permissions:
      contents: read
      packages: write
    steps:
      - name: Check out the repository
        uses: actions/checkout@v3.3.0
      - name: Log in to the Container registry
        uses: docker/login-action@v2.1.0
        with:
          registry: ${{ env.REGISTRY }}
          username: ${{ github.actor }}
          password: ${{ secrets.GITHUB_TOKEN }}

      - name: Get current date
        id: date
        run: echo "date=$(date -u +'%Y-%m-%d_%H-%M-%S')" >> "$GITHUB_OUTPUT"
      - name: Extract metadata (tags, labels) for Docker
        id: meta
        uses: docker/metadata-action@v4.4.0
        with:
          images: ${{ env.REGISTRY }}/${{ env.IMAGE_NAME }}
          labels: |
            org.opencontainers.image.description=Frontend component of SpiffWorkflow, a software development platform for building, running, and monitoring executable diagrams
            org.opencontainers.image.version=${{ env.BRANCH_NAME }}-${{ steps.date.outputs.date }}
          tags: |
            type=ref,event=branch,suffix=-latest
            type=ref,event=branch,suffix=-${{ steps.date.outputs.date }}

      - name: Write app version info
        working-directory: spiffworkflow-frontend
        run: echo "$DOCKER_METADATA_OUTPUT_JSON" | jq '.labels' > version_info.json
      - name: Build and push Frontend Docker image
        uses: docker/build-push-action@v4.0.0
        with:
          # this action doesn't seem to respect working-directory so set context
          context: spiffworkflow-frontend
          push: true
          tags: ${{ steps.meta.outputs.tags }}
          labels: ${{ steps.meta.outputs.labels }}
      - run: echo 'TAGS' >> "$GITHUB_STEP_SUMMARY"
      - run: echo 'TAGS ${{ steps.meta.outputs.tags }}' >> "$GITHUB_STEP_SUMMARY"

  create_backend_docker_image:
    runs-on: ubuntu-latest
    env:
      REGISTRY: ghcr.io
      IMAGE_NAME: sartography/spiffworkflow-backend
      BRANCH_NAME: ${{ github.head_ref || github.ref_name }}
    permissions:
      contents: read
      packages: write
    steps:
      - name: Check out the repository
        uses: actions/checkout@v3.3.0
      - name: Log in to the Container registry
        uses: docker/login-action@v2.1.0
        with:
          registry: ${{ env.REGISTRY }}
          username: ${{ github.actor }}
          password: ${{ secrets.GITHUB_TOKEN }}

      - name: Get current date
        id: date
        run: echo "date=$(date -u +'%Y-%m-%d_%H-%M-%S')" >> "$GITHUB_OUTPUT"
      - name: Extract metadata (tags, labels) for Docker
        id: meta
        uses: docker/metadata-action@v4.4.0
        with:
          images: ${{ env.REGISTRY }}/${{ env.IMAGE_NAME }}
          labels: |
            org.opencontainers.image.description=Backend component of SpiffWorkflow, a software development platform for building, running, and monitoring executable diagrams
            org.opencontainers.image.version=${{ env.BRANCH_NAME }}-${{ steps.date.outputs.date }}
          tags: |
            type=ref,event=branch,suffix=-latest
            type=ref,event=branch,suffix=-${{ steps.date.outputs.date }}

      - name: Write app version info
        working-directory: spiffworkflow-backend
        run: echo "$DOCKER_METADATA_OUTPUT_JSON" | jq '.labels' > version_info.json
      - name: Build and push Backend Docker image
        uses: docker/build-push-action@v4.0.0
        with:
          # this action doesn't seem to respect working-directory so set context
          context: spiffworkflow-backend
          push: true
          tags: ${{ steps.meta.outputs.tags }}
          labels: ${{ steps.meta.outputs.labels }}
      - name: Adding markdown
        run: echo 'TAGS ${{ steps.meta.outputs.tags }}' >> "$GITHUB_STEP_SUMMARY"<|MERGE_RESOLUTION|>--- conflicted
+++ resolved
@@ -32,11 +32,6 @@
     branches:
       - main
       - spiffdemo
-<<<<<<< HEAD
-      - feature/allow-markdown-in-extension-results
-      - feature/avoid-repredicting-tasks
-=======
->>>>>>> 53da96bf
 
 jobs:
   create_frontend_docker_image:
