name: Docker Image For Main Builds
# we want to be able to sort by tag name to find the newest and trace back to source control
# on every commit to main:
#   frontend:main-20230223164322-b8becd1-45
#   frontend:main-latest
# we settled on:
#   main-2023-02-24_16-16-40
# because the labels on the docker image itself have the git sha and everything else :)
# on every tag:
#   frontend:latest
#
# Example docker image labels:
#     "Labels": {
#       "description": "Software development platform for building, running, and monitoring executable diagrams",
#       "org.opencontainers.image.created": "2023-02-24T16:43:00.844Z",
#       "org.opencontainers.image.description": "",
#       "org.opencontainers.image.licenses": "LGPL-2.1",
#       "org.opencontainers.image.revision": "54064a050fbf9f366648f0f2e2c60ce244fcc421",
#       "org.opencontainers.image.source": "https://github.com/sartography/spiff-arena",
#       "org.opencontainers.image.title": "spiff-arena",
#       "org.opencontainers.image.url": "https://github.com/sartography/spiff-arena",
#       "org.opencontainers.image.version": "main-latest",
#       "source": "https://github.com/sartography/spiff-arena"
#   }
#
# Git tags for an image:
#   curl -H "Authorization: Bearer $(echo -n $TOKEN | base64 -w0)" https://ghcr.io/v2/sartography/spiffworkflow-backend/tags/list | jq -r '.tags | sort_by(.)'


on:
  push:
    branches:
      - main
      - feature/event-payloads-part-2
      - feature/event-payload-migration-fix
      - spiffdemo
<<<<<<< HEAD
      - feature/ui-tweaks
=======
      - feature/business_end_states
>>>>>>> b66288b1
      - feature/allow-markdown-in-extension-results

jobs:
  create_frontend_docker_image:
    runs-on: ubuntu-latest
    env:
      REGISTRY: ghcr.io
      IMAGE_NAME: sartography/spiffworkflow-frontend
      BRANCH_NAME: ${{ github.head_ref || github.ref_name }}
    permissions:
      contents: read
      packages: write
    steps:
      - name: Check out the repository
        uses: actions/checkout@v3.3.0
      - name: Log in to the Container registry
        uses: docker/login-action@v2.1.0
        with:
          registry: ${{ env.REGISTRY }}
          username: ${{ github.actor }}
          password: ${{ secrets.GITHUB_TOKEN }}

      - name: Get current date
        id: date
        run: echo "date=$(date -u +'%Y-%m-%d_%H-%M-%S')" >> "$GITHUB_OUTPUT"
      - name: Extract metadata (tags, labels) for Docker
        id: meta
        uses: docker/metadata-action@v4.4.0
        with:
          images: ${{ env.REGISTRY }}/${{ env.IMAGE_NAME }}
          labels: |
            org.opencontainers.image.description=Frontend component of SpiffWorkflow, a software development platform for building, running, and monitoring executable diagrams
            org.opencontainers.image.version=${{ env.BRANCH_NAME }}-${{ steps.date.outputs.date }}
          tags: |
            type=ref,event=branch,suffix=-latest
            type=ref,event=branch,suffix=-${{ steps.date.outputs.date }}

      - name: Write app version info
        working-directory: spiffworkflow-frontend
        run: echo "$DOCKER_METADATA_OUTPUT_JSON" | jq '.labels' > version_info.json
      - name: Build and push Frontend Docker image
        uses: docker/build-push-action@v4.0.0
        with:
          # this action doesn't seem to respect working-directory so set context
          context: spiffworkflow-frontend
          push: true
          tags: ${{ steps.meta.outputs.tags }}
          labels: ${{ steps.meta.outputs.labels }}
      - run: echo 'TAGS' >> "$GITHUB_STEP_SUMMARY"
      - run: echo 'TAGS ${{ steps.meta.outputs.tags }}' >> "$GITHUB_STEP_SUMMARY"

  create_backend_docker_image:
    runs-on: ubuntu-latest
    env:
      REGISTRY: ghcr.io
      IMAGE_NAME: sartography/spiffworkflow-backend
      BRANCH_NAME: ${{ github.head_ref || github.ref_name }}
    permissions:
      contents: read
      packages: write
    steps:
      - name: Check out the repository
        uses: actions/checkout@v3.3.0
      - name: Log in to the Container registry
        uses: docker/login-action@v2.1.0
        with:
          registry: ${{ env.REGISTRY }}
          username: ${{ github.actor }}
          password: ${{ secrets.GITHUB_TOKEN }}

      - name: Get current date
        id: date
        run: echo "date=$(date -u +'%Y-%m-%d_%H-%M-%S')" >> "$GITHUB_OUTPUT"
      - name: Extract metadata (tags, labels) for Docker
        id: meta
        uses: docker/metadata-action@v4.4.0
        with:
          images: ${{ env.REGISTRY }}/${{ env.IMAGE_NAME }}
          labels: |
            org.opencontainers.image.description=Backend component of SpiffWorkflow, a software development platform for building, running, and monitoring executable diagrams
            org.opencontainers.image.version=${{ env.BRANCH_NAME }}-${{ steps.date.outputs.date }}
          tags: |
            type=ref,event=branch,suffix=-latest
            type=ref,event=branch,suffix=-${{ steps.date.outputs.date }}

      - name: Write app version info
        working-directory: spiffworkflow-backend
        run: echo "$DOCKER_METADATA_OUTPUT_JSON" | jq '.labels' > version_info.json
      - name: Build and push Backend Docker image
        uses: docker/build-push-action@v4.0.0
        with:
          # this action doesn't seem to respect working-directory so set context
          context: spiffworkflow-backend
          push: true
          tags: ${{ steps.meta.outputs.tags }}
          labels: ${{ steps.meta.outputs.labels }}
      - name: Adding markdown
        run: echo 'TAGS ${{ steps.meta.outputs.tags }}' >> "$GITHUB_STEP_SUMMARY"<|MERGE_RESOLUTION|>--- conflicted
+++ resolved
@@ -31,15 +31,7 @@
   push:
     branches:
       - main
-      - feature/event-payloads-part-2
-      - feature/event-payload-migration-fix
       - spiffdemo
-<<<<<<< HEAD
-      - feature/ui-tweaks
-=======
-      - feature/business_end_states
->>>>>>> b66288b1
-      - feature/allow-markdown-in-extension-results
 
 jobs:
   create_frontend_docker_image:
