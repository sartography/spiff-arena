# spiff-arena

SpiffArena is a low(ish)-code software development platform for building, running, and monitoring executable diagrams.
It is intended to support Citizen Developers and to enhance their ability to contribute to the software development process.
Using tools that look a lot like flow-charts and spreadsheets, it is possible to capture complex rules in a way that everyone in your organization can see, understand, and directly execute.

Please visit the [SpiffWorkflow website](https://www.spiffworkflow.org) for a [Getting Started Guide](https://www.spiffworkflow.org/posts/articles/get_started/) to see how to use SpiffArena and try it out.
There are also additional articles, videos, and tutorials about SpiffArena and its components, including SpiffWorkflow, Service Connectors, and BPMN.js extensions.



## Backend Setup, local

Remember, if you don't need a full-on native dev experience, you can run with docker (see below), which saves you from all the native setup.
If you have issues with the local dev setup, please consult [the troubleshooting guide](https://spiff-arena.readthedocs.io/en/latest/Support/Running_Server_Locally.html).

There are three prerequisites for non-docker local development:

1. python - [asdf-vm](https://asdf-vm.com) works well for installing this.
2. poetry - `pip install poetry` works
3. mysql - the app also supports postgres. and sqlite, if you are talking local dev).

When these are installed, you are ready for:

    cd spiffworkflow-backend
    poetry install
    ./bin/recreate_db clean
    ./bin/run_server_locally

On a Mac, port 7000 (used by the backend) might be hijacked by Airplay. For those who upgraded to MacOS 12.1 and are running everything locally, your AirPlay receiver may have started on Port 7000 and your server (which uses port 7000 by default) may fail due to this port already being used. You can disable this port in System Preferences > Sharing > AirPlay receiver.


## Keycloak Setup

You will want an openid server of some sort for authentication.
There is one built in to the app that is used in the docker compose setup for simplicity, but this is not to be used in production, and non-compose defaults use a separate keycloak container by default.
You can start it like this:

    ./keycloak/bin/start_keycloak

It'll be running on port 7002
If you want to log in to the keycloak admin console, it can be found at http://localhost:7002, and the creds are admin/admin (also logs you in to the app if running the frontend)

## Frontend Setup, local

First install nodejs (also installable via asdf-vm), ideally the version in .tool-versions (but likely other versions will work). Then:

    cd spiffworkflow-frontend
    npm install
    npm start

Assuming you're running Keycloak as indicated above, you can log in with admin/admin.

## Run tests

    ./bin/run_pyl

## Run cypress automated browser tests

Get the app running so you can access the frontend at http://localhost:7001 in your browser by following the frontend and backend setup steps above, and then:

    ./bin/run_cypress_tests_locally

## Docker

For full instructions, see [Running SpiffWorkflow Locally with Docker](https://www.spiffworkflow.org/posts/articles/get_started_docker/).

The `docker-compose.yml` file is for running a full-fledged instance of spiff-arena while `editor.docker-compose.yml` provides BPMN graphical editor capability to libraries and projects that depend on SpiffWorkflow but have no built-in BPMN edit capabilities.

## Contributing

To start understanding the system, you might:

 1. Explore the demo site via the [Getting Started Guide](https://www.spiffworkflow.org/posts/articles/get_started)
 1. Clone this repo, `cd docs`, run `./bin/build`, and open your browser to [http://127.0.0.1:8000](http://127.0.0.1:8000) to view (and ideally edit!) the docs
 1. Check out our [GitHub issues](https://github.com/sartography/spiff-arena/issues), find something you like, and ask for help on discord

## Monorepo

This is a monorepo based on git subtrees that pulls together various spiffworkflow-related projects.
FYI, some scripts:

    ls bin | grep subtree

## License

SpiffArena's main components are published under the terms of the
[GNU Lesser General Public License (LGPL) Version 3](https://www.gnu.org/licenses/lgpl-3.0.txt).

## Support

You can find us on [our Discord Channel](https://discord.gg/BYHcc7PpUC).
<<<<<<< HEAD
Commercial support for SpiffWorkflow is available from [Sartography](https://sartography.com).
=======
Commercial support for SpiffWorkflow is available from [Sartography](https://sartography.com).
Please contact us via the schedule a demo link on the [SpiffWorkflow website](https://spiffworkflow.org) to discuss your needs.
>>>>>>> 13848e85
<|MERGE_RESOLUTION|>--- conflicted
+++ resolved
@@ -90,9 +90,5 @@
 ## Support
 
 You can find us on [our Discord Channel](https://discord.gg/BYHcc7PpUC).
-<<<<<<< HEAD
 Commercial support for SpiffWorkflow is available from [Sartography](https://sartography.com).
-=======
-Commercial support for SpiffWorkflow is available from [Sartography](https://sartography.com).
-Please contact us via the schedule a demo link on the [SpiffWorkflow website](https://spiffworkflow.org) to discuss your needs.
->>>>>>> 13848e85
+Please contact us via the schedule a demo link on the [SpiffWorkflow website](https://spiffworkflow.org) to discuss your needs.