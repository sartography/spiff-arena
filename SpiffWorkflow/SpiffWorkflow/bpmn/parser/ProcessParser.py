--- conflicted
+++ resolved
@@ -47,10 +47,7 @@
         self.lane = lane
         self.spec = None
         self.process_executable = self.is_executable()
-<<<<<<< HEAD
-=======
         self.data_stores = data_stores
->>>>>>> e4431500
         self.inherited_data_objects = {}
 
     def get_name(self):
@@ -128,13 +125,9 @@
         if io_spec is not None:
             self.spec.io_specification = self.parse_io_spec()
 
-<<<<<<< HEAD
-=======
         # set the data stores on the process spec so they can survive
         # serialization
         self.spec.data_stores = self.data_stores
-
->>>>>>> e4431500
         for node in start_node_list:
             self.parse_node(node)
 
