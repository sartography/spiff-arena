# Use User Tasks and Forms
User Tasks are a key feature in BPMN (Business Process Model and Notation) workflows where human interaction is required to complete a process. In SpiffWorkflow, User Tasks are closely integrated with Forms, which are used to collect input or display information to users during process execution.

Some key features of user tasks are:

- Involve direct interaction with the user.
- Typically linked to a form for data collection or information display.
- Can include custom validation and dynamic content.
- Support task assignment to specific users or groups.

**When to Use User Tasks**:
- To gather approvals or confirmations from users.
- To collect data required for further process execution.
- To provide users with critical information during a workflow.

## **Steps to Set Up a User Task**
**1. Add a User Task in the BPMN Model**
- Drag and drop the **User Task** symbol onto your BPMN diagram.
- Connect it to the previous and subsequent tasks in the process flow.

**2. Configuring the User Task**
Click on the user task in the BPMN editor to display the **Properties Panel** on the right. Below are the key sections and settings for user tasks:
  ```{image} /images/user_tasks_properties.png
:alt: Service Task
:width: 300px
:align: right
```
**General**
- **Name**: Provide a meaningful name for the task (e.g., "Name Form").
- **ID**: Automatically generated or customizable unique identifier for the task.

**Documentation**
- Add descriptions or notes to document the purpose of the task.

**Pre/Post Scripts**
- **Pre-Script**: Add Python scripts to execute **before** the task starts.
- **Post-Script**: Add Python scripts to execute **after** the task is completed.
- Use the "Launch Editor" button to access the code editor.

**Web Form (With JSON Schemas)**
- **JSON Schema Filename**: Select or define the form schema to be displayed during task execution.
- **Form Description (RJSF)**: Provide an additional description for the form.
- Use the "Launch Editor" button to edit or view the schema, UI settings, or data.

**Instructions**
- Add instructions that will appear above the form during task execution to guide the user.


**Guest Options**
- **Guest Can Complete This Task**: Allow non-logged-in users (guests) to complete the task. This is useful for workflows requiring external inputs, such as surveys or public forms.
- **Guest Confirmation**: Add a markdown confirmation message that appears after task submission.

**Input/Output Management**
- Use the "Inputs" and "Outputs" sections to define specific variables accessible to or from the task. If not defined, all process variables are accessible.

## Forms

Forms in SpiffWorkflow enable you to create intuitive user interfaces for collecting data during User Tasks. They are configured using JSON Schema and can be customized with dynamic elements, validations, and UI enhancements.

Let's dive in and explore the possibilities of creating forms in SpiffArena.

### Creating Forms
Here are the ways to create forms:

1. **Using JSON Schema**

JSON Schema is a standard for describing the structure of data in a JSON file. JSON Schema forms the foundation for building forms in SpiffArena.

To simplify the form creation process, we use the React JSON Schema Form (RJSF) library. RJSF is a powerful tool that uses JSON Schema as its basis.
It enables you to create dynamic and interactive forms with ease.
The RJSF library is open source, free to use, and follows the principles of open standards.

![Image](/images/Form_json.png)

Please note that while this guide provides a basic understanding of JSON Schema and RJSF, there is much more to explore.
We encourage you to refer to the official [RJSF documentation](https://rjsf-team.github.io/react-jsonschema-form/docs/) for comprehensive details and advanced techniques.

2. **Creating Forms from BPMN Editor**

To create forms inside the editor, we utilize user tasks within the BPMN file.
Upon creating a new BPMN file, open it to access the editor.

**Start the Form Editor**

- In the editor, go to the "Web form" section. Navigate to the "Web form" and If starting from scratch, launch the editor and name your file (e.g., "demo"). After saving, it will automatically generate three essential files for us: a schema, UI settings, and some example data.

![Form Editor](/images/Form_editor.png)

**Understanding the Three Core Files**

- **JSON Schema**: This file describes the form. It allows you to define titles, property names, and more. As you make changes in this file, they will reflect in the form preview window. This schema outlines the properties or data points you aim to collect.

![Form Editor](/images/Form_editor1.png)

- **UI Settings**: This file offers customization options for your form. You can edit descriptions, titles, and more. Changes made here are reflected in real-time on the form.

![Form Editor](/images/Form_editor2.png)

- **Data View**: This section displays the data users input into the form. It provides a preview of what will be captured when the form is submitted. Both the data view and the form stay synchronized, ensuring consistency.

![Form Editor](/images/Form_editor3.png)

### SpiffArena react-jsonschema-form enhancements

SpiffArena has enhanced the capabilities of react-jsonschema-form to provide users with more dynamic and flexible form-building options.

#### Dynamic Enumerations

Dynamic enumerations allow you to provide users with a list of options (in a select/dropdown) that can change based on variables in the process instance.

This feature is useful when you want to present users with choices based on an external data source or based on something that happened while the process was running.

To implement dynamic enumerations, update the list of enumeration values by setting a variable in task data.

In a script task, that would look like this:
```python
#python
    fruits = [
        {
            "value": "apples",
            "label": "Apples"
        },
        {
            "value": "oranges",
            "label": "Oranges"
        },
        {
            "value": "bananas",
            "label": "Bananas"
        }
    ]
```
Instead of using a script task to define the options directly, you could request information from a user using a form, access an API, or query an external database.

Then use JSON like this (note the `options_from_task_data_var:fruits`) when defining the form in order to pull information from the variable called `fruits` that you defined in task data:
```json
    {
        "title": "Dropdown list",
        "description": "A dropdown list with options pulled from existing Task Data. IMPORTANT - Add 'fruits' to Task Data before using this component!!!",
        "type": "object",
        "properties": {
            "favoriteFruit": {
                "title": "Select your favorite fruit",
                "type": "string",
                "anyOf": [
                    "options_from_task_data_var:fruits"
                ]
            }
        }
    }
```
#### Dynamic Array Fields from Task Data

SpiffArena now supports dynamically generated array fields using data from the process instance. This allows developers to define array items (e.g., subfields of an object) at runtime using a task data variable.

This feature is similar to Dynamic Enumerations but instead of supplying dropdown options, you're providing an array schema definition dynamically via a task variable.

##### Example Use Case: Dynamically Defined Parcel ID Structure

**JSON Schema**:

```json
{
  "type": "object",
  "properties": {
    "parcelID": {
      "title": "Parcel ID",
      "type": "array",
      "items": [
        "options_from_task_data_var:parcelID_fields"
      ]
    }
  }
}
```

**Python Script Example**:

```python
parcelID_fields = [
    {
        "title": "Ward",
        "type": "string",
    },
    {
        "title": "Lot",
        "type": "string",
    },
    {
        "title": "Plot",
        "type": "string",
    },
    {
        "title": "Other Field",
        "type": "string",
    }
]
```

* The variable `parcelID_fields` must be defined in Task Data before the form is rendered.
* Each dictionary in the array should match the structure expected by JSON Schema Forms (e.g., with `title`, `type`, etc.).
#### Checkbox Validation

Checkbox validation ensures that checkboxes, especially required boolean fields, are properly validated.
By default, react-jsonschema-form only triggers validation when a checkbox field is left undefined.

This allows you to enforce validation for checkboxes with default values of `false` to support scenarios like "I have read the EULA" checkboxes.
To use checkbox validation, mark your boolean field required.
This will force the value to be `true` (the checkbox must be checked) before the form can be submitted.

```{admonition} Note
When working with both Python and JSON, be aware that `True` and `False` are capitalized in Python but must be lowercase (`true` and `false`) in JSON format. 
```
#### Regex Validation

Regex validation allows you to validate text input fields based on regular expressions.
This is useful when you need to ensure that user inputs match a specific pattern or format, such as email addresses or phone numbers.

In your JSON schema, include a `pattern` property with a regular expression pattern that defines the valid format for the input field.

#### Date Range Selector

The date range selector allows users to select a range of dates, such as a start and end date, within a form.
You will use this feature when building forms that involve specifying date intervals.

Use a date range selector by creating a form field using the following structure:

Example for JSON schema:
```json
    "travel_date_range": {
        "type": "string",
        "title": "Travel Dates",
        "pattern": "\\d{4}-\\d{2}-\\d{2}:::\\d{4}-\\d{2}-\\d{2}",
        "validationErrorMessage": "You must select Travel dates"
    },
```
Example for UI schema:
```json
    "travel_date_range":{
        "ui:widget": "date-range",
        "ui:help": "Indicate the travel start and end dates"
    },
```
#### Date Validation

Date validation when compared to another date allows you to ensure that a date field meets certain criteria concerning another date field.

**Minimum date validation**

For instance, you can require that a date must be equal to or greater than another date within the form.

- To implement date validation compared to another date, use your JSON schema and specify the date field to compare with using the "minimumDate" property with a format like "field:field_name:start_or_end."

- "start_or_end" can be either "start" or "end".
  You can choose to use "end" if the reference field is part of a range.

This is an example where the end_date must be after the start_date:
```json
    "end_date": {
      "type": "string",
      "title": "End date",
      "format": "date",
      "minimumDate": "field:start_date"
    }
```

**Maximum date validation**

Maximum date validation in relation to another date allows you to set constraints on a date field to ensure that it falls on or before another specified date within the form.
This type of validation is particularly useful for setting deadlines, end dates, or the latest possible dates that are contingent on other dates in the workflow.

To apply maximum date validation in your JSON schema, use the `maximumDate` property and specify the field to compare with, using the format `field:field_name`.
This ensures that the date chosen does not exceed the referenced field's date.

Here’s an example where `delivery_date` must be on or before `end_date`:

```json
"delivery_date": {
  "type": "string",
  "title": "Delivery Date",
  "format": "date",
  "maximumDate": "field:end_date"
}
```

If the referenced field is a date range, and you want to validate against the end of that range, the same `field:end_date` reference can be used, as the `maximumDate` will intuitively apply to the end of the range.

Using maximum date validation, you can prevent dates from exceeding a certain threshold, which is essential for managing project timelines, delivery schedules, or any scenario where the latest permissible date is a factor.


**Date Validation Scenario: Enforcing Minimum and Maximum Date Constraints**

**Scenario Overview**

Workflow processes often require the enforcement of minimum and maximum date constraints to align with operational timelines or project deadlines.

This scenario demonstrates the configuration of both `minimumDate` and `maximumDate` validations within a form, ensuring that selected dates fall within a specific period defined by other date fields in the workflow.

#### Handling Deserialized datetime Objects
When working with datetime values in SpiffWorkflow, it's important to ensure that scripts correctly handle deserialized objects. 

For example, here the `current_time` variable **appears** in Task Data as a dictionary:  
  ```json
  {
    "current_time": {
      "value": "2025-02-13T18:54:08.261744-06:00",
      "typename": "datetime"
    }
  }
  ```
  
However, during script execution, `current_time` is deserialized into a object rather than remaining a dictionary.  

As a result, attempting to access `current_time["value"]` will cause an error.

The incorrect usage would be attempting to access `current_time["value"]` as if it were a dictionary:  
```python
cdt_datetime = current_time["value"].strftime('%Y-%m-%dT%H:%M:%S%z')

```
Therefore, use `strftime()` directly on the `datetime` object:  
```python
cdt_datetime = current_time.strftime('%Y-%m-%dT%H:%M:%S%z')
```

#### JSON Schema Configuration:

The "test-maximum-date-schema.json" process model outlines a form structure that includes fields for `end_date`, `delivery_date`, and `delivery_date_range`, each with constraints on the earliest and latest dates that can be selected.

```json
{
  "title": "Date",
  "description": "Test Maximum Date",
  "type": "object",
  "properties": {
    "end_date": {
      "type": "string",
      "format": "date",
      "title": "End Date"
    },
    "delivery_date": {
      "type": "string",
      "title": "Preferred Delivery Date",
      "minimumDate": "today",
      "maximumDate": "field:end_date"
    },
    "delivery_date_range": {
      "type": "string",
      "title": "Preferred Delivery Date Range",
      "minimumDate": "today",
      "maximumDate": "field:end_date"
    }
  }
}
```

#### Field Descriptions:

- **End Date**: The final date by which all activities should be completed.
- **Preferred Delivery Date**: A single date indicating when the delivery of a service or product is preferred, bounded by today's date and the `end_date`.
- **Preferred Delivery Date Range**: A span of dates indicating an acceptable window for delivery, constrained by today's date and the `end_date`.

#### Implementation:

The schema enforces the following rules:

- The `Preferred Delivery Date` cannot be earlier than today (the `minimumDate`) and not later than the `end_date` (the `maximumDate`).
- The `Preferred Delivery Date Range` must start no earlier than today and end no later than the `end_date`.

### Display Fields Side-By-Side on Same Row

When designing forms, it's often more user-friendly to display related fields, such as First Name and Last Name, side by side on the same row, rather than stacked vertically.

The `ui:layout` attribute in your form's JSON schema enables this by allowing you to specify how fields are displayed relative to each other, controlling the grid columns each field occupies for a responsive design.

#### Form Schema Example:

Define your form fields in the JSON schema as follows:

```json
{
  "title": "Side by Side Layout",
  "description": "Demonstrating side-by-side layout",
  "type": "object",
  "properties": {
    "firstName": { "type": "string" },
    "lastName": { "type": "string" },
    "notes": { "type": "string" }
  }
}
```

#### `ui:layout` Configuration:

The `ui:layout` attribute accepts an array of objects, each representing a conceptual "row" of fields.
Here's how to use it:

```json
{
  "ui:layout": [
    {
      "firstName": { "sm": 2, "md": 2, "lg": 4 },
      "lastName": { "sm": 2, "md": 2, "lg": 4 }
    },
    { "notes": {} }
  ]
}
```

![Styling_Form](/images/styling_forms.png)
#### Key Points:

- **Layout Design**: The `ui:layout` specifies that `firstName` and `lastName` should appear side by side. Each field's size adjusts according to the screen size (small, medium, large), utilizing grid columns for responsive design.
- **Responsive Columns**: Values (`sm`, `md`, `lg`) indicate the number of grid columns a field should occupy, ensuring the form remains functional and visually appealing across devices.
- **Simplified Configuration**: If column widths are unspecified, the layout will automatically adjust, providing flexibility in design.

#### Example Illustrated:
In this setup, we’re arranging `firstName` and `lastName` to appear in the same row, as they are grouped in the first element of the `ui:layout` array.

We specify that `firstName` should occupy 4 columns on large displays, with `lastName` also taking up 4 columns, together filling the full row of 8 columns on large screens. For medium screens, the layout adapts to 5 columns, and for small screens, it adjusts to 4 columns. 

By defining a `uiSchema` like this, the layout will automatically adjust the column widths for each screen size.
```json
    {
      "ui:layout": [
        {
          "firstName": {},
          "lastName": {}
        }
      ]
    }
```
By using the `ui:layout` feature, you can design form layouts that are not only functional but also enhance the user experience, making your forms well-organized and accessible across various screen sizes.

#### Display UI Help in Web Forms

When designing web forms, it's important to provide users with contextual help to ensure they understand the purpose and requirements of each field.
This guidance can be achieved by adding help text to specific form fields.

To add help text to a web form field, use the following format:

```json
"field_name": {
  "ui:help": "Your help text here"
}
```

The text specified in the `"ui:help"` attribute will be displayed inside the form when the process starts, providing users with the necessary guidance.

#### Example:

Consider a form with two fields: `form_num_1` and `system_generated_number`.
Here's how you can add help text to the `form_num_1` field and make the `system_generated_number` field read-only:

```json
{
  "form_num_1": {
    "ui:autofocus": true,
    "ui:help": "Pick whatever # you want!"
  },
  "system_generated_number": {
    "ui:readonly": true
  }
}
```

In the example above:

- The `form_num_1` field will automatically be focused when the form loads (due to the `"ui:autofocus": true` attribute).
- The help text "Pick whatever # you want!" will be displayed for the `form_num_1` field.

**Output**:
![Display UI Help](/images/Display_UI_Help.png)

By incorporating such help texts, you can enhance the user experience and ensure that users fill out the form correctly.

### Markdown Widget for rjsf Forms

The **Markdown Widget** enhances rjsf forms by allowing users to input and preview markdown text directly within the form.

To incorporate the markdown widget into your rjsf form, follow these steps:

1. **Create a Text Field**: In your rjsf form JSON schema, define a standard text field where you want the markdown content to be entered.

2. **Update the uiSchema**: For the text field you've created, add the following line to its uiSchema to specify the markdown widget:

```json
"ui:widget": "markdown"
```

![rjsf markdown](/images/rsjf_markdown.png)

#### Numeric Range Field

#### Overview

The `NumericRangeField` component is a new feature in `spiffworkflow-frontend` that allows users to input numeric ranges.
This component is designed to work with JSON schemas and provides two text inputs for users to enter minimum and maximum values for a given numeric range.

##### JSON Schema Example

Below is an example JSON schema that includes the numeric range field:

```json
{
  "title": "Example Schema",
  "type": "object",
  "properties": {
    "numericRange": {
      "type": "object",
      "title": "Numeric Range",
      "minimum": {
        "type": "number",
        "title": "Minimum Value"
      },
      "maximum": {
        "type": "number",
        "title": "Maximum Value"
      }
    }
  }
}
```

This schema defines a numeric range object with `min` and `max` properties, both of which are required.

#### UI Schema Example

```json
{
  "numericRange": {
    "ui:field": "numeric-range"
  }
}
```

##### Validation

This will automatically validate that the max value cannot be less than the min value.

#### Adding a New Button for Repeating Sections in Forms

Nested forms or repeating sections are designed to collect an array of objects, where each object represents a set of related information.
For instance, in a task management form, you might need to collect multiple tasks, each with its title and completion status.

This structure can be represented in the form's schema as follows:

```json
{
  "title": "Nested Form / Repeating Section",
  "description": "Allow the form submitter to add multiple entries for a set of fields.",
  "type": "object",
  "properties": {
    "tasks": {
      "type": "array",
      "title": "Tasks",
      "items": {
        "type": "object",
        "required": ["title"],
        "properties": {
          "title": {
            "type": "string",
            "title": "Title",
            "description": "Please describe the task to complete"
          },
          "done": {
            "type": "boolean",
            "title": "Done?",
            "default": false
          }
        }
      }
    }
  }
}
```

**Form Preview**:

![Nested Forms](/images/Nested_form_display.png)

By using this feature, you can effectively implement new buttons for nested forms or repeating sections, improving the form's usability for collecting multiple related entries from users.

#### Character counter

To give the user feedback about how they are doing in terms of staying within the limits imposed by the field, you can display a character counter.

##### JSON Schema Configuration

To do this, your JSON schema must contain a string with a `maxLength`, like this:

```json
{
  "title": "String with character counter",
  "type": "object",
  "properties": {
    "my_hot_string": {
      "type": "string",
      "maxLength": 100
    }
  }
}
```

##### UI Schema Configuration

Your UI Schema will need a `ui:options` specifying `counter: true`, like this:

```json
{
  "my_hot_string": {
    "ui:options": {
      "counter": true
    }
  }
}
```


## Guest User Task

The **Guest User Task** feature in SpiffWorkflow enables non-logged-in users to complete designated **Manual** or **User Tasks** in a workflow. This improves accessibility and external engagement, allowing customers, applicants, vendors, or other third parties to participate in workflows without needing a Spiff account.

### Key Features

* **Task Accessibility**
  Guest users can complete human tasks marked with the **"Guest can complete this task"** option in the process model.

* **Direct Navigation via Link**
  Guests access tasks through a dedicated public URL—no login or authentication is required.

* **Secure Session Behavior**
  If a guest attempts to navigate away from the assigned task, they are redirected to the login screen to protect access boundaries.

* **Multiple URL Options**
  Spiff supports:

  * Dynamic URL generation using the custom function `get_url_for_task_with_bpmn_identifier()`
  * Manual URL construction using the process instance ID and task GUID

### Setup Instructions

#### 1. Create a Process Model

Design your process to include a **Manual** or **User Task**.

* In the task's properties, check the **Guest can complete this task** box
* (Optional) Configure:

  * **Instructions** (shown before submission)
  * **Guest confirmation** message (shown after submission)
  * Both support **Markdown** and **Jinja**

![Simple guest-enabled process](/images/simple_guest_enabled_process.png)

#### 2. Start the Process with Incoming Payload

For example, a contact form on a website could initiate a process and pass in data like:

```json
{
  "request": {
    "name": "My Name",
    "email": "user@domain.tld",
    "followup": true
  }
}
```

This data becomes available in the process's **Task Data**.

![Task data payload](/images/Task_data_payload.png)


#### 3. Extend the Process for Guest Access

To send a link to the guest user:

* Add a **Script Task** to build the link and email body
* Add a **Service Task** (e.g., smtp/SendEmail) to send the email

*Extended guest-enabled process:*

![Expanded process flow](/images/Expanded_process_flow.png)

#### 4. Generate the Guest Link

**Option A: Using `get_url_for_task_with_bpmn_identifier()` (Recommended)**

In the Script Task:

```python
# Get Guest Link URL
guest_link_url = get_url_for_task_with_bpmn_identifier("Confirmation")

# Create Email Body
email_body = f"{request['name']}, thanks for your interest in SpiffWorks. Click this link to confirm your email: {guest_link_url}"
```

![Script to generate guest link and email body](/images/Script_to_generate_guest_link.png)

Make sure the task's **BPMN ID** is set correctly:

![Manual task configuration with ID](/images/manual_task_config_ID.png)

**Option B: Manual URL Construction**

Use this format:

```
[domain]/public/tasks/[process_instance_id]/[task_guid]
```

Replace:

* `[domain]`: your Spiff base URL (e.g., spiffdemo.org)
* `[process_instance_id]`: from the instance
* `[task_guid]`: from the specific human task

This method can be useful in test scripts, external systems, or fallback strategies.

#### 5. Configure Email Delivery
```{image} /images/Email_connector_configuration.png
:alt: Email connector configuration
:class: bg-primary mb-1
:width: 230px
:align: right
```
Use the `smtp/SendEmail` connector in a Service Task.

Example setup:
* **Operator ID**: `smtp/SendEmail`

* **email\_subject**: `"SpiffWorks Confirmation"`

* **email\_body**: the body from the previous Script Task

* **email\_to**: `request["email"]`

* **smtp\_host**, **smtp\_port**, **smtp\_user**,

**smtp\_password**, **smtp\_starttls**: set per your SMTP provider (e.g., MailTrap)

#### 6. Enable and Customize Guest Task

In the Manual/User Task:

* Enable: **Guest can complete this task**
* Add Instructions (before submit):

  ```jinja
  {{ request["name"] }}, thanks for confirming your email address!
  ```
  ![Instructions customization](/images/Instructions_customization.png)
* Add Guest Confirmation (after submit):

  ```
  We look forward to helping you find out more about SpiffWorks.
  ```
  ![Guest access](/images/Guest_access.png)

### Example – "Be My Guest!" Flow

This example demonstrates how guest options allow an external user to confirm their email.

#### Process Steps

1. **Message Start Event**: Receives name/email from a form
2. **Script Task**: Builds guest URL and email body
3. **Service Task**: Sends confirmation email to the guest
4. **Manual Task**: Displays the confirmation screen to the guest
5. **End Event**

#### Email Sent to Guest

```
From: sales@spiff.works.com
To: user@domain.tld
Subject: SpiffWorks Confirmation

My Name, thanks for your interest in SpiffWorks.
Click this link to confirm your email:
https://spiffdemo.org/public/tasks/4184/8287e493-b590-4be2-9900-68ad84fcc3d4
```

![Email preview](/images/Email_preview.png)

#### Guest Experience

**Before Submit:**

![Guest task view before submission](/images/before_submission.png)

**After Submit:**
![Guest task view before submission](/images/after_submission.png)

```

To verify that guest task access works as expected:

1. Start the process using a payload with email/name data
2. Check that the guest link is generated and sent via email
3. Open the guest URL in a **private/incognito** browser window
4. Confirm:

<<<<<<< HEAD
   * The task displays with instructions
   * The task can be submitted
   * The guest confirmation message appears

```{admonition} Note:
One guest link can allow multiple human tasks if they are sequential and marked for guest access. If a **Guest confirmation** message is present, it signals the end of guest interaction unless another link is sent. Combine with dynamic payloads and Jinja to customize experiences per user.
```
=======
The Guest User Task feature improves usability for non-logged-in users by allowing them to complete designated tasks seamlessly. 
>>>>>>> 262e02f3
<|MERGE_RESOLUTION|>--- conflicted
+++ resolved
@@ -803,14 +803,10 @@
 3. Open the guest URL in a **private/incognito** browser window
 4. Confirm:
 
-<<<<<<< HEAD
    * The task displays with instructions
    * The task can be submitted
    * The guest confirmation message appears
 
 ```{admonition} Note:
 One guest link can allow multiple human tasks if they are sequential and marked for guest access. If a **Guest confirmation** message is present, it signals the end of guest interaction unless another link is sent. Combine with dynamic payloads and Jinja to customize experiences per user.
-```
-=======
-The Guest User Task feature improves usability for non-logged-in users by allowing them to complete designated tasks seamlessly. 
->>>>>>> 262e02f3
+```