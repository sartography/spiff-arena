# Base image to share ENV vars that activate VENV.
FROM python:3.12.1-slim-bookworm AS base

ENV VIRTUAL_ENV=/app/venv
RUN python3 -m venv $VIRTUAL_ENV
ENV PATH="$VIRTUAL_ENV/bin:$PATH"

WORKDIR /app

######################## - DEPLOYMENT

# base plus packages needed for deployment. Could just install these in final, but then we can't cache as much.
# vim is just for debugging
FROM base AS deployment

# git-core because the app does "git commit", etc
# curl because the docker health check uses it
# procps because it is useful for debugging
# gunicorn3 for web server
# default-mysql-client for convenience accessing mysql docker container
# vim ftw
# jq because it is really useful, even for scenarios where people might have environment variables with json values they might need to use for configs. about 1MB.
RUN apt-get update \
  && apt-get install -y -q libaio1 \
  && apt-get install -y -q git-core curl procps gunicorn3 default-mysql-client vim-tiny jq \
  && rm -rf /var/lib/apt/lists/*

# keep pip up to date
RUN pip install --upgrade pip
RUN pip install poetry==1.8.1 hdbcli oracledb nfelib

<<<<<<< HEAD
RUN apt-get update && apt-get install -y libpq5
=======
# Avoid host:container file ownership issues
RUN git config --global --add safe.directory '*'

>>>>>>> 11e5f02f

######################## - SETUP

# Setup image for installing Python dependencies.
FROM base AS setup

# poetry 1.4 seems to cause an issue where it errors with
#   This error originates from the build backend, and is likely not a
#   problem with poetry but with lazy-object-proxy (1.7.1) not supporting PEP 517 builds.
#   You can verify this by running 'pip wheel --use-pep517 "lazy-object-proxy (==1.7.1) ; python_version >= "3.6""'.
# Pinnning to 1.3.2 to attempt to avoid it.
RUN pip install poetry==1.6.1
RUN useradd _gunicorn --no-create-home --user-group

# default-libmysqlclient-dev for mysqlclient lib
RUN apt-get update \
 && apt-get install -y -q gcc libssl-dev libpq-dev default-libmysqlclient-dev pkg-config libffi-dev dos2unix git nano curl unzip

RUN pip install hdbcli pandas openpyxl postgres aes-everywhere pybase64 jinja2
 
# poetry install takes a long time and can be cached if dependencies don't change,
# so that's why we tolerate running it twice.
COPY pyproject.toml poetry.lock /app/

RUN poetry install --without dev

RUN git clone https://github.com/emersonlgregorio/connectordb.git

RUN mv connectordb /app/venv/lib/python3.12/site-packages/

# Update library path
ENV LD_LIBRARY_PATH="/app/oracle/instantclient_21_13:$LD_LIBRARY_PATH"

COPY . /app

RUN dos2unix /app/bin/boot_server_in_docker

RUN poetry install --without dev

######################## - FINAL

# Final image without setup dependencies.
FROM deployment AS final

LABEL source="https://github.com/sartography/spiff-arena/spiffworkflow-backend"
LABEL description="Backend component of SpiffWorkflow, a software development platform for building, running, and monitoring executable diagrams"

COPY --from=setup /app /app
<<<<<<< HEAD

# Set library path in the final stage
ENV LD_LIBRARY_PATH="/app/oracle/instantclient_21_13:$LD_LIBRARY_PATH"

=======
>>>>>>> 11e5f02f
CMD ["./bin/boot_server_in_docker"]<|MERGE_RESOLUTION|>--- conflicted
+++ resolved
@@ -29,13 +29,10 @@
 RUN pip install --upgrade pip
 RUN pip install poetry==1.8.1 hdbcli oracledb nfelib
 
-<<<<<<< HEAD
 RUN apt-get update && apt-get install -y libpq5
-=======
 # Avoid host:container file ownership issues
 RUN git config --global --add safe.directory '*'
 
->>>>>>> 11e5f02f
 
 ######################## - SETUP
 
@@ -84,11 +81,8 @@
 LABEL description="Backend component of SpiffWorkflow, a software development platform for building, running, and monitoring executable diagrams"
 
 COPY --from=setup /app /app
-<<<<<<< HEAD
 
 # Set library path in the final stage
 ENV LD_LIBRARY_PATH="/app/oracle/instantclient_21_13:$LD_LIBRARY_PATH"
 
-=======
->>>>>>> 11e5f02f
 CMD ["./bin/boot_server_in_docker"]