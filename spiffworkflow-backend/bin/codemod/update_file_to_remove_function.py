--- conflicted
+++ resolved
@@ -5,14 +5,10 @@
 # actually found unused stuff, and I wanted to remove it.
 # See also https://github.com/craigds/decrapify
 
-<<<<<<< HEAD
-=======
 
 def remove_function(filename: str, function_name: str) -> None:
     """Does the dirty work of actually removing the function from the file in place, or failing if it cannot."""
->>>>>>> 31caff03
 
-def remove_function(filename: str, function_name: str) -> None:
     def remove_statement(node, capture, filename):
         node.remove()
 
