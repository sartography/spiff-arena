--- conflicted
+++ resolved
@@ -8,29 +8,8 @@
     app = create_app()
     start_time = time.time()
 
-<<<<<<< HEAD
-    Converts migration file from SpiffWorkflow to work with backend's db:
-        https://github.com/sartography/SpiffWorkflow/blob/main/SpiffWorkflow/bpmn/serializer/migration/version_1_3.py
-    """
-
-    def run(self) -> None:
-        os.environ["SPIFFWORKFLOW_BACKEND_ENV"] = "local_development"
-        if os.environ.get("SPIFFWORKFLOW_BACKEND_BPMN_SPEC_ABSOLUTE_DIR") is None:
-            os.environ["SPIFFWORKFLOW_BACKEND_BPMN_SPEC_ABSOLUTE_DIR"] = "hey"
-        flask_env_key = "FLASK_SESSION_SECRET_KEY"
-        os.environ[flask_env_key] = "whatevs"
-        app = create_app()
-        with app.app_context():
-            task_definitions = self.get_relevant_task_definitions()
-            for task_definition in task_definitions:
-                self.process_task_definition(task_definition)
-                relating_task_models = TaskModel.query.filter_by(task_definition_id=task_definition.id).all()
-                for task_model in relating_task_models:
-                    self.process_task_model(task_model, task_definition)
-=======
     with app.app_context():
         VersionOneThree().run()
->>>>>>> 61135048
 
     end_time = time.time()
     print(
