import time

from spiffworkflow_backend import create_app
from spiffworkflow_backend.data_migrations.version_1_3 import VersionOneThree


def main() -> None:
    app = create_app()
    start_time = time.time()

    with app.app_context():
        VersionOneThree().run()

    end_time = time.time()
<<<<<<< HEAD
    print(f"done running data migration from ./bin/data_migrations/version_1_3.py. took {end_time - start_time} seconds")
=======
    app.logger.debug(
        f"done running data migration from ./bin/data_migrations/version_1_3.py. took {end_time - start_time} seconds"
    )
>>>>>>> fe2937ff


if __name__ == "__main__":
    main()<|MERGE_RESOLUTION|>--- conflicted
+++ resolved
@@ -12,13 +12,9 @@
         VersionOneThree().run()
 
     end_time = time.time()
-<<<<<<< HEAD
-    print(f"done running data migration from ./bin/data_migrations/version_1_3.py. took {end_time - start_time} seconds")
-=======
     app.logger.debug(
         f"done running data migration from ./bin/data_migrations/version_1_3.py. took {end_time - start_time} seconds"
     )
->>>>>>> fe2937ff
 
 
 if __name__ == "__main__":
