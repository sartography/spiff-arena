--- conflicted
+++ resolved
@@ -19,7 +19,6 @@
 def upgrade():
     # Adiciona a coluna 'source_is_open_id' na tabela 'group' como nullable e atualiza valores
     with op.batch_alter_table('group', schema=None) as batch_op:
-<<<<<<< HEAD
         batch_op.add_column(sa.Column('source_is_open_id', sa.Boolean(), nullable=True))
 
     # Define um valor padrão para 'source_is_open_id' onde for NULL
@@ -28,9 +27,7 @@
     # Altera a coluna para ser NOT NULL
     with op.batch_alter_table('group', schema=None) as batch_op:
         batch_op.alter_column('source_is_open_id', nullable=False)
-=======
-        batch_op.add_column(sa.Column('source_is_open_id', sa.Boolean(), server_default=sa.text('false'), nullable=False))
->>>>>>> 8be51e86
+
         batch_op.create_index(batch_op.f('ix_group_source_is_open_id'), ['source_is_open_id'], unique=False)
 
     # Adiciona a coluna 'added_by' na tabela 'human_task_user'
