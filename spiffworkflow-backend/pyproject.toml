--- conflicted
+++ resolved
@@ -27,13 +27,7 @@
 flask-migrate = "*"
 flask-restful = "*"
 werkzeug = "*"
-<<<<<<< HEAD
-# temporarily switch off main to fix CI because poetry export doesn't capture the revision if it's not here (it ignores the lock)
 SpiffWorkflow = {git = "https://github.com/sartography/SpiffWorkflow", rev = "main"}
-# SpiffWorkflow = {git = "https://github.com/sartography/SpiffWorkflow", rev = "450ef3bcd639b6bc1c115fbe35bf3f93946cb0c7"}
-=======
-SpiffWorkflow = {git = "https://github.com/sartography/SpiffWorkflow", rev = "main"}
->>>>>>> 15b47b37
 # SpiffWorkflow = {develop = true, path = "../SpiffWorkflow" }
 sentry-sdk = "^1.10"
 sphinx-autoapi = "^2.0"
