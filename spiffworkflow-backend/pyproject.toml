[project]
name = "spiffworkflow-backend"
version = "0.0.0"
description = "Spiffworkflow Backend"
license = "LGPL-2.1"
readme = "README.rst"
classifiers = [
    "Development Status :: 4 - Beta",
]
requires-python = ">=3.10"

authors = [{ name = "Sartography", email = "sartography@users.noreply.github.com" }]

urls = { homepage = "https://spiffworkflow.org", repository = "https://github.com/sartography/spiff-arena", documentation = "https://spiff-arena.readthedocs.io" }

dependencies = [
    "flask == 3.1.1",
    "flask-admin >=1.5.8",
    "flask-bcrypt >=0.7.1",
    "flask-cors >=3.0.10",
<<<<<<< HEAD
    "flask-jwt-extended >=4.7.1,<4.8",
=======
    "flask-jwt-extended >=4.7.1",
    "flask-marshmallow == 1.3.0",
    "marshmallow == 3.20.2",
>>>>>>> 9ac9ba70
    "flask-migrate >=4.0.0",
    "flask-restful >=0.3.9",
    "SpiffWorkflow",
    "sentry-sdk[flask] >=2.26",
    "psycopg2 >= 2.9.10, <2.10",
    "typing-extensions >= 4.12.2",
    "spiffworkflow-connector-command",
    # we cannot upgrade werkzeug due to connexion. See comment in .snyk file
<<<<<<< HEAD
    "werkzeug >= 2.3,<2.4",
    "connexion[swagger-ui] >= 2,<3",
    "lxml >= 5.3.1,< 5.5",
    "PyJWT >= 2.10.1,<2.11",
=======
    "werkzeug >= 2.3",
    "connexion[swagger-ui, flask, uvicorn] >= 3",
    "lxml >= 5.3.1",
    "marshmallow-enum >= 1.5.1",
    "PyJWT >= 2.10.1",
>>>>>>> 9ac9ba70
    "APScheduler >=3.6.0",
    "Jinja2 >= 3.1.6",
    "RestrictedPython >= 8.0",
    "Flask-SQLAlchemy >= 3",
    "uvicorn[standard] >= 0.30.1",
    # https://github.com/dropbox/sqlalchemy-stubs/pull/251
    # someday get off github
    # sqlalchemy-stubs = "^0.4"
    # sqlalchemy-stubs = { git = "https://github.com/dropbox/sqlalchemy-stubs.git", rev = "master" }
    # sqlalchemy-stubs = {develop = true, path = "/Users/kevin/projects/github/sqlalchemy-stubs"}
    # for now use my fork
    "sqlalchemy-stubs",
<<<<<<< HEAD
    "simplejson >= 3.20.1,<3.21",
    "pytz >= 2025.2,<2026",
    "dateparser >= 1.2.0,<1.3",
    "cryptography >= 44.0,<45",
    "prometheus-flask-exporter >= 0.23.1,<0.24",
    "sqlalchemy >= 2.0.31,<2.1",
=======
    "simplejson >= 3.20.1",
    "pytz >= 2025.2",
    "dateparser >= 1.2.0",
    "cryptography >= 44.0",
    "prometheus-flask-exporter >= 0.23.1",
    "sqlalchemy >= 2.0.31",
    "marshmallow-sqlalchemy >= 1.4.2",
>>>>>>> 9ac9ba70
    # mysqlclient lib is deemed better than the mysql-connector-python lib by sqlalchemy
    # https://docs.sqlalchemy.org/en/20/dialects/mysql.html#module-sqlalchemy.dialects.mysql.mysqlconnector
    "mysqlclient >= 2.2.6",
    "flask-session >= 0.8.0",
    "celery[redis, sqs] >= 5.4.0",
    # TODO
    #boto3 = {version = "^1.3.0", optional = true}
    "celery-stubs >= 0.1.3",
    "jsonschema >= 4.23.0",
    "chardet >= 5.2.0",
    # 1.3.0 adds an print statement that keeps printing None
    # https://github.com/pixee/python-security/blob/6256809dac1c45530e5eeef8b48032a2bbd6b7d6/src/security/safe_command/api.py#L640
    "security >= 1.3.1",
    "spiff-arena-common>=0.1.0",
    "authlib>=1.6.0",
    "starlette>=0.47.1",
    "uvicorn-worker>=0.3.0",
]

[dependency-groups]
dev = [
    "coverage[toml] >= 7.7",
    "safety >= 3.2.14",
    "mypy >= 0.961",
    "typeguard >= 4",
    "xdoctest[colors] >= 1.2.0",
    "pre-commit >= 4.0.1",
    "ruff >= 0.11.5",
    "pytest-random-order >= 1.1.0",
    "pytest-flask-sqlalchemy >= 1.1.0",
    "pytest-xdist == 3.6.1",
    "bandit == 1.8.3",
    "pre-commit-hooks >= 5.0.0",
    "Pygments >= 2.19.1",
    # type hinting stuff
    "types-Flask >= 1.1.6",
    "types-PyYAML >= 6.0.12",
    "types-Werkzeug >= 1.0.9",
    "types-authlib>=1.5.0.20250608",
    "types-dateparser >= 1.2.0.20250208",
    "types-pytz >= 2024.2.0",
    "types-requests >= 2.32.0",
    "pytest>=8.3.5",
    "setuptools>=78.1.1",
]

[tool.uv.sources]
SpiffWorkflow = { git = "https://github.com/sartography/SpiffWorkflow", branch = "main" }
spiffworkflow-connector-command = { git = "https://github.com/sartography/spiffworkflow-connector-command.git", branch = "main" }
sqlalchemy-stubs = { git = "https://github.com/burnettk/sqlalchemy-stubs.git", branch = "scoped-session-delete" }

[tool.uv]
package = true

[project.scripts]
spiffworkflow-backend = "spiffworkflow_backend.__main__:main"

<<<<<<< HEAD
=======

>>>>>>> 9ac9ba70
[tool.pytest.ini_options]
# ignore deprecation warnings from various packages that we don't control
filterwarnings = [
    # note the use of single quote below to denote "raw" strings in TOML
    # kombu/utils/compat.py:82
    'ignore:SelectableGroups dict interface is deprecated. Use select.',
    'ignore:distutils Version classes are deprecated. Use packaging.version instead.',
    # connexion/json_schema.py:17
    'ignore:jsonschema.exceptions.RefResolutionError is deprecated as of version 4.18.0',
    'ignore:jsonschema.RefResolver is deprecated as of v4.18.0',
    # connexion/spec.py:50
    'ignore:Passing a schema to Validator.iter_errors is deprecated and will be removed in a future release',
    # connexion/decorators/validation.py:16
    'ignore:Accessing jsonschema.draft4_format_checker is deprecated and will be removed in a future release.',
    # connexion/apis/flask_api.py:236
    "ignore:'_request_ctx_stack' is deprecated and will be removed in Flask 2.3",
    "ignore:Setting 'json_encoder' on the app or a blueprint is deprecated and will be removed in Flask 2.3",
    "ignore:'JSONEncoder' is deprecated and will be removed in Flask 2.3",
    "ignore:'app.json_encoder' is deprecated and will be removed in Flask 2.3",
    # SpiffWorkflow/bpmn/PythonScriptEngineEnvironment.py
    'ignore:The usage of Box has been deprecated',
    # dateutil/tz/tz.py:37
    'ignore:datetime\.datetime\.utcfromtimestamp\(\) is deprecated:DeprecationWarning',
]
pythonpath = ["src", "tests"]

[tool.coverage.paths]
source = ["src", "*/site-packages"]
tests = ["tests", "*/tests"]

[tool.coverage.run]
branch = true
source = ["spiffworkflow_backend", "tests"]

[tool.coverage.report]
show_missing = true
fail_under = 80

[tool.mypy]
strict = true
disallow_any_generics = false
warn_unreachable = true
pretty = true
show_column_numbers = true
show_error_codes = true
show_error_context = true
plugins = "sqlmypy"

# We get 'error: Module has no attribute "set_context"' for sentry-sdk without this option
implicit_reexport = true

# allow for subdirs to NOT require __init__.py
namespace_packages = true
explicit_package_bases = false

[[tool.mypy.overrides]]
module = "connexion.*"
ignore_missing_imports = true

# [tool.pyright]
# Pyright: Import "flask" could not be resolved
#   ultimately resolved by creating a pyrightconfig.json file with venv and venvPath
# Pyright: "hey" is not accessed
#   See: https://github.com/microsoft/pyright/discussions/3929#discussioncomment-5434231
#   "Those are not warnings" and cannot be turned off like this:
#     reportUnusedVariable = false
#   solution was https://www.reddit.com/r/neovim/comments/11k5but/comment/jbjwwtf in vim settings


# for editor support like vim
[tool.ruff]
lint.select = [
  # "ANN", # flake8-annotations
  "ASYNC", # flake8-async
  "B",   # flake8-bugbear
  # "BLE", # flake8-blind-except
  "C",   # mccabe
  # "D",   # pydocstyle
  "E",   # pycodestyle error
  # "ERA",  # eradicate
  "F",   # pyflakes
  # "FBT", # flake8-boolean-trap
  "N",   # pep8-naming
  "PL",  # pylint
  "S",   # flake8-bandit
  "T",   # flake8-print
  "UP",  # pyupgrade
  "W",   # pycodestyle warning
  "I",   # isort
  "YTT",  # flake8-2020
]

lint.ignore = [
  "C901",  # "complexity" category
  "PLR",  # "refactoring" category has "too many lines in method" type stuff
  "PLC1901",
  "PLE1205"  # saw this Too many arguments for `logging` format string give a false positive once
]

line-length = 130

# target python 3.10
target-version = "py310"

exclude = [
  "migrations",
  "bin/load_test_message_start_event.py"
]

[tool.ruff.lint.per-file-ignores]
"migrations/versions/*.py" = ["E501"]
"tests/**/*.py" = ["PLR2004", "S101"]  # PLR2004 is about magic vars, S101 allows assert
"bin/*.py" = ["T"]  # it's ok to print things in scripts

[tool.ruff.lint.isort]
force-single-line = true

# pip install fixit && fixit fix -a src
[tool.fixit]
disable = [
    "fixit.rules:CompareSingletonPrimitivesByIs",
]

[tool.safety]
# you can generate a config file for safety, but this doesn't work with safety check.
# it complains about the config file being in too new a format.
# you have to use safety scan, which requires a login.
# so in the meantime, we're ignoring an unfixable issue in ./bin/run_ci_session itself<|MERGE_RESOLUTION|>--- conflicted
+++ resolved
@@ -18,13 +18,7 @@
     "flask-admin >=1.5.8",
     "flask-bcrypt >=0.7.1",
     "flask-cors >=3.0.10",
-<<<<<<< HEAD
-    "flask-jwt-extended >=4.7.1,<4.8",
-=======
     "flask-jwt-extended >=4.7.1",
-    "flask-marshmallow == 1.3.0",
-    "marshmallow == 3.20.2",
->>>>>>> 9ac9ba70
     "flask-migrate >=4.0.0",
     "flask-restful >=0.3.9",
     "SpiffWorkflow",
@@ -32,19 +26,10 @@
     "psycopg2 >= 2.9.10, <2.10",
     "typing-extensions >= 4.12.2",
     "spiffworkflow-connector-command",
-    # we cannot upgrade werkzeug due to connexion. See comment in .snyk file
-<<<<<<< HEAD
-    "werkzeug >= 2.3,<2.4",
-    "connexion[swagger-ui] >= 2,<3",
-    "lxml >= 5.3.1,< 5.5",
-    "PyJWT >= 2.10.1,<2.11",
-=======
     "werkzeug >= 2.3",
     "connexion[swagger-ui, flask, uvicorn] >= 3",
     "lxml >= 5.3.1",
-    "marshmallow-enum >= 1.5.1",
     "PyJWT >= 2.10.1",
->>>>>>> 9ac9ba70
     "APScheduler >=3.6.0",
     "Jinja2 >= 3.1.6",
     "RestrictedPython >= 8.0",
@@ -57,22 +42,12 @@
     # sqlalchemy-stubs = {develop = true, path = "/Users/kevin/projects/github/sqlalchemy-stubs"}
     # for now use my fork
     "sqlalchemy-stubs",
-<<<<<<< HEAD
-    "simplejson >= 3.20.1,<3.21",
-    "pytz >= 2025.2,<2026",
-    "dateparser >= 1.2.0,<1.3",
-    "cryptography >= 44.0,<45",
-    "prometheus-flask-exporter >= 0.23.1,<0.24",
-    "sqlalchemy >= 2.0.31,<2.1",
-=======
     "simplejson >= 3.20.1",
     "pytz >= 2025.2",
     "dateparser >= 1.2.0",
     "cryptography >= 44.0",
     "prometheus-flask-exporter >= 0.23.1",
     "sqlalchemy >= 2.0.31",
-    "marshmallow-sqlalchemy >= 1.4.2",
->>>>>>> 9ac9ba70
     # mysqlclient lib is deemed better than the mysql-connector-python lib by sqlalchemy
     # https://docs.sqlalchemy.org/en/20/dialects/mysql.html#module-sqlalchemy.dialects.mysql.mysqlconnector
     "mysqlclient >= 2.2.6",
@@ -130,10 +105,6 @@
 [project.scripts]
 spiffworkflow-backend = "spiffworkflow_backend.__main__:main"
 
-<<<<<<< HEAD
-=======
-
->>>>>>> 9ac9ba70
 [tool.pytest.ini_options]
 # ignore deprecation warnings from various packages that we don't control
 filterwarnings = [
