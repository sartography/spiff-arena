--- conflicted
+++ resolved
@@ -3084,7 +3084,6 @@
           documentation: "# Heading 1\n\nMarkdown documentation text goes here"
           type: form
           state: ready
-<<<<<<< HEAD
     TaskInstructionsForEndUser:
       properties:
         task_guid:
@@ -3095,12 +3094,10 @@
           type: string
         timestamp:
           type: number
-=======
     TaskAllowsGuest:
       properties:
         allows_guest:
           type: boolean
->>>>>>> 68fa15d9
     Task:
       properties:
         id:
