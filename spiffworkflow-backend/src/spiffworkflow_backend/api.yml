--- conflicted
+++ resolved
@@ -610,34 +610,6 @@
                 items:
                   $ref: "#/components/schemas/Workflow"
 
-<<<<<<< HEAD
-  /process-instances/{process_instance_id}/task/{task_id}/update:
-    parameters:
-      - name: process_instance_id
-        in: path
-        required: true
-        description: The unique id of the process instance
-        schema:
-          type: string
-      - name: task_id
-        in: path
-        required: true
-        description: The unique id of the task
-        schema:
-          type: string
-    post:
-      operationId: spiffworkflow_backend.routes.process_api_blueprint.update_task_data
-      summary: Update the task data for requested instance and task
-      tags:
-        - Process Instances
-      responses:
-        "200":
-          description: Task Updated Successfully
-          content:
-            application/json:
-              schema:
-                $ref: "#/components/schemas/Workflow"
-
   /process-instances/{process_instance_id}/event:
     parameters:
       - name: process_instance_id
@@ -659,8 +631,6 @@
               schema:
                 $ref: "#/components/schemas/Workflow"
 
-=======
->>>>>>> c0d08f2a
   /process-models/{process_group_id}/{process_model_id}/script-unit-tests:
     parameters:
       - name: process_group_id
