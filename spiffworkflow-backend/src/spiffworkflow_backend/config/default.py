"""Default."""
import re
from os import environ

<<<<<<< HEAD
FLASK_SESSION_SECRET_KEY = environ.get("FLASK_SESSION_SECRET_KEY")
=======
# Consider: https://flask.palletsprojects.com/en/2.2.x/config/#configuring-from-environment-variables
#   and from_prefixed_env(), though we want to ensure that these variables are all documented, so that
#   is a benefit of the status quo and having them all in this file explicitly.
>>>>>>> e4431500

SPIFFWORKFLOW_BACKEND_BPMN_SPEC_ABSOLUTE_DIR = environ.get(
    "SPIFFWORKFLOW_BACKEND_BPMN_SPEC_ABSOLUTE_DIR"
)
cors_allow_all = "*"
SPIFFWORKFLOW_BACKEND_CORS_ALLOW_ORIGINS = re.split(
    r",\s*",
    environ.get("SPIFFWORKFLOW_BACKEND_CORS_ALLOW_ORIGINS", default=cors_allow_all),
)

SPIFFWORKFLOW_BACKEND_RUN_BACKGROUND_SCHEDULER = (
    environ.get("SPIFFWORKFLOW_BACKEND_RUN_BACKGROUND_SCHEDULER", default="false")
    == "true"
)
SPIFFWORKFLOW_BACKEND_URL_FOR_FRONTEND = environ.get(
    "SPIFFWORKFLOW_BACKEND_URL_FOR_FRONTEND", default="http://localhost:7001"
)
SPIFFWORKFLOW_BACKEND_URL = environ.get(
    "SPIFFWORKFLOW_BACKEND_URL", default="http://localhost:7000"
)
# service task connector proxy
SPIFFWORKFLOW_BACKEND_CONNECTOR_PROXY_URL = environ.get(
    "SPIFFWORKFLOW_BACKEND_CONNECTOR_PROXY_URL", default="http://localhost:7004"
)

# Open ID server
# use "http://localhost:7000/openid" for running with simple openid
# server hosted by spiffworkflow-backend
SPIFFWORKFLOW_BACKEND_OPEN_ID_SERVER_URL = environ.get(
    "SPIFFWORKFLOW_BACKEND_OPEN_ID_SERVER_URL",
    default="http://localhost:7002/realms/spiffworkflow",
)

SPIFFWORKFLOW_BACKEND_OPEN_ID_CLIENT_ID = environ.get(
    "SPIFFWORKFLOW_BACKEND_OPEN_ID_CLIENT_ID", default="spiffworkflow-backend"
)
SPIFFWORKFLOW_BACKEND_OPEN_ID_CLIENT_SECRET_KEY = environ.get(
    "SPIFFWORKFLOW_BACKEND_OPEN_ID_CLIENT_SECRET_KEY",
    default="JXeQExm0JhQPLumgHtIIqf52bDalHz0q",
)  # noqa: S105

# Tenant specific fields is a comma separated list of field names that we will convert to list of strings
# and store in the user table's tenant_specific_field_n columns. You can have up to three items in this
# comma-separated list.
SPIFFWORKFLOW_BACKEND_OPEN_ID_TENANT_SPECIFIC_FIELDS = environ.get(
    "SPIFFWORKFLOW_BACKEND_OPEN_ID_TENANT_SPECIFIC_FIELDS"
)

SPIFFWORKFLOW_BACKEND_LOG_TO_FILE = (
    environ.get("SPIFFWORKFLOW_BACKEND_LOG_TO_FILE", default="false") == "true"
)

SPIFFWORKFLOW_BACKEND_PERMISSIONS_FILE_NAME = environ.get(
    "SPIFFWORKFLOW_BACKEND_PERMISSIONS_FILE_NAME"
)

# Sentry Configuration
SPIFFWORKFLOW_BACKEND_SENTRY_DSN = environ.get(
    "SPIFFWORKFLOW_BACKEND_SENTRY_DSN", default=""
)
SPIFFWORKFLOW_BACKEND_SENTRY_ERRORS_SAMPLE_RATE = environ.get(
    "SPIFFWORKFLOW_BACKEND_SENTRY_ERRORS_SAMPLE_RATE", default="1"
)  # send all errors
SPIFFWORKFLOW_BACKEND_SENTRY_TRACES_SAMPLE_RATE = environ.get(
    "SPIFFWORKFLOW_BACKEND_SENTRY_TRACES_SAMPLE_RATE", default="0.01"
)  # send 1% of traces
SPIFFWORKFLOW_BACKEND_SENTRY_ORGANIZATION_SLUG = environ.get(
    "SPIFFWORKFLOW_BACKEND_SENTRY_ORGANIZATION_SLUG", default=None
)
SPIFFWORKFLOW_BACKEND_SENTRY_PROJECT_SLUG = environ.get(
    "SPIFFWORKFLOW_BACKEND_SENTRY_PROJECT_SLUG", default=None
)

SPIFFWORKFLOW_BACKEND_LOG_LEVEL = environ.get(
    "SPIFFWORKFLOW_BACKEND_LOG_LEVEL", default="info"
)

# When a user clicks on the `Publish` button, this is the default branch this server merges into.
# I.e., dev server could have `staging` here. Staging server might have `production` here.
SPIFFWORKFLOW_BACKEND_GIT_PUBLISH_TARGET_BRANCH = environ.get(
    "SPIFFWORKFLOW_BACKEND_GIT_PUBLISH_TARGET_BRANCH"
)
# This is the branch that the app automatically commits to every time the user clicks the save button
# or otherwise changes a process model.
# If publishing is enabled, the contents of this "staging area" / "scratch pad" / WIP spot will be used
# as the relevant contents for process model that the user wants to publish.
SPIFFWORKFLOW_BACKEND_GIT_SOURCE_BRANCH = environ.get(
    "SPIFFWORKFLOW_BACKEND_GIT_SOURCE_BRANCH"
)
SPIFFWORKFLOW_BACKEND_GIT_PUBLISH_CLONE_URL = environ.get(
    "SPIFFWORKFLOW_BACKEND_GIT_PUBLISH_CLONE_URL"
)
SPIFFWORKFLOW_BACKEND_GIT_COMMIT_ON_SAVE = (
    environ.get("SPIFFWORKFLOW_BACKEND_GIT_COMMIT_ON_SAVE", default="false") == "true"
)
SPIFFWORKFLOW_BACKEND_GIT_USERNAME = environ.get("SPIFFWORKFLOW_BACKEND_GIT_USERNAME")
SPIFFWORKFLOW_BACKEND_GIT_USER_EMAIL = environ.get(
    "SPIFFWORKFLOW_BACKEND_GIT_USER_EMAIL"
)
SPIFFWORKFLOW_BACKEND_GITHUB_WEBHOOK_SECRET = environ.get(
    "SPIFFWORKFLOW_BACKEND_GITHUB_WEBHOOK_SECRET", default=None
)
SPIFFWORKFLOW_BACKEND_GIT_SSH_PRIVATE_KEY_PATH = environ.get(
    "SPIFFWORKFLOW_BACKEND_GIT_SSH_PRIVATE_KEY_PATH", default=None
)

# Database Configuration
SPIFFWORKFLOW_BACKEND_DATABASE_TYPE = environ.get(
    "SPIFFWORKFLOW_BACKEND_DATABASE_TYPE", default="mysql"
)  # can also be sqlite, postgres
# Overide above with specific sqlalchymy connection string.
SPIFFWORKFLOW_BACKEND_DATABASE_URI = environ.get(
    "SPIFFWORKFLOW_BACKEND_DATABASE_URI", default=None
)
SPIFFWORKFLOW_BACKEND_SYSTEM_NOTIFICATION_PROCESS_MODEL_MESSAGE_ID = environ.get(
    "SPIFFWORKFLOW_BACKEND_SYSTEM_NOTIFICATION_PROCESS_MODEL_MESSAGE_ID",
    default="Message_SystemMessageNotification",
)

SPIFFWORKFLOW_BACKEND_ALLOW_CONFISCATING_LOCK_AFTER_SECONDS = int(
    environ.get(
        "SPIFFWORKFLOW_BACKEND_ALLOW_CONFISCATING_LOCK_AFTER_SECONDS", default="600"
    )
)

SPIFFWORKFLOW_BACKEND_DEFAULT_USER_GROUP = environ.get(
    "SPIFFWORKFLOW_BACKEND_DEFAULT_USER_GROUP", default="everybody"
)

# this is only used in CI. use SPIFFWORKFLOW_BACKEND_DATABASE_URI instead for real configuration
SPIFFWORKFLOW_BACKEND_DATABASE_PASSWORD = environ.get(
    "SPIFFWORKFLOW_BACKEND_DATABASE_PASSWORD", default=None
)<|MERGE_RESOLUTION|>--- conflicted
+++ resolved
@@ -2,13 +2,11 @@
 import re
 from os import environ
 
-<<<<<<< HEAD
-FLASK_SESSION_SECRET_KEY = environ.get("FLASK_SESSION_SECRET_KEY")
-=======
 # Consider: https://flask.palletsprojects.com/en/2.2.x/config/#configuring-from-environment-variables
 #   and from_prefixed_env(), though we want to ensure that these variables are all documented, so that
 #   is a benefit of the status quo and having them all in this file explicitly.
->>>>>>> e4431500
+
+FLASK_SESSION_SECRET_KEY = environ.get("FLASK_SESSION_SECRET_KEY")
 
 SPIFFWORKFLOW_BACKEND_BPMN_SPEC_ABSOLUTE_DIR = environ.get(
     "SPIFFWORKFLOW_BACKEND_BPMN_SPEC_ABSOLUTE_DIR"
