default_group: everybody

users:
  admin:
    email: admin@spiffworkflow.org
    password: admin
    preferred_username: Admin

groups:
  admin:
    users:
      [
        admin,
        jakub,
        kb,
        alex,
        dan,
        mike,
        jason,
        jarrad,
        elizabeth,
        jon,
        natalia,
      ]

  Finance Team:
    users:
      [
        jakub,
        alex,
        dan,
        mike,
        jason,
        amir,
        jarrad,
        elizabeth,
        jon,
        natalia,
        sasha,
        fin,
        fin1,
      ]

  demo:
    users:
      [
        core,
        fin,
        fin1,
        harmeet,
        sasha,
        manuchehr,
        lead,
        lead1
      ]

  core-contributor:
    users:
      [
        core,
        harmeet,
      ]

<<<<<<< HEAD
# permission "admin"
=======
  admin-ro:
    users:
      [
        j,
      ]

>>>>>>> 5c3708ce
permissions:
  admin:
    groups: [admin]
    users: []
    allowed_permissions: [create, read, update, delete]
    uri: /*

<<<<<<< HEAD
  # permission:  "basic"
=======
  admin-readonly:
    groups: [admin-ro]
    users: []
    allowed_permissions: [read]
    uri: /*
  admin-process-instances-for-readonly:
    groups: [admin-ro]
    users: []
    allowed_permissions: [create, read, update, delete]
    uri: /v1.0/process-instances/*

>>>>>>> 5c3708ce
  tasks-crud:
    groups: [everybody]
    users: []
    allowed_permissions: [create, read, update, delete]
    uri: /v1.0/tasks/*
  service-tasks:
    groups: [everybody]
    users: []
    allowed_permissions: [read]
    uri: /v1.0/service-tasks

  # read all for everybody
  read-all-process-groups:
    groups: [everybody]
    users: []
    allowed_permissions: [read]
    uri: /v1.0/process-groups/*
  read-all-process-models:
    groups: [everybody]
    users: []
    allowed_permissions: [read]
    uri: /v1.0/process-models/*
  read-all-process-instance:
    groups: [everybody]
    users: []
    allowed_permissions: [read]
    uri: /v1.0/process-instances/*
  read-process-instance-reports:
    groups: [everybody]
    users: []
    allowed_permissions: [read]
    uri: /v1.0/process-instances/reports/*
  processes-read:
    groups: [everybody]
    users: []
    allowed_permissions: [read]
    uri: /v1.0/processes

  task-data-read:
    groups: [demo]
    users: []
    allowed_permissions: [read]
    uri: /v1.0/task-data/*


  manage-procurement-admin:
    groups: ["Project Lead"]
    users: []
    allowed_permissions: [create, read, update, delete]
    uri: /v1.0/process-groups/manage-procurement:*
  manage-procurement-admin-slash:
    groups: ["Project Lead"]
    users: []
    allowed_permissions: [create, read, update, delete]
    uri: /v1.0/process-groups/manage-procurement/*
  manage-procurement-admin-models:
    groups: ["Project Lead"]
    users: []
    allowed_permissions: [create, read, update, delete]
    uri: /v1.0/process-models/manage-procurement:*
  manage-procurement-admin-models-slash:
    groups: ["Project Lead"]
    users: []
    allowed_permissions: [create, read, update, delete]
    uri: /v1.0/process-models/manage-procurement/*
  manage-procurement-admin-instances:
    groups: ["Project Lead"]
    users: []
    allowed_permissions: [create, read, update, delete]
    uri: /v1.0/process-instances/manage-procurement:*
  manage-procurement-admin-instances-slash:
    groups: ["Project Lead"]
    users: []
    allowed_permissions: [create, read, update, delete]
    uri: /v1.0/process-instances/manage-procurement/*

  finance-admin:
    groups: ["Finance Team"]
    users: []
    allowed_permissions: [create, read, update, delete]
    uri: /v1.0/process-groups/manage-procurement:procurement:*

  manage-revenue-streams-instantiate:
    groups: ["core-contributor", "demo"]
    users: []
    allowed_permissions: [create]
    uri: /v1.0/process-models/manage-revenue-streams:product-revenue-streams:customer-contracts-trade-terms/*
  manage-revenue-streams-instances:
    groups: ["core-contributor", "demo"]
    users: []
    allowed_permissions: [create, read]
    uri: /v1.0/process-instances/manage-revenue-streams:product-revenue-streams:customer-contracts-trade-terms/*

  manage-procurement-invoice-instantiate:
    groups: ["core-contributor", "demo"]
    users: []
    allowed_permissions: [create]
    uri: /v1.0/process-models/manage-procurement:procurement:core-contributor-invoice-management:*
  manage-procurement-invoice-instances:
    groups: ["core-contributor", "demo"]
    users: []
    allowed_permissions: [create, read]
    uri: /v1.0/process-instances/manage-procurement:procurement:core-contributor-invoice-management:*

  manage-procurement-instantiate:
    groups: ["core-contributor", "demo"]
    users: []
    allowed_permissions: [create]
    uri: /v1.0/process-models/manage-procurement:vendor-lifecycle-management:*
  manage-procurement-instances:
    groups: ["core-contributor", "demo"]
    users: []
    allowed_permissions: [create, read]
    uri: /v1.0/process-instances/manage-procurement:vendor-lifecycle-management:*

  core1-admin-models-instantiate:
    groups: ["core-contributor", "Finance Team"]
    users: []
    allowed_permissions: [create]
    uri: /v1.0/process-models/misc:category_number_one:process-model-with-form/process-instances
  core1-admin-instances:
    groups: ["core-contributor", "Finance Team"]
    users: []
    allowed_permissions: [create, read]
    uri: /v1.0/process-instances/misc:category_number_one:process-model-with-form:*
  core1-admin-instances-slash:
    groups: ["core-contributor", "Finance Team"]
    users: []
    allowed_permissions: [create, read]
    uri: /v1.0/process-instances/misc:category_number_one:process-model-with-form/*<|MERGE_RESOLUTION|>--- conflicted
+++ resolved
@@ -60,27 +60,18 @@
         core,
         harmeet,
       ]
-
-<<<<<<< HEAD
-# permission "admin"
-=======
   admin-ro:
     users:
       [
         j,
       ]
 
->>>>>>> 5c3708ce
 permissions:
   admin:
     groups: [admin]
     users: []
     allowed_permissions: [create, read, update, delete]
     uri: /*
-
-<<<<<<< HEAD
-  # permission:  "basic"
-=======
   admin-readonly:
     groups: [admin-ro]
     users: []
@@ -92,7 +83,6 @@
     allowed_permissions: [create, read, update, delete]
     uri: /v1.0/process-instances/*
 
->>>>>>> 5c3708ce
   tasks-crud:
     groups: [everybody]
     users: []
