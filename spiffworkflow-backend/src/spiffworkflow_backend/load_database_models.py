--- conflicted
+++ resolved
@@ -106,13 +106,11 @@
 from spiffworkflow_backend.models.service_account import (
     ServiceAccountModel,
 )  # noqa: F401
-<<<<<<< HEAD
 from spiffworkflow_backend.models.future_task import (
     FutureTaskModel,
-=======
+)  # noqa: F401
 from spiffworkflow_backend.models.feature_flag import (
     FeatureFlagModel,
->>>>>>> 9ee104ce
 )  # noqa: F401
 
 add_listeners()