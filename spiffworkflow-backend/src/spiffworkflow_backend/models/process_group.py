from __future__ import annotations

import dataclasses
import os
from dataclasses import dataclass
from dataclasses import field
from typing import Any

import marshmallow
from marshmallow import Schema
from marshmallow import post_load

from spiffworkflow_backend.interfaces import ProcessGroupLite
from spiffworkflow_backend.models.message_model import MessageModel, CorrelationKey, CorrelationProperty
from spiffworkflow_backend.models.process_model import ProcessModelInfo

# we only want to save these items to the json file
PROCESS_GROUP_SUPPORTED_KEYS_FOR_DISK_SERIALIZATION = [
    "display_name",
    "description",
<<<<<<< HEAD
    "messages",
    "correlation_keys",
    "correlation_properties"
=======
    "data_store_specifications",
>>>>>>> 13848e85
]


@dataclass(order=True)
class ProcessGroup:
    sort_index: str = field(init=False)

    id: str  # A unique string name, lower case, under scores (ie, 'my_group')
    display_name: str
    description: str | None = None
    process_models: list[ProcessModelInfo] = field(default_factory=list[ProcessModelInfo])
    process_groups: list[ProcessGroup] = field(default_factory=list["ProcessGroup"])
    data_store_specifications: dict[str, Any] = field(default_factory=dict)
    parent_groups: list[ProcessGroupLite] | None = None
    messages: list[MessageModel] | None = None
    correlation_keys: list[CorrelationKey] | None = None
    correlation_properties: list[CorrelationProperty] | None = None


    # TODO: delete these once they no no longer mentioned in current
    # process_group.json files
    display_order: int | None = 0
    admin: bool | None = False

    def __post_init__(self) -> None:
        self.sort_index = self.display_name

    def __eq__(self, other: Any) -> bool:
        if not isinstance(other, ProcessGroup):
            return False
        if other.id == self.id:
            return True
        return False

    def serialized(self) -> dict:
        original_dict = dataclasses.asdict(self)
        return {x: original_dict[x] for x in original_dict if x not in ["sort_index"]}

    # for use with os.path.join, so it can work on windows
    def id_for_file_path(self) -> str:
        return self.id.replace("/", os.sep)


class ProcessGroupSchema(Schema):
    class Meta:
        model = ProcessGroup
        fields = [
            "id",
            "display_name",
            "process_models",
            "description",
            "process_groups",
            "messages",
            "correlation_keys",
            "correlation_properties"
        ]

    process_models = marshmallow.fields.List(marshmallow.fields.Nested("ProcessModelInfoSchema", dump_only=True, required=False))
    process_groups = marshmallow.fields.List(marshmallow.fields.Nested("ProcessGroupSchema", dump_only=True, required=False))
    messages = marshmallow.fields.List(marshmallow.fields.Nested("MessageSchema", dump_only=True, required=False))
    correlation_keys = marshmallow.fields.List(marshmallow.fields.Nested("CorrelationKeySchema", dump_only=True, required=False))
    correlation_properties = marshmallow.fields.List(marshmallow.fields.Nested("CorrelationPropertySchema", dump_only=True, required=False))

    @post_load
    def make_process_group(self, data: dict[str, str | bool | int], **kwargs: dict) -> ProcessGroup:
        return ProcessGroup(**data)  # type: ignore<|MERGE_RESOLUTION|>--- conflicted
+++ resolved
@@ -18,13 +18,10 @@
 PROCESS_GROUP_SUPPORTED_KEYS_FOR_DISK_SERIALIZATION = [
     "display_name",
     "description",
-<<<<<<< HEAD
     "messages",
     "correlation_keys",
     "correlation_properties"
-=======
-    "data_store_specifications",
->>>>>>> 13848e85
+    "data_store_specifications"
 ]
 
 
