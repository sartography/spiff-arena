--- conflicted
+++ resolved
@@ -52,15 +52,9 @@
     process_model_display_name: str = db.Column(db.String(255), nullable=False, index=True)
     process_initiator_id: int = db.Column(ForeignKey(UserModel.id), nullable=False, index=True)  # type: ignore
     bpmn_process_definition_id: int | None = db.Column(
-<<<<<<< HEAD
-        ForeignKey(BpmnProcessDefinitionModel.id),
-        nullable=True,
-        index=True,  # type: ignore
-=======
         ForeignKey(BpmnProcessDefinitionModel.id),  # type: ignore
         nullable=True,
         index=True,
->>>>>>> 0d4f2b50
     )
     bpmn_process_id: int | None = db.Column(ForeignKey(BpmnProcessModel.id), nullable=True, index=True)  # type: ignore
 
