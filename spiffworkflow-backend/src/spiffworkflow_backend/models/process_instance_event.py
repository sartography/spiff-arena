from __future__ import annotations

from dataclasses import dataclass
from typing import Any

from sqlalchemy import ForeignKey
from sqlalchemy.orm import relationship
from sqlalchemy.orm import validates

from spiffworkflow_backend.helpers.spiff_enum import SpiffEnum
from spiffworkflow_backend.models.db import SpiffworkflowBaseDBModel
from spiffworkflow_backend.models.db import db
from spiffworkflow_backend.models.user import UserModel


# event types take the form [SUBJECT]_[PAST_TENSE_VERB] since subject is not always the same.
class ProcessInstanceEventType(SpiffEnum):
    process_instance_error = "process_instance_error"
    process_instance_force_run = "process_instance_force_run"
    process_instance_migrated = "process_instance_migrated"
    process_instance_resumed = "process_instance_resumed"
    process_instance_rewound_to_task = "process_instance_rewound_to_task"
    process_instance_suspended = "process_instance_suspended"
    process_instance_suspended_for_error = "process_instance_suspended_for_error"
    process_instance_terminated = "process_instance_terminated"
    task_cancelled = "task_cancelled"
    task_completed = "task_completed"
    task_data_edited = "task_data_edited"
    task_executed_manually = "task_executed_manually"
    task_failed = "task_failed"
    task_skipped = "task_skipped"


@dataclass
class ProcessInstanceEventModel(SpiffworkflowBaseDBModel):
    __tablename__ = "process_instance_event"
    id: int = db.Column(db.Integer, primary_key=True)

    # use task guid so we can bulk insert without worrying about whether or not the task has an id yet
    task_guid: str | None = db.Column(
        ForeignKey("task.guid", ondelete="CASCADE", name="process_instance_event_task_guid_fk"), nullable=True, index=True
    )
    process_instance_id: int = db.Column(ForeignKey("process_instance.id"), nullable=False, index=True)

    event_type: str = db.Column(db.String(50), nullable=False, index=True)
    timestamp: float = db.Column(db.DECIMAL(17, 6), nullable=False, index=True)

    user_id = db.Column(ForeignKey(UserModel.id), nullable=True, index=True)  # type: ignore

    error_details = relationship("ProcessInstanceErrorDetailModel", back_populates="process_instance_event", cascade="delete")  # type: ignore
<<<<<<< HEAD
    task = relationship("TaskModel")  # type: ignore
=======
    migration_details = relationship(
        "ProcessInstanceMigrationDetailModel", back_populates="process_instance_event", cascade="delete"
    )  # type: ignore
>>>>>>> db8433d7

    @validates("event_type")
    def validate_event_type(self, key: str, value: Any) -> Any:
        return self.validate_enum_field(key, value, ProcessInstanceEventType)<|MERGE_RESOLUTION|>--- conflicted
+++ resolved
@@ -37,9 +37,7 @@
     id: int = db.Column(db.Integer, primary_key=True)
 
     # use task guid so we can bulk insert without worrying about whether or not the task has an id yet
-    task_guid: str | None = db.Column(
-        ForeignKey("task.guid", ondelete="CASCADE", name="process_instance_event_task_guid_fk"), nullable=True, index=True
-    )
+    task_guid: str | None = db.Column(db.String(36), nullable=True, index=True)
     process_instance_id: int = db.Column(ForeignKey("process_instance.id"), nullable=False, index=True)
 
     event_type: str = db.Column(db.String(50), nullable=False, index=True)
@@ -48,13 +46,9 @@
     user_id = db.Column(ForeignKey(UserModel.id), nullable=True, index=True)  # type: ignore
 
     error_details = relationship("ProcessInstanceErrorDetailModel", back_populates="process_instance_event", cascade="delete")  # type: ignore
-<<<<<<< HEAD
-    task = relationship("TaskModel")  # type: ignore
-=======
     migration_details = relationship(
         "ProcessInstanceMigrationDetailModel", back_populates="process_instance_event", cascade="delete"
     )  # type: ignore
->>>>>>> db8433d7
 
     @validates("event_type")
     def validate_event_type(self, key: str, value: Any) -> Any:
