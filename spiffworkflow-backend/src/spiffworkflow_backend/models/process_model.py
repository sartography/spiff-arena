--- conflicted
+++ resolved
@@ -108,9 +108,6 @@
             for file in file_objects:
                 serialized_files.append(file.serialized())
             dictionary["files"] = serialized_files
-<<<<<<< HEAD
-        return dictionary
-=======
         return dictionary
 
     @classmethod
@@ -128,30 +125,4 @@
                     data_for_key = None
                     break
             current_metadata[key] = data_for_key
-        return current_metadata
-
-
-class ProcessModelInfoSchema(Schema):
-    class Meta:
-        model = ProcessModelInfo
-
-    id = marshmallow.fields.String(required=True)
-    display_name = marshmallow.fields.String(required=True)
-    description = marshmallow.fields.String()
-    primary_file_name = marshmallow.fields.String(allow_none=True)
-    primary_process_id = marshmallow.fields.String(allow_none=True)
-    files = marshmallow.fields.List(marshmallow.fields.Nested("File"))
-    fault_or_suspend_on_exception = marshmallow.fields.String()
-    exception_notification_addresses = marshmallow.fields.List(marshmallow.fields.String)
-    metadata_extraction_paths = marshmallow.fields.List(
-        marshmallow.fields.Dict(
-            keys=marshmallow.fields.Str(required=False),
-            values=marshmallow.fields.Str(required=False),
-            required=False,
-        )
-    )
-
-    @post_load
-    def make_spec(self, data: dict[str, str | bool | int | NotificationType], **_: Any) -> ProcessModelInfo:
-        return ProcessModelInfo(**data)  # type: ignore
->>>>>>> ebc09505
+        return current_metadata