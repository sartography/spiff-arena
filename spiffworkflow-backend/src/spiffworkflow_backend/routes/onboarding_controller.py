--- conflicted
+++ resolved
@@ -34,28 +34,6 @@
         # The process doesn't exist, so bail out without an error
         return make_response(result, 200)
     try:
-<<<<<<< HEAD
-        processor.do_engine_steps(save=True, execution_strategy_name="greedy")  # type: ignore
-        if processor is not None:
-            bpmn_process = processor.bpmn_process_instance
-            if bpmn_process.is_completed():
-                workflow_data = bpmn_process.data
-                result = workflow_data.get("onboarding", {})
-                # Delete the process instance, we don't need to keep this around if no users tasks were created.
-                db.session.delete(process_instance)
-                db.session.flush()  # Clear it out BEFORE returning.
-            elif len(bpmn_process.get_tasks(state=TaskState.READY, manual=True)) > 0:
-                process_instance.persistence_level = "full"
-                processor.save()
-                result = {
-                    "type": "user_input_required",
-                    "process_instance_id": process_instance.id,
-                }
-            task = processor.next_task()
-            if task:
-                result["task_id"] = task.id
-                result["instructions"] = JinjaService.render_instructions_for_end_user(task)
-=======
         processor.do_engine_steps(save=False, execution_strategy_name="greedy")
         bpmn_process = processor.bpmn_process_instance
         if bpmn_process.is_completed():
@@ -65,7 +43,6 @@
         if task:
             result["task_id"] = task.id
             result["instructions"] = JinjaService.render_instructions_for_end_user(task)
->>>>>>> 86096d6d
     except WorkflowException as e:
         raise ApiError.from_workflow_exception("onboard_failed", "Error building onboarding message", e) from e
     except Exception as e:
