"""APIs for dealing with process groups, process models, and process instances."""
import json
import os
import random
import re
import string
import uuid
from typing import Any
from typing import Dict
from typing import Optional
from typing import TypedDict
from typing import Union

import connexion  # type: ignore
import flask.wrappers
import jinja2
import werkzeug
from flask import Blueprint
from flask import current_app
from flask import g
from flask import jsonify
from flask import make_response
from flask import redirect
from flask import request
from flask.wrappers import Response
from flask_bpmn.api.api_error import ApiError
from flask_bpmn.models.db import db
from lxml import etree  # type: ignore
from lxml.builder import ElementMaker  # type: ignore
from SpiffWorkflow.task import Task as SpiffTask  # type: ignore
from SpiffWorkflow.task import TaskState
from sqlalchemy import and_
from sqlalchemy import asc
from sqlalchemy import desc
from sqlalchemy import func
from sqlalchemy.orm import aliased
from sqlalchemy.orm import selectinload

from spiffworkflow_backend.exceptions.process_entity_not_found_error import (
    ProcessEntityNotFoundError,
)
from spiffworkflow_backend.models.active_task import ActiveTaskModel
from spiffworkflow_backend.models.active_task_user import ActiveTaskUserModel
from spiffworkflow_backend.models.file import FileSchema
from spiffworkflow_backend.models.group import GroupModel
from spiffworkflow_backend.models.message_correlation import MessageCorrelationModel
from spiffworkflow_backend.models.message_instance import MessageInstanceModel
from spiffworkflow_backend.models.message_model import MessageModel
from spiffworkflow_backend.models.message_triggerable_process_model import (
    MessageTriggerableProcessModel,
)
from spiffworkflow_backend.models.principal import PrincipalModel
from spiffworkflow_backend.models.process_group import ProcessGroup
from spiffworkflow_backend.models.process_group import ProcessGroupSchema
from spiffworkflow_backend.models.process_instance import ProcessInstanceApiSchema
from spiffworkflow_backend.models.process_instance import ProcessInstanceModel
from spiffworkflow_backend.models.process_instance import ProcessInstanceModelSchema
from spiffworkflow_backend.models.process_instance import ProcessInstanceStatus
from spiffworkflow_backend.models.process_instance_metadata import (
    ProcessInstanceMetadataModel,
)
from spiffworkflow_backend.models.process_instance_report import (
    ProcessInstanceReportModel,
)
from spiffworkflow_backend.models.process_model import ProcessModelInfo
from spiffworkflow_backend.models.process_model import ProcessModelInfoSchema
from spiffworkflow_backend.models.secret_model import SecretModel
from spiffworkflow_backend.models.secret_model import SecretModelSchema
from spiffworkflow_backend.models.spec_reference import SpecReferenceCache
from spiffworkflow_backend.models.spec_reference import SpecReferenceNotFoundError
from spiffworkflow_backend.models.spec_reference import SpecReferenceSchema
from spiffworkflow_backend.models.spiff_logging import SpiffLoggingModel
from spiffworkflow_backend.models.spiff_step_details import SpiffStepDetailsModel
from spiffworkflow_backend.models.user import UserModel
from spiffworkflow_backend.models.user_group_assignment import UserGroupAssignmentModel
from spiffworkflow_backend.routes.user import verify_token
from spiffworkflow_backend.services.authorization_service import AuthorizationService
from spiffworkflow_backend.services.error_handling_service import ErrorHandlingService
from spiffworkflow_backend.services.file_system_service import FileSystemService
from spiffworkflow_backend.services.git_service import GitService
from spiffworkflow_backend.services.message_service import MessageService
from spiffworkflow_backend.services.process_instance_processor import (
    ProcessInstanceProcessor,
)
from spiffworkflow_backend.services.process_instance_report_service import (
    ProcessInstanceReportFilter,
)
from spiffworkflow_backend.services.process_instance_report_service import (
    ProcessInstanceReportService,
)
from spiffworkflow_backend.services.process_instance_service import (
    ProcessInstanceService,
)
from spiffworkflow_backend.services.process_model_service import ProcessModelService
from spiffworkflow_backend.services.script_unit_test_runner import ScriptUnitTestRunner
from spiffworkflow_backend.services.secret_service import SecretService
from spiffworkflow_backend.services.service_task_service import ServiceTaskService
from spiffworkflow_backend.services.spec_file_service import SpecFileService
from spiffworkflow_backend.services.user_service import UserService


class TaskDataSelectOption(TypedDict):
    """TaskDataSelectOption."""

    value: str
    label: str


class ReactJsonSchemaSelectOption(TypedDict):
    """ReactJsonSchemaSelectOption."""

    type: str
    title: str
    enum: list[str]


process_api_blueprint = Blueprint("process_api", __name__)


def status() -> flask.wrappers.Response:
    """Status."""
    ProcessInstanceModel.query.filter().first()
    return Response(json.dumps({"ok": True}), status=200, mimetype="application/json")


def permissions_check(body: Dict[str, Dict[str, list[str]]]) -> flask.wrappers.Response:
    """Permissions_check."""
    if "requests_to_check" not in body:
        raise (
            ApiError(
                error_code="could_not_requests_to_check",
                message="The key 'requests_to_check' not found at root of request body.",
                status_code=400,
            )
        )

    response_dict: dict[str, dict[str, bool]] = {}
    requests_to_check = body["requests_to_check"]

    for target_uri, http_methods in requests_to_check.items():
        if target_uri not in response_dict:
            response_dict[target_uri] = {}

        for http_method in http_methods:
            permission_string = AuthorizationService.get_permission_from_http_method(
                http_method
            )
            if permission_string:
                has_permission = AuthorizationService.user_has_permission(
                    user=g.user,
                    permission=permission_string,
                    target_uri=target_uri,
                )
                response_dict[target_uri][http_method] = has_permission

    return make_response(jsonify({"results": response_dict}), 200)


def modify_process_model_id(process_model_id: str) -> str:
    """Modify_process_model_id."""
    return process_model_id.replace("/", ":")


def un_modify_modified_process_model_id(modified_process_model_identifier: str) -> str:
    """Un_modify_modified_process_model_id."""
    return modified_process_model_identifier.replace(":", "/")


def process_group_add(body: dict) -> flask.wrappers.Response:
    """Add_process_group."""
    process_group = ProcessGroup(**body)
    ProcessModelService.add_process_group(process_group)
    commit_and_push_to_git(
        f"User: {g.user.username} added process group {process_group.id}"
    )
    return make_response(jsonify(process_group), 201)


def process_group_delete(modified_process_group_id: str) -> flask.wrappers.Response:
    """Process_group_delete."""
    process_group_id = un_modify_modified_process_model_id(modified_process_group_id)
    ProcessModelService().process_group_delete(process_group_id)
    commit_and_push_to_git(
        f"User: {g.user.username} deleted process group {process_group_id}"
    )
    return Response(json.dumps({"ok": True}), status=200, mimetype="application/json")


def process_group_update(
    modified_process_group_id: str, body: dict
) -> flask.wrappers.Response:
    """Process Group Update."""
    body_include_list = ["display_name", "description"]
    body_filtered = {
        include_item: body[include_item]
        for include_item in body_include_list
        if include_item in body
    }

    process_group_id = un_modify_modified_process_model_id(modified_process_group_id)
    process_group = ProcessGroup(id=process_group_id, **body_filtered)
    ProcessModelService.update_process_group(process_group)
    commit_and_push_to_git(
        f"User: {g.user.username} updated process group {process_group_id}"
    )
    return make_response(jsonify(process_group), 200)


def process_group_list(
    process_group_identifier: Optional[str] = None, page: int = 1, per_page: int = 100
) -> flask.wrappers.Response:
    """Process_group_list."""
    if process_group_identifier is not None:
        process_groups = ProcessModelService.get_process_groups(
            process_group_identifier
        )
    else:
        process_groups = ProcessModelService.get_process_groups()
    batch = ProcessModelService().get_batch(
        items=process_groups, page=page, per_page=per_page
    )
    pages = len(process_groups) // per_page
    remainder = len(process_groups) % per_page
    if remainder > 0:
        pages += 1

    response_json = {
        "results": ProcessGroupSchema(many=True).dump(batch),
        "pagination": {
            "count": len(batch),
            "total": len(process_groups),
            "pages": pages,
        },
    }
    return Response(json.dumps(response_json), status=200, mimetype="application/json")


def process_group_show(
    modified_process_group_id: str,
) -> Any:
    """Process_group_show."""
    process_group_id = un_modify_modified_process_model_id(modified_process_group_id)
    try:
        process_group = ProcessModelService.get_process_group(process_group_id)
    except ProcessEntityNotFoundError as exception:
        raise (
            ApiError(
                error_code="process_group_cannot_be_found",
                message=f"Process group cannot be found: {process_group_id}",
                status_code=400,
            )
        ) from exception

    process_group.parent_groups = ProcessModelService.get_parent_group_array(
        process_group.id
    )
    return make_response(jsonify(process_group), 200)


def process_group_move(
    modified_process_group_identifier: str, new_location: str
) -> flask.wrappers.Response:
    """Process_group_move."""
    original_process_group_id = un_modify_modified_process_model_id(
        modified_process_group_identifier
    )
    new_process_group = ProcessModelService().process_group_move(
        original_process_group_id, new_location
    )
    commit_and_push_to_git(
        f"User: {g.user.username} moved process group {original_process_group_id} to {new_process_group.id}"
    )
    return make_response(jsonify(new_process_group), 200)


def process_model_create(
    modified_process_group_id: str, body: Dict[str, Union[str, bool, int]]
) -> flask.wrappers.Response:
    """Process_model_create."""
    body_include_list = [
        "id",
        "display_name",
        "primary_file_name",
        "primary_process_id",
        "description",
        "metadata_extraction_paths",
    ]
    body_filtered = {
        include_item: body[include_item]
        for include_item in body_include_list
        if include_item in body
    }

    if modified_process_group_id is None:
        raise ApiError(
            error_code="process_group_id_not_specified",
            message="Process Model could not be created when process_group_id path param is unspecified",
            status_code=400,
        )

    unmodified_process_group_id = un_modify_modified_process_model_id(
        modified_process_group_id
    )
    process_group = ProcessModelService.get_process_group(unmodified_process_group_id)
    if process_group is None:
        raise ApiError(
            error_code="process_model_could_not_be_created",
            message=f"Process Model could not be created from given body because Process Group could not be found: {body}",
            status_code=400,
        )

    process_model_info = ProcessModelInfo(**body_filtered)  # type: ignore
    if process_model_info is None:
        raise ApiError(
            error_code="process_model_could_not_be_created",
            message=f"Process Model could not be created from given body: {body}",
            status_code=400,
        )

    ProcessModelService.add_process_model(process_model_info)
    commit_and_push_to_git(
        f"User: {g.user.username} created process model {process_model_info.id}"
    )
    return Response(
        json.dumps(ProcessModelInfoSchema().dump(process_model_info)),
        status=201,
        mimetype="application/json",
    )


def process_model_delete(
    modified_process_model_identifier: str,
) -> flask.wrappers.Response:
    """Process_model_delete."""
    process_model_identifier = modified_process_model_identifier.replace(":", "/")
    ProcessModelService().process_model_delete(process_model_identifier)
    commit_and_push_to_git(
        f"User: {g.user.username} deleted process model {process_model_identifier}"
    )
    return Response(json.dumps({"ok": True}), status=200, mimetype="application/json")


def process_model_update(
    modified_process_model_identifier: str, body: Dict[str, Union[str, bool, int]]
) -> Any:
    """Process_model_update."""
    process_model_identifier = modified_process_model_identifier.replace(":", "/")
    body_include_list = [
        "display_name",
        "primary_file_name",
        "primary_process_id",
        "description",
        "metadata_extraction_paths",
    ]
    body_filtered = {
        include_item: body[include_item]
        for include_item in body_include_list
        if include_item in body
    }

    process_model = get_process_model(process_model_identifier)
    ProcessModelService.update_process_model(process_model, body_filtered)
    commit_and_push_to_git(
        f"User: {g.user.username} updated process model {process_model_identifier}"
    )
    return ProcessModelInfoSchema().dump(process_model)


def process_model_show(modified_process_model_identifier: str) -> Any:
    """Process_model_show."""
    process_model_identifier = modified_process_model_identifier.replace(":", "/")
    process_model = get_process_model(process_model_identifier)
    files = sorted(
        SpecFileService.get_files(process_model),
        key=lambda f: "" if f.name == process_model.primary_file_name else f.sort_index,
    )
    process_model.files = files
    for file in process_model.files:
        file.references = SpecFileService.get_references_for_file(file, process_model)

    process_model.parent_groups = ProcessModelService.get_parent_group_array(
        process_model.id
    )
    return make_response(jsonify(process_model), 200)


def process_model_move(
    modified_process_model_identifier: str, new_location: str
) -> flask.wrappers.Response:
    """Process_model_move."""
    original_process_model_id = un_modify_modified_process_model_id(
        modified_process_model_identifier
    )
    new_process_model = ProcessModelService().process_model_move(
        original_process_model_id, new_location
    )
    commit_and_push_to_git(
        f"User: {g.user.username} moved process model {original_process_model_id} to {new_process_model.id}"
    )
    return make_response(jsonify(new_process_model), 200)


def process_model_publish(
    modified_process_model_identifier: str, branch_to_update: Optional[str] = None
) -> flask.wrappers.Response:
    """Process_model_publish."""
    if branch_to_update is None:
        branch_to_update = current_app.config["GIT_BRANCH_TO_PUBLISH_TO"]
    process_model_identifier = un_modify_modified_process_model_id(
        modified_process_model_identifier
    )
    pr_url = GitService().publish(process_model_identifier, branch_to_update)
    data = {"ok": True, "pr_url": pr_url}
    return Response(json.dumps(data), status=200, mimetype="application/json")


def process_model_list(
    process_group_identifier: Optional[str] = None,
    recursive: Optional[bool] = False,
    filter_runnable_by_user: Optional[bool] = False,
    page: int = 1,
    per_page: int = 100,
) -> flask.wrappers.Response:
    """Process model list!"""
    process_models = ProcessModelService.get_process_models(
        process_group_id=process_group_identifier,
        recursive=recursive,
        filter_runnable_by_user=filter_runnable_by_user,
    )
    batch = ProcessModelService().get_batch(
        process_models, page=page, per_page=per_page
    )
    pages = len(process_models) // per_page
    remainder = len(process_models) % per_page
    if remainder > 0:
        pages += 1
    response_json = {
        "results": ProcessModelInfoSchema(many=True).dump(batch),
        "pagination": {
            "count": len(batch),
            "total": len(process_models),
            "pages": pages,
        },
    }
    return Response(json.dumps(response_json), status=200, mimetype="application/json")


def process_list() -> Any:
    """Returns a list of all known processes.

    This includes processes that are not the
    primary process - helpful for finding possible call activities.
    """
    references = SpecReferenceCache.query.filter_by(type="process").all()
    return SpecReferenceSchema(many=True).dump(references)


def get_file(modified_process_model_identifier: str, file_name: str) -> Any:
    """Get_file."""
    process_model_identifier = modified_process_model_identifier.replace(":", "/")
    process_model = get_process_model(process_model_identifier)
    files = SpecFileService.get_files(process_model, file_name)
    if len(files) == 0:
        raise ApiError(
            error_code="unknown file",
            message=f"No information exists for file {file_name}"
            f" it does not exist in workflow {process_model_identifier}.",
            status_code=404,
        )

    file = files[0]
    file_contents = SpecFileService.get_data(process_model, file.name)
    file.file_contents = file_contents
    file.process_model_id = process_model.id
    # file.process_group_id = process_model.process_group_id
    return FileSchema().dump(file)


def process_model_file_update(
    modified_process_model_identifier: str, file_name: str
) -> flask.wrappers.Response:
    """Process_model_file_update."""
    process_model_identifier = modified_process_model_identifier.replace(":", "/")
    process_model = get_process_model(process_model_identifier)

    request_file = get_file_from_request()
    request_file_contents = request_file.stream.read()
    if not request_file_contents:
        raise ApiError(
            error_code="file_contents_empty",
            message="Given request file does not have any content",
            status_code=400,
        )

    SpecFileService.update_file(process_model, file_name, request_file_contents)
    commit_and_push_to_git(
        f"User: {g.user.username} clicked save for {process_model_identifier}/{file_name}"
    )

    return Response(json.dumps({"ok": True}), status=200, mimetype="application/json")


def process_model_file_delete(
    modified_process_model_identifier: str, file_name: str
) -> flask.wrappers.Response:
    """Process_model_file_delete."""
    process_model_identifier = modified_process_model_identifier.replace(":", "/")
    process_model = get_process_model(process_model_identifier)
    try:
        SpecFileService.delete_file(process_model, file_name)
    except FileNotFoundError as exception:
        raise (
            ApiError(
                error_code="process_model_file_cannot_be_found",
                message=f"Process model file cannot be found: {file_name}",
                status_code=400,
            )
        ) from exception

    commit_and_push_to_git(
        f"User: {g.user.username} deleted process model file {process_model_identifier}/{file_name}"
    )
    return Response(json.dumps({"ok": True}), status=200, mimetype="application/json")


def add_file(modified_process_model_identifier: str) -> flask.wrappers.Response:
    """Add_file."""
    process_model_identifier = modified_process_model_identifier.replace(":", "/")
    process_model = get_process_model(process_model_identifier)
    request_file = get_file_from_request()
    if not request_file.filename:
        raise ApiError(
            error_code="could_not_get_filename",
            message="Could not get filename from request",
            status_code=400,
        )

    file = SpecFileService.add_file(
        process_model, request_file.filename, request_file.stream.read()
    )
    file_contents = SpecFileService.get_data(process_model, file.name)
    file.file_contents = file_contents
    file.process_model_id = process_model.id
    commit_and_push_to_git(
        f"User: {g.user.username} added process model file {process_model_identifier}/{file.name}"
    )
    return Response(
        json.dumps(FileSchema().dump(file)), status=201, mimetype="application/json"
    )


def process_instance_create(
    modified_process_model_identifier: str,
) -> flask.wrappers.Response:
    """Create_process_instance."""
    process_model_identifier = un_modify_modified_process_model_id(
        modified_process_model_identifier
    )
    process_instance = (
        ProcessInstanceService.create_process_instance_from_process_model_identifier(
            process_model_identifier, g.user
        )
    )
    return Response(
        json.dumps(ProcessInstanceModelSchema().dump(process_instance)),
        status=201,
        mimetype="application/json",
    )


def process_instance_run(
    modified_process_model_identifier: str,
    process_instance_id: int,
    do_engine_steps: bool = True,
) -> flask.wrappers.Response:
    """Process_instance_run."""
    process_instance = ProcessInstanceService().get_process_instance(
        process_instance_id
    )
    processor = ProcessInstanceProcessor(process_instance)

    if do_engine_steps:
        try:
            processor.do_engine_steps()
        except ApiError as e:
            ErrorHandlingService().handle_error(processor, e)
            raise e
        except Exception as e:
            ErrorHandlingService().handle_error(processor, e)
            task = processor.bpmn_process_instance.last_task
            raise ApiError.from_task(
                error_code="unknown_exception",
                message=f"An unknown error occurred. Original error: {e}",
                status_code=400,
                task=task,
            ) from e
        processor.save()

        if not current_app.config["RUN_BACKGROUND_SCHEDULER"]:
            MessageService.process_message_instances()

    process_instance_api = ProcessInstanceService.processor_to_process_instance_api(
        processor
    )
    process_instance_data = processor.get_data()
    process_instance_metadata = ProcessInstanceApiSchema().dump(process_instance_api)
    process_instance_metadata["data"] = process_instance_data
    return Response(
        json.dumps(process_instance_metadata), status=200, mimetype="application/json"
    )


def process_instance_terminate(
    process_instance_id: int,
    modified_process_model_identifier: str,
) -> flask.wrappers.Response:
    """Process_instance_run."""
    process_instance = ProcessInstanceService().get_process_instance(
        process_instance_id
    )
    processor = ProcessInstanceProcessor(process_instance)
    processor.terminate()
    return Response(json.dumps({"ok": True}), status=200, mimetype="application/json")


def process_instance_suspend(
    process_instance_id: int,
    modified_process_model_identifier: str,
) -> flask.wrappers.Response:
    """Process_instance_suspend."""
    process_instance = ProcessInstanceService().get_process_instance(
        process_instance_id
    )
    processor = ProcessInstanceProcessor(process_instance)
    processor.suspend()
    return Response(json.dumps({"ok": True}), status=200, mimetype="application/json")


def process_instance_resume(
    process_instance_id: int,
    modified_process_model_identifier: str,
) -> flask.wrappers.Response:
    """Process_instance_resume."""
    process_instance = ProcessInstanceService().get_process_instance(
        process_instance_id
    )
    processor = ProcessInstanceProcessor(process_instance)
    processor.resume()
    return Response(json.dumps({"ok": True}), status=200, mimetype="application/json")


def process_instance_log_list(
    modified_process_model_identifier: str,
    process_instance_id: int,
    page: int = 1,
    per_page: int = 100,
    detailed: bool = False,
) -> flask.wrappers.Response:
    """Process_instance_log_list."""
    # to make sure the process instance exists
    process_instance = find_process_instance_by_id_or_raise(process_instance_id)

    log_query = SpiffLoggingModel.query.filter(
        SpiffLoggingModel.process_instance_id == process_instance.id
    )
    if not detailed:
        log_query = log_query.filter(SpiffLoggingModel.message.in_(["State change to COMPLETED"]))  # type: ignore

    logs = (
        log_query.order_by(SpiffLoggingModel.timestamp.desc())  # type: ignore
        .join(
            UserModel, UserModel.id == SpiffLoggingModel.current_user_id, isouter=True
        )  # isouter since if we don't have a user, we still want the log
        .add_columns(
            UserModel.username,
        )
        .paginate(page=page, per_page=per_page, error_out=False)
    )

    response_json = {
        "results": logs.items,
        "pagination": {
            "count": len(logs.items),
            "total": logs.total,
            "pages": logs.pages,
        },
    }

    return make_response(jsonify(response_json), 200)


def message_instance_list(
    process_instance_id: Optional[int] = None,
    page: int = 1,
    per_page: int = 100,
) -> flask.wrappers.Response:
    """Message_instance_list."""
    # to make sure the process instance exists
    message_instances_query = MessageInstanceModel.query

    if process_instance_id:
        message_instances_query = message_instances_query.filter_by(
            process_instance_id=process_instance_id
        )

    message_instances = (
        message_instances_query.order_by(
            MessageInstanceModel.created_at_in_seconds.desc(),  # type: ignore
            MessageInstanceModel.id.desc(),  # type: ignore
        )
        .join(MessageModel, MessageModel.id == MessageInstanceModel.message_model_id)
        .join(ProcessInstanceModel)
        .add_columns(
            MessageModel.identifier.label("message_identifier"),
            ProcessInstanceModel.process_model_identifier,
            ProcessInstanceModel.process_model_display_name,
        )
        .paginate(page=page, per_page=per_page, error_out=False)
    )

    for message_instance in message_instances:
        message_correlations: dict = {}
        for (
            mcmi
        ) in (
            message_instance.MessageInstanceModel.message_correlations_message_instances
        ):
            mc = MessageCorrelationModel.query.filter_by(
                id=mcmi.message_correlation_id
            ).all()
            for m in mc:
                if m.name not in message_correlations:
                    message_correlations[m.name] = {}
                message_correlations[m.name][
                    m.message_correlation_property.identifier
                ] = m.value
        message_instance.MessageInstanceModel.message_correlations = (
            message_correlations
        )

    response_json = {
        "results": message_instances.items,
        "pagination": {
            "count": len(message_instances.items),
            "total": message_instances.total,
            "pages": message_instances.pages,
        },
    }

    return make_response(jsonify(response_json), 200)


# body: {
#   payload: dict,
#   process_instance_id: Optional[int],
# }
def message_start(
    message_identifier: str,
    body: Dict[str, Any],
) -> flask.wrappers.Response:
    """Message_start."""
    message_model = MessageModel.query.filter_by(identifier=message_identifier).first()
    if message_model is None:
        raise (
            ApiError(
                error_code="unknown_message",
                message=f"Could not find message with identifier: {message_identifier}",
                status_code=404,
            )
        )

    if "payload" not in body:
        raise (
            ApiError(
                error_code="missing_payload",
                message="Body is missing payload.",
                status_code=400,
            )
        )

    process_instance = None
    if "process_instance_id" in body:
        # to make sure we have a valid process_instance_id
        process_instance = find_process_instance_by_id_or_raise(
            body["process_instance_id"]
        )

        message_instance = MessageInstanceModel.query.filter_by(
            process_instance_id=process_instance.id,
            message_model_id=message_model.id,
            message_type="receive",
            status="ready",
        ).first()
        if message_instance is None:
            raise (
                ApiError(
                    error_code="cannot_find_waiting_message",
                    message=f"Could not find waiting message for identifier {message_identifier} "
                    f"and process instance {process_instance.id}",
                    status_code=400,
                )
            )
        MessageService.process_message_receive(
            message_instance, message_model.name, body["payload"]
        )

    else:
        message_triggerable_process_model = (
            MessageTriggerableProcessModel.query.filter_by(
                message_model_id=message_model.id
            ).first()
        )

        if message_triggerable_process_model is None:
            raise (
                ApiError(
                    error_code="cannot_start_message",
                    message=f"Message with identifier cannot be start with message: {message_identifier}",
                    status_code=400,
                )
            )

        process_instance = MessageService.process_message_triggerable_process_model(
            message_triggerable_process_model,
            message_model.name,
            body["payload"],
            g.user,
        )

    return Response(
        json.dumps(ProcessInstanceModelSchema().dump(process_instance)),
        status=200,
        mimetype="application/json",
    )


def process_instance_list(
    process_model_identifier: Optional[str] = None,
    page: int = 1,
    per_page: int = 100,
    start_from: Optional[int] = None,
    start_to: Optional[int] = None,
    end_from: Optional[int] = None,
    end_to: Optional[int] = None,
    process_status: Optional[str] = None,
    initiated_by_me: Optional[bool] = None,
    with_tasks_completed_by_me: Optional[bool] = None,
    with_tasks_completed_by_my_group: Optional[bool] = None,
    user_filter: Optional[bool] = False,
    report_identifier: Optional[str] = None,
    report_id: Optional[int] = None,
) -> flask.wrappers.Response:
    """Process_instance_list."""
    process_instance_report = ProcessInstanceReportService.report_with_identifier(
        g.user, report_id, report_identifier
    )

    if user_filter:
        report_filter = ProcessInstanceReportFilter(
            process_model_identifier,
            start_from,
            start_to,
            end_from,
            end_to,
            process_status.split(",") if process_status else None,
            initiated_by_me,
            with_tasks_completed_by_me,
            with_tasks_completed_by_my_group,
        )
    else:
        report_filter = (
            ProcessInstanceReportService.filter_from_metadata_with_overrides(
                process_instance_report,
                process_model_identifier,
                start_from,
                start_to,
                end_from,
                end_to,
                process_status,
                initiated_by_me,
                with_tasks_completed_by_me,
                with_tasks_completed_by_my_group,
            )
        )

    process_instance_query = ProcessInstanceModel.query
    # Always join that hot user table for good performance at serialization time.
    process_instance_query = process_instance_query.options(
        selectinload(ProcessInstanceModel.process_initiator)
    )

    if report_filter.process_model_identifier is not None:
        process_model = get_process_model(
            f"{report_filter.process_model_identifier}",
        )

        process_instance_query = process_instance_query.filter_by(
            process_model_identifier=process_model.id
        )

    # this can never happen. obviously the class has the columns it defines. this is just to appease mypy.
    if (
        ProcessInstanceModel.start_in_seconds is None
        or ProcessInstanceModel.end_in_seconds is None
    ):
        raise (
            ApiError(
                error_code="unexpected_condition",
                message="Something went very wrong",
                status_code=500,
            )
        )

    if report_filter.start_from is not None:
        process_instance_query = process_instance_query.filter(
            ProcessInstanceModel.start_in_seconds >= report_filter.start_from
        )
    if report_filter.start_to is not None:
        process_instance_query = process_instance_query.filter(
            ProcessInstanceModel.start_in_seconds <= report_filter.start_to
        )
    if report_filter.end_from is not None:
        process_instance_query = process_instance_query.filter(
            ProcessInstanceModel.end_in_seconds >= report_filter.end_from
        )
    if report_filter.end_to is not None:
        process_instance_query = process_instance_query.filter(
            ProcessInstanceModel.end_in_seconds <= report_filter.end_to
        )
    if report_filter.process_status is not None:
        process_instance_query = process_instance_query.filter(
            ProcessInstanceModel.status.in_(report_filter.process_status)  # type: ignore
        )

    if report_filter.initiated_by_me is True:
        process_instance_query = process_instance_query.filter(
            ProcessInstanceModel.status.in_(["complete", "error", "terminated"])  # type: ignore
        )
        process_instance_query = process_instance_query.filter_by(
            process_initiator=g.user
        )

    # TODO: not sure if this is exactly what is wanted
    if report_filter.with_tasks_completed_by_me is True:
        process_instance_query = process_instance_query.filter(
            ProcessInstanceModel.status.in_(["complete", "error", "terminated"])  # type: ignore
        )
        # process_instance_query = process_instance_query.join(UserModel, UserModel.id == ProcessInstanceModel.process_initiator_id)
        # process_instance_query = process_instance_query.add_columns(UserModel.username)
        # search for process_instance.UserModel.username in this file for more details about why adding columns is annoying.

        process_instance_query = process_instance_query.filter(
            ProcessInstanceModel.process_initiator_id != g.user.id
        )
        process_instance_query = process_instance_query.join(
            SpiffStepDetailsModel,
            ProcessInstanceModel.id == SpiffStepDetailsModel.process_instance_id,
        )
        process_instance_query = process_instance_query.join(
            SpiffLoggingModel,
            ProcessInstanceModel.id == SpiffLoggingModel.process_instance_id,
        )
        process_instance_query = process_instance_query.filter(
            SpiffLoggingModel.message.contains("COMPLETED")  # type: ignore
        )
        process_instance_query = process_instance_query.filter(
            SpiffLoggingModel.spiff_step == SpiffStepDetailsModel.spiff_step
        )
        process_instance_query = process_instance_query.filter(
            SpiffStepDetailsModel.completed_by_user_id == g.user.id
        )

    if report_filter.with_tasks_completed_by_my_group is True:
        process_instance_query = process_instance_query.filter(
            ProcessInstanceModel.status.in_(["complete", "error", "terminated"])  # type: ignore
        )
        process_instance_query = process_instance_query.join(
            SpiffStepDetailsModel,
            ProcessInstanceModel.id == SpiffStepDetailsModel.process_instance_id,
        )
        process_instance_query = process_instance_query.join(
            SpiffLoggingModel,
            ProcessInstanceModel.id == SpiffLoggingModel.process_instance_id,
        )
        process_instance_query = process_instance_query.filter(
            SpiffLoggingModel.message.contains("COMPLETED")  # type: ignore
        )
        process_instance_query = process_instance_query.filter(
            SpiffLoggingModel.spiff_step == SpiffStepDetailsModel.spiff_step
        )
        process_instance_query = process_instance_query.join(
            GroupModel,
            GroupModel.id == SpiffStepDetailsModel.lane_assignment_id,
        )
        process_instance_query = process_instance_query.join(
            UserGroupAssignmentModel,
            UserGroupAssignmentModel.group_id == GroupModel.id,
        )
        process_instance_query = process_instance_query.filter(
            UserGroupAssignmentModel.user_id == g.user.id
        )

    instance_metadata_aliases = {}
    stock_columns = ProcessInstanceReportService.get_column_names_for_model(
        ProcessInstanceModel
    )
    for column in process_instance_report.report_metadata["columns"]:
        if column["accessor"] in stock_columns:
            continue
        instance_metadata_alias = aliased(ProcessInstanceMetadataModel)
        instance_metadata_aliases[column["accessor"]] = instance_metadata_alias

        filter_for_column = None
        if "filter_by" in process_instance_report.report_metadata:
            filter_for_column = next(
                (
                    f
                    for f in process_instance_report.report_metadata["filter_by"]
                    if f["field_name"] == column["accessor"]
                ),
                None,
            )
        isouter = True
        conditions = [
            ProcessInstanceModel.id == instance_metadata_alias.process_instance_id,
            instance_metadata_alias.key == column["accessor"],
        ]
        if filter_for_column:
            isouter = False
            conditions.append(
                instance_metadata_alias.value == filter_for_column["field_value"]
            )
        process_instance_query = process_instance_query.join(
            instance_metadata_alias, and_(*conditions), isouter=isouter
        ).add_columns(func.max(instance_metadata_alias.value).label(column["accessor"]))

    order_by_query_array = []
    order_by_array = process_instance_report.report_metadata["order_by"]
    if len(order_by_array) < 1:
        order_by_array = ProcessInstanceReportModel.default_order_by()
    for order_by_option in order_by_array:
        attribute = re.sub("^-", "", order_by_option)
        if attribute in stock_columns:
            if order_by_option.startswith("-"):
                order_by_query_array.append(
                    getattr(ProcessInstanceModel, attribute).desc()
                )
            else:
                order_by_query_array.append(
                    getattr(ProcessInstanceModel, attribute).asc()
                )
        elif attribute in instance_metadata_aliases:
            if order_by_option.startswith("-"):
                order_by_query_array.append(
                    func.max(instance_metadata_aliases[attribute].value).desc()
                )
            else:
                order_by_query_array.append(
                    func.max(instance_metadata_aliases[attribute].value).asc()
                )

    process_instances = (
        process_instance_query.group_by(ProcessInstanceModel.id)
        .add_columns(ProcessInstanceModel.id)
        .order_by(*order_by_query_array)
        .paginate(page=page, per_page=per_page, error_out=False)
    )

    results = ProcessInstanceReportService.add_metadata_columns_to_process_instance(
        process_instances.items, process_instance_report.report_metadata["columns"]
    )

    response_json = {
        "report": process_instance_report,
        "results": results,
        "filters": report_filter.to_dict(),
        "pagination": {
            "count": len(results),
            "total": process_instances.total,
            "pages": process_instances.pages,
        },
    }

    return make_response(jsonify(response_json), 200)


def process_instance_report_column_list() -> flask.wrappers.Response:
    """Process_instance_report_column_list."""
    table_columns = ProcessInstanceReportService.builtin_column_options()
    columns_for_metadata = (
        db.session.query(ProcessInstanceMetadataModel.key)
        .order_by(ProcessInstanceMetadataModel.key)
        .distinct()  # type: ignore
        .all()
    )
    columns_for_metadata_strings = [
        {"Header": i[0], "accessor": i[0], "filterable": True}
        for i in columns_for_metadata
    ]
    return make_response(jsonify(table_columns + columns_for_metadata_strings), 200)


def process_instance_show(
    modified_process_model_identifier: str,
    process_instance_id: int,
    process_identifier: Optional[str] = None,
) -> flask.wrappers.Response:
    """Create_process_instance."""
    process_model_identifier = modified_process_model_identifier.replace(":", "/")
    process_instance = find_process_instance_by_id_or_raise(process_instance_id)
    current_version_control_revision = GitService.get_current_revision()

    process_model_with_diagram = None
    name_of_file_with_diagram = None
    if process_identifier:
        spec_reference = SpecReferenceCache.query.filter_by(
            identifier=process_identifier
        ).first()
        if spec_reference is None:
            raise SpecReferenceNotFoundError(
                f"Could not find given process identifier in the cache: {process_identifier}"
            )

        process_model_with_diagram = ProcessModelService.get_process_model(
            spec_reference.process_model_id
        )
        name_of_file_with_diagram = spec_reference.file_name
    else:
        process_model_with_diagram = get_process_model(process_model_identifier)
        if process_model_with_diagram.primary_file_name:
            name_of_file_with_diagram = process_model_with_diagram.primary_file_name

    if process_model_with_diagram and name_of_file_with_diagram:
        if (
            process_instance.bpmn_version_control_identifier
            == current_version_control_revision
        ):
            bpmn_xml_file_contents = SpecFileService.get_data(
                process_model_with_diagram, name_of_file_with_diagram
            ).decode("utf-8")
        else:
            bpmn_xml_file_contents = GitService.get_instance_file_contents_for_revision(
                process_model_with_diagram,
                process_instance.bpmn_version_control_identifier,
                file_name=name_of_file_with_diagram,
            )
        process_instance.bpmn_xml_file_contents = bpmn_xml_file_contents

    return make_response(jsonify(process_instance), 200)


def process_instance_delete(
    process_instance_id: int, modified_process_model_identifier: str
) -> flask.wrappers.Response:
    """Create_process_instance."""
    process_instance = find_process_instance_by_id_or_raise(process_instance_id)

    # (Pdb) db.session.delete
    # <bound method delete of <sqlalchemy.orm.scoping.scoped_session object at 0x103eaab30>>
    db.session.query(SpiffLoggingModel).filter_by(
        process_instance_id=process_instance.id
    ).delete()
    db.session.query(SpiffStepDetailsModel).filter_by(
        process_instance_id=process_instance.id
    ).delete()
    db.session.delete(process_instance)
    db.session.commit()
    return Response(json.dumps({"ok": True}), status=200, mimetype="application/json")


def process_instance_report_list(
    page: int = 1, per_page: int = 100
) -> flask.wrappers.Response:
    """Process_instance_report_list."""
    process_instance_reports = ProcessInstanceReportModel.query.filter_by(
        created_by_id=g.user.id,
    ).all()

    return make_response(jsonify(process_instance_reports), 200)


def process_instance_report_create(body: Dict[str, Any]) -> flask.wrappers.Response:
    """Process_instance_report_create."""
    process_instance_report = ProcessInstanceReportModel.create_report(
        identifier=body["identifier"],
        user=g.user,
        report_metadata=body["report_metadata"],
    )

    return make_response(jsonify(process_instance_report), 201)


def process_instance_report_update(
    report_id: int,
    body: Dict[str, Any],
) -> flask.wrappers.Response:
    """Process_instance_report_create."""
    process_instance_report = ProcessInstanceReportModel.query.filter_by(
        id=report_id,
        created_by_id=g.user.id,
    ).first()
    if process_instance_report is None:
        raise ApiError(
            error_code="unknown_process_instance_report",
            message="Unknown process instance report",
            status_code=404,
        )

    process_instance_report.report_metadata = body["report_metadata"]
    db.session.commit()

    return make_response(jsonify(process_instance_report), 201)


def process_instance_report_delete(
    report_id: int,
) -> flask.wrappers.Response:
    """Process_instance_report_create."""
    process_instance_report = ProcessInstanceReportModel.query.filter_by(
        id=report_id,
        created_by_id=g.user.id,
    ).first()
    if process_instance_report is None:
        raise ApiError(
            error_code="unknown_process_instance_report",
            message="Unknown process instance report",
            status_code=404,
        )

    db.session.delete(process_instance_report)
    db.session.commit()

    return Response(json.dumps({"ok": True}), status=200, mimetype="application/json")


def service_task_list() -> flask.wrappers.Response:
    """Service_task_list."""
    available_connectors = ServiceTaskService.available_connectors()
    return Response(
        json.dumps(available_connectors), status=200, mimetype="application/json"
    )


def authentication_list() -> flask.wrappers.Response:
    """Authentication_list."""
    available_authentications = ServiceTaskService.authentication_list()
    response_json = {
        "results": available_authentications,
        "connector_proxy_base_url": current_app.config["CONNECTOR_PROXY_URL"],
        "redirect_url": f"{current_app.config['SPIFFWORKFLOW_BACKEND_URL']}/v1.0/authentication_callback",
    }

    return Response(json.dumps(response_json), status=200, mimetype="application/json")


def authentication_callback(
    service: str,
    auth_method: str,
) -> werkzeug.wrappers.Response:
    """Authentication_callback."""
    verify_token(request.args.get("token"), force_run=True)
    response = request.args["response"]
    SecretService().update_secret(
        f"{service}/{auth_method}", response, g.user.id, create_if_not_exists=True
    )
    return redirect(
        f"{current_app.config['SPIFFWORKFLOW_FRONTEND_URL']}/admin/configuration"
    )


def process_instance_report_show(
    report_id: int,
    page: int = 1,
    per_page: int = 100,
) -> flask.wrappers.Response:
    """Process_instance_report_show."""
    process_instances = ProcessInstanceModel.query.order_by(
        ProcessInstanceModel.start_in_seconds.desc(), ProcessInstanceModel.id.desc()  # type: ignore
    ).paginate(page=page, per_page=per_page, error_out=False)

    process_instance_report = ProcessInstanceReportModel.query.filter_by(
        id=report_id,
        created_by_id=g.user.id,
    ).first()
    if process_instance_report is None:
        raise ApiError(
            error_code="unknown_process_instance_report",
            message="Unknown process instance report",
            status_code=404,
        )

    substitution_variables = request.args.to_dict()
    result_dict = process_instance_report.generate_report(
        process_instances.items, substitution_variables
    )

    # update this if we go back to a database query instead of filtering in memory
    result_dict["pagination"] = {
        "count": len(result_dict["results"]),
        "total": len(result_dict["results"]),
        "pages": 1,
    }

    return Response(json.dumps(result_dict), status=200, mimetype="application/json")


# TODO: see comment for before_request
# @process_api_blueprint.route("/v1.0/tasks", methods=["GET"])
def task_list_my_tasks(page: int = 1, per_page: int = 100) -> flask.wrappers.Response:
    """Task_list_my_tasks."""
    principal = find_principal_or_raise()
    active_tasks = (
        ActiveTaskModel.query.order_by(desc(ActiveTaskModel.id))  # type: ignore
        .join(ProcessInstanceModel)
        .join(ActiveTaskUserModel)
        .filter_by(user_id=principal.user_id)
        # just need this add_columns to add the process_model_identifier. Then add everything back that was removed.
        .add_columns(
            ProcessInstanceModel.process_model_identifier,
            ProcessInstanceModel.process_model_display_name,
            ProcessInstanceModel.status,
            ActiveTaskModel.task_name,
            ActiveTaskModel.task_title,
            ActiveTaskModel.task_type,
            ActiveTaskModel.task_status,
            ActiveTaskModel.task_id,
            ActiveTaskModel.id,
            ActiveTaskModel.process_model_display_name,
            ActiveTaskModel.process_instance_id,
        )
        .paginate(page=page, per_page=per_page, error_out=False)
    )
    tasks = [ActiveTaskModel.to_task(active_task) for active_task in active_tasks.items]

    response_json = {
        "results": tasks,
        "pagination": {
            "count": len(active_tasks.items),
            "total": active_tasks.total,
            "pages": active_tasks.pages,
        },
    }

    return make_response(jsonify(response_json), 200)


def task_list_for_my_open_processes(
    page: int = 1, per_page: int = 100
) -> flask.wrappers.Response:
    """Task_list_for_my_open_processes."""
    return get_tasks(page=page, per_page=per_page)


def task_list_for_me(page: int = 1, per_page: int = 100) -> flask.wrappers.Response:
    """Task_list_for_processes_started_by_others."""
    return get_tasks(
        processes_started_by_user=False,
        has_lane_assignment_id=False,
        page=page,
        per_page=per_page,
    )


def task_list_for_my_groups(
    page: int = 1, per_page: int = 100
) -> flask.wrappers.Response:
    """Task_list_for_processes_started_by_others."""
    return get_tasks(processes_started_by_user=False, page=page, per_page=per_page)


def get_tasks(
    processes_started_by_user: bool = True,
    has_lane_assignment_id: bool = True,
    page: int = 1,
    per_page: int = 100,
) -> flask.wrappers.Response:
    """Get_tasks."""
    user_id = g.user.id

    # use distinct to ensure we only get one row per active task otherwise
    # we can get back multiple for the same active task row which throws off
    # pagination later on
    # https://stackoverflow.com/q/34582014/6090676
    active_tasks_query = (
        ActiveTaskModel.query.distinct()
        .outerjoin(GroupModel, GroupModel.id == ActiveTaskModel.lane_assignment_id)
        .join(ProcessInstanceModel)
        .join(UserModel, UserModel.id == ProcessInstanceModel.process_initiator_id)
    )

    if processes_started_by_user:
        active_tasks_query = active_tasks_query.filter(
            ProcessInstanceModel.process_initiator_id == user_id
        ).outerjoin(
            ActiveTaskUserModel,
            and_(
                ActiveTaskUserModel.user_id == user_id,
                ActiveTaskModel.id == ActiveTaskUserModel.active_task_id,
            ),
        )
    else:
        active_tasks_query = active_tasks_query.filter(
            ProcessInstanceModel.process_initiator_id != user_id
        ).join(
            ActiveTaskUserModel,
            and_(
                ActiveTaskUserModel.user_id == user_id,
                ActiveTaskModel.id == ActiveTaskUserModel.active_task_id,
            ),
        )
        if has_lane_assignment_id:
            active_tasks_query = active_tasks_query.filter(
                ActiveTaskModel.lane_assignment_id.is_not(None)  # type: ignore
            )
        else:
            active_tasks_query = active_tasks_query.filter(ActiveTaskModel.lane_assignment_id.is_(None))  # type: ignore

    active_tasks = active_tasks_query.add_columns(
        ProcessInstanceModel.process_model_identifier,
        ProcessInstanceModel.status.label("process_instance_status"),  # type: ignore
        ProcessInstanceModel.updated_at_in_seconds,
        ProcessInstanceModel.created_at_in_seconds,
        UserModel.username,
        GroupModel.identifier.label("group_identifier"),
        ActiveTaskModel.task_name,
        ActiveTaskModel.task_title,
        ActiveTaskModel.process_model_display_name,
        ActiveTaskModel.process_instance_id,
        ActiveTaskUserModel.user_id.label("current_user_is_potential_owner"),
    ).paginate(page=page, per_page=per_page, error_out=False)

    response_json = {
        "results": active_tasks.items,
        "pagination": {
            "count": len(active_tasks.items),
            "total": active_tasks.total,
            "pages": active_tasks.pages,
        },
    }
    return make_response(jsonify(response_json), 200)


def process_instance_task_list(
    modified_process_model_identifier: str,
    process_instance_id: int,
    all_tasks: bool = False,
    spiff_step: int = 0,
) -> flask.wrappers.Response:
    """Process_instance_task_list."""
    process_instance = find_process_instance_by_id_or_raise(process_instance_id)

    if spiff_step > 0:
        step_detail = (
            db.session.query(SpiffStepDetailsModel)
            .filter(
                SpiffStepDetailsModel.process_instance_id == process_instance.id,
                SpiffStepDetailsModel.spiff_step == spiff_step,
            )
            .first()
        )
        if step_detail is not None and process_instance.bpmn_json is not None:
            bpmn_json = json.loads(process_instance.bpmn_json)
            bpmn_json["tasks"] = step_detail.task_json["tasks"]
            bpmn_json["subprocesses"] = step_detail.task_json["subprocesses"]
            process_instance.bpmn_json = json.dumps(bpmn_json)

    processor = ProcessInstanceProcessor(process_instance)

    spiff_tasks = None
    if all_tasks:
        spiff_tasks = processor.bpmn_process_instance.get_tasks(TaskState.ANY_MASK)
    else:
        spiff_tasks = processor.get_all_user_tasks()

    tasks = []
    for spiff_task in spiff_tasks:
        task = ProcessInstanceService.spiff_task_to_api_task(processor, spiff_task)
        task.data = spiff_task.data
        tasks.append(task)

    return make_response(jsonify(tasks), 200)


def task_show(process_instance_id: int, task_id: str) -> flask.wrappers.Response:
    """Task_show."""
    process_instance = find_process_instance_by_id_or_raise(process_instance_id)

    if process_instance.status == ProcessInstanceStatus.suspended.value:
        raise ApiError(
            error_code="error_suspended",
            message="The process instance is suspended",
            status_code=400,
        )

    process_model = get_process_model(
        process_instance.process_model_identifier,
    )

    form_schema_file_name = ""
    form_ui_schema_file_name = ""
    spiff_task = get_spiff_task_from_process_instance(task_id, process_instance)
    extensions = spiff_task.task_spec.extensions

    if "properties" in extensions:
        properties = extensions["properties"]
        if "formJsonSchemaFilename" in properties:
            form_schema_file_name = properties["formJsonSchemaFilename"]
        if "formUiSchemaFilename" in properties:
            form_ui_schema_file_name = properties["formUiSchemaFilename"]

    processor = ProcessInstanceProcessor(process_instance)
    task = ProcessInstanceService.spiff_task_to_api_task(processor, spiff_task)
    task.data = spiff_task.data
    task.process_model_display_name = process_model.display_name
    task.process_model_identifier = process_model.id

    process_model_with_form = process_model
    refs = SpecFileService.get_references_for_process(process_model_with_form)
    all_processes = [i.identifier for i in refs]
    if task.process_identifier not in all_processes:
        bpmn_file_full_path = (
            ProcessInstanceProcessor.bpmn_file_full_path_from_bpmn_process_identifier(
                task.process_identifier
            )
        )
        relative_path = os.path.relpath(
            bpmn_file_full_path, start=FileSystemService.root_path()
        )
        process_model_relative_path = os.path.dirname(relative_path)
        process_model_with_form = (
            ProcessModelService.get_process_model_from_relative_path(
                process_model_relative_path
            )
        )

    if task.type == "User Task":
        if not form_schema_file_name:
            raise (
                ApiError(
                    error_code="missing_form_file",
                    message=f"Cannot find a form file for process_instance_id: {process_instance_id}, task_id: {task_id}",
                    status_code=400,
                )
            )

        form_contents = prepare_form_data(
            form_schema_file_name,
            task.data,
            process_model_with_form,
        )

        try:
            # form_contents is a str
            form_dict = json.loads(form_contents)
        except Exception as exception:
            raise (
                ApiError(
                    error_code="error_loading_form",
                    message=f"Could not load form schema from: {form_schema_file_name}. Error was: {str(exception)}",
                    status_code=400,
                )
            ) from exception

        if task.data:
            _update_form_schema_with_task_data_as_needed(form_dict, task.data)

        if form_contents:
            task.form_schema = form_dict

        if form_ui_schema_file_name:
            ui_form_contents = prepare_form_data(
                form_ui_schema_file_name,
                task.data,
                process_model_with_form,
            )
            if ui_form_contents:
                task.form_ui_schema = ui_form_contents

    if task.properties and task.data and "instructionsForEndUser" in task.properties:
        if task.properties["instructionsForEndUser"]:
            task.properties["instructionsForEndUser"] = render_jinja_template(
                task.properties["instructionsForEndUser"], task.data
            )
    return make_response(jsonify(task), 200)


def task_submit(
    process_instance_id: int,
    task_id: str,
    body: Dict[str, Any],
    terminate_loop: bool = False,
) -> flask.wrappers.Response:
    """Task_submit_user_data."""
    principal = find_principal_or_raise()
    process_instance = find_process_instance_by_id_or_raise(process_instance_id)

    processor = ProcessInstanceProcessor(process_instance)
    spiff_task = get_spiff_task_from_process_instance(
        task_id, process_instance, processor=processor
    )
    AuthorizationService.assert_user_can_complete_spiff_task(
        process_instance.id, spiff_task, principal.user
    )

    if spiff_task.state != TaskState.READY:
        raise (
            ApiError(
                error_code="invalid_state",
                message="You may not update a task unless it is in the READY state.",
                status_code=400,
            )
        )

    if terminate_loop and spiff_task.is_looping():
        spiff_task.terminate_loop()

    active_task = ActiveTaskModel.query.filter_by(
        process_instance_id=process_instance_id, task_id=task_id
    ).first()
    if active_task is None:
        raise (
            ApiError(
                error_code="no_active_task",
                message="Cannot find an active task with task id '{task_id}' for process instance {process_instance_id}.",
                status_code=500,
            )
        )

    ProcessInstanceService.complete_form_task(
        processor=processor,
        spiff_task=spiff_task,
        data=body,
        user=g.user,
        active_task=active_task,
    )

    # If we need to update all tasks, then get the next ready task and if it a multi-instance with the same
    # task spec, complete that form as well.
    # if update_all:
    #     last_index = spiff_task.task_info()["mi_index"]
    #     next_task = processor.next_task()
    #     while next_task and next_task.task_info()["mi_index"] > last_index:
    #         __update_task(processor, next_task, form_data, user)
    #         last_index = next_task.task_info()["mi_index"]
    #         next_task = processor.next_task()

    next_active_task_assigned_to_me = (
        ActiveTaskModel.query.filter_by(process_instance_id=process_instance_id)
        .order_by(asc(ActiveTaskModel.id))  # type: ignore
        .join(ActiveTaskUserModel)
        .filter_by(user_id=principal.user_id)
        .first()
    )
    if next_active_task_assigned_to_me:
        return make_response(
            jsonify(ActiveTaskModel.to_task(next_active_task_assigned_to_me)), 200
        )

    return Response(json.dumps({"ok": True}), status=202, mimetype="application/json")


def script_unit_test_create(
    modified_process_model_identifier: str, body: Dict[str, Union[str, bool, int]]
) -> flask.wrappers.Response:
    """Script_unit_test_create."""
    bpmn_task_identifier = _get_required_parameter_or_raise(
        "bpmn_task_identifier", body
    )
    input_json = _get_required_parameter_or_raise("input_json", body)
    expected_output_json = _get_required_parameter_or_raise(
        "expected_output_json", body
    )

    process_model_identifier = modified_process_model_identifier.replace(":", "/")
    process_model = get_process_model(process_model_identifier)
    file = SpecFileService.get_files(process_model, process_model.primary_file_name)[0]
    if file is None:
        raise ApiError(
            error_code="cannot_find_file",
            message=f"Could not find the primary bpmn file for process_model: {process_model.id}",
            status_code=404,
        )

    # TODO: move this to an xml service or something
    file_contents = SpecFileService.get_data(process_model, file.name)
    bpmn_etree_element = etree.fromstring(file_contents)

    nsmap = bpmn_etree_element.nsmap
    spiff_element_maker = ElementMaker(
        namespace="http://spiffworkflow.org/bpmn/schema/1.0/core", nsmap=nsmap
    )

    script_task_elements = bpmn_etree_element.xpath(
        f"//bpmn:scriptTask[@id='{bpmn_task_identifier}']",
        namespaces={"bpmn": "http://www.omg.org/spec/BPMN/20100524/MODEL"},
    )
    if len(script_task_elements) == 0:
        raise ApiError(
            error_code="missing_script_task",
            message=f"Cannot find a script task with id: {bpmn_task_identifier}",
            status_code=404,
        )
    script_task_element = script_task_elements[0]

    extension_elements = None
    extension_elements_array = script_task_element.xpath(
        "//bpmn:extensionElements",
        namespaces={"bpmn": "http://www.omg.org/spec/BPMN/20100524/MODEL"},
    )
    if len(extension_elements_array) == 0:
        bpmn_element_maker = ElementMaker(
            namespace="http://www.omg.org/spec/BPMN/20100524/MODEL", nsmap=nsmap
        )
        extension_elements = bpmn_element_maker("extensionElements")
        script_task_element.append(extension_elements)
    else:
        extension_elements = extension_elements_array[0]

    unit_test_elements = None
    unit_test_elements_array = extension_elements.xpath(
        "//spiffworkflow:unitTests",
        namespaces={"spiffworkflow": "http://spiffworkflow.org/bpmn/schema/1.0/core"},
    )
    if len(unit_test_elements_array) == 0:
        unit_test_elements = spiff_element_maker("unitTests")
        extension_elements.append(unit_test_elements)
    else:
        unit_test_elements = unit_test_elements_array[0]

    fuzz = "".join(
        random.choice(string.ascii_uppercase + string.digits)  # noqa: S311
        for _ in range(7)
    )
    unit_test_id = f"unit_test_{fuzz}"

    input_json_element = spiff_element_maker("inputJson", json.dumps(input_json))
    expected_output_json_element = spiff_element_maker(
        "expectedOutputJson", json.dumps(expected_output_json)
    )
    unit_test_element = spiff_element_maker("unitTest", id=unit_test_id)
    unit_test_element.append(input_json_element)
    unit_test_element.append(expected_output_json_element)
    unit_test_elements.append(unit_test_element)
    SpecFileService.update_file(
        process_model, file.name, etree.tostring(bpmn_etree_element)
    )

    return Response(json.dumps({"ok": True}), status=202, mimetype="application/json")


def script_unit_test_run(
    modified_process_model_identifier: str, body: Dict[str, Union[str, bool, int]]
) -> flask.wrappers.Response:
    """Script_unit_test_run."""
    # FIXME: We should probably clear this somewhere else but this works
    current_app.config["THREAD_LOCAL_DATA"].process_instance_id = None
    current_app.config["THREAD_LOCAL_DATA"].spiff_step = None

    python_script = _get_required_parameter_or_raise("python_script", body)
    input_json = _get_required_parameter_or_raise("input_json", body)
    expected_output_json = _get_required_parameter_or_raise(
        "expected_output_json", body
    )

    result = ScriptUnitTestRunner.run_with_script_and_pre_post_contexts(
        python_script, input_json, expected_output_json
    )
    return make_response(jsonify(result), 200)


def get_file_from_request() -> Any:
    """Get_file_from_request."""
    request_file = connexion.request.files.get("file")
    if not request_file:
        raise ApiError(
            error_code="no_file_given",
            message="Given request does not contain a file",
            status_code=400,
        )
    return request_file


# process_model_id uses forward slashes on all OSes
# this seems to return an object where process_model.id has backslashes on windows
def get_process_model(process_model_id: str) -> ProcessModelInfo:
    """Get_process_model."""
    process_model = None
    try:
        process_model = ProcessModelService.get_process_model(process_model_id)
    except ProcessEntityNotFoundError as exception:
        raise (
            ApiError(
                error_code="process_model_cannot_be_found",
                message=f"Process model cannot be found: {process_model_id}",
                status_code=400,
            )
        ) from exception

    return process_model


def find_principal_or_raise() -> PrincipalModel:
    """Find_principal_or_raise."""
    principal = PrincipalModel.query.filter_by(user_id=g.user.id).first()
    if principal is None:
        raise (
            ApiError(
                error_code="principal_not_found",
                message=f"Principal not found from user id: {g.user.id}",
                status_code=400,
            )
        )
    return principal  # type: ignore


def find_process_instance_by_id_or_raise(
    process_instance_id: int,
) -> ProcessInstanceModel:
    """Find_process_instance_by_id_or_raise."""
    process_instance_query = ProcessInstanceModel.query.filter_by(
        id=process_instance_id
    )

    # we had a frustrating session trying to do joins and access columns from two tables. here's some notes for our future selves:
    # this returns an object that allows you to do: process_instance.UserModel.username
    # process_instance = db.session.query(ProcessInstanceModel, UserModel).filter_by(id=process_instance_id).first()
    # you can also use splat with add_columns, but it still didn't ultimately give us access to the process instance
    # attributes or username like we wanted:
    # process_instance_query.join(UserModel).add_columns(*ProcessInstanceModel.__table__.columns, UserModel.username)

    process_instance = process_instance_query.first()
    if process_instance is None:
        raise (
            ApiError(
                error_code="process_instance_cannot_be_found",
                message=f"Process instance cannot be found: {process_instance_id}",
                status_code=400,
            )
        )
    return process_instance  # type: ignore


def get_value_from_array_with_index(array: list, index: int) -> Any:
    """Get_value_from_array_with_index."""
    if index < 0:
        return None

    if index >= len(array):
        return None

    return array[index]


def prepare_form_data(
    form_file: str, task_data: Union[dict, None], process_model: ProcessModelInfo
) -> str:
    """Prepare_form_data."""
    if task_data is None:
        return ""

    file_contents = SpecFileService.get_data(process_model, form_file).decode("utf-8")
    return render_jinja_template(file_contents, task_data)


def render_jinja_template(unprocessed_template: str, data: dict[str, Any]) -> str:
    """Render_jinja_template."""
    jinja_environment = jinja2.Environment(
        autoescape=True, lstrip_blocks=True, trim_blocks=True
    )
    template = jinja_environment.from_string(unprocessed_template)
    return template.render(**data)


def get_spiff_task_from_process_instance(
    task_id: str,
    process_instance: ProcessInstanceModel,
    processor: Union[ProcessInstanceProcessor, None] = None,
) -> SpiffTask:
    """Get_spiff_task_from_process_instance."""
    if processor is None:
        processor = ProcessInstanceProcessor(process_instance)
    task_uuid = uuid.UUID(task_id)
    spiff_task = processor.bpmn_process_instance.get_task(task_uuid)

    if spiff_task is None:
        raise (
            ApiError(
                error_code="empty_task",
                message="Processor failed to obtain task.",
                status_code=500,
            )
        )
    return spiff_task


# sample body:
# {"ref": "refs/heads/main", "repository": {"name": "sample-process-models",
# "full_name": "sartography/sample-process-models", "private": False .... }}
# test with: ngrok http 7000
# where 7000 is the port the app is running on locally
def github_webhook_receive(body: Dict) -> Response:
    """Github_webhook_receive."""
    auth_header = request.headers.get("X-Hub-Signature-256")
    AuthorizationService.verify_sha256_token(auth_header)
    result = GitService.handle_web_hook(body)
    return Response(
        json.dumps({"git_pull": result}), status=200, mimetype="application/json"
    )


#
# Methods for secrets CRUD - maybe move somewhere else:
#


def get_secret(key: str) -> Optional[str]:
    """Get_secret."""
    return SecretService.get_secret(key)


def secret_list(
    page: int = 1,
    per_page: int = 100,
) -> Response:
    """Secret_list."""
    secrets = (
        SecretModel.query.order_by(SecretModel.key)
        .join(UserModel)
        .add_columns(
            UserModel.username,
        )
        .paginate(page=page, per_page=per_page, error_out=False)
    )
    response_json = {
        "results": secrets.items,
        "pagination": {
            "count": len(secrets.items),
            "total": secrets.total,
            "pages": secrets.pages,
        },
    }
    return make_response(jsonify(response_json), 200)


def add_secret(body: Dict) -> Response:
    """Add secret."""
    secret_model = SecretService().add_secret(body["key"], body["value"], g.user.id)
    return Response(
        json.dumps(SecretModelSchema().dump(secret_model)),
        status=201,
        mimetype="application/json",
    )


def update_secret(key: str, body: dict) -> Response:
    """Update secret."""
    SecretService().update_secret(key, body["value"], g.user.id)
    return Response(json.dumps({"ok": True}), status=200, mimetype="application/json")


def delete_secret(key: str) -> Response:
    """Delete secret."""
    current_user = UserService.current_user()
    SecretService.delete_secret(key, current_user.id)
    return Response(json.dumps({"ok": True}), status=200, mimetype="application/json")


def _get_required_parameter_or_raise(parameter: str, post_body: dict[str, Any]) -> Any:
    """Get_required_parameter_or_raise."""
    return_value = None
    if parameter in post_body:
        return_value = post_body[parameter]

    if return_value is None or return_value == "":
        raise (
            ApiError(
                error_code="missing_required_parameter",
                message=f"Parameter is missing from json request body: {parameter}",
                status_code=400,
            )
        )

    return return_value


# originally from: https://bitcoden.com/answers/python-nested-dictionary-update-value-where-any-nested-key-matches
def _update_form_schema_with_task_data_as_needed(
    in_dict: dict, task_data: dict
) -> None:
    """Update_nested."""
    for k, value in in_dict.items():
        if "anyOf" == k:
            # value will look like the array on the right of "anyOf": ["options_from_task_data_var:awesome_options"]
            if isinstance(value, list):
                if len(value) == 1:
                    first_element_in_value_list = value[0]
                    if isinstance(first_element_in_value_list, str):
                        if first_element_in_value_list.startswith(
                            "options_from_task_data_var:"
                        ):
                            task_data_var = first_element_in_value_list.replace(
                                "options_from_task_data_var:", ""
                            )

                            if task_data_var not in task_data:
                                raise (
                                    ApiError(
                                        error_code="missing_task_data_var",
                                        message=f"Task data is missing variable: {task_data_var}",
                                        status_code=500,
                                    )
                                )

                            select_options_from_task_data = task_data.get(task_data_var)
                            if isinstance(select_options_from_task_data, list):
                                if all(
                                    "value" in d and "label" in d
                                    for d in select_options_from_task_data
                                ):

                                    def map_function(
                                        task_data_select_option: TaskDataSelectOption,
                                    ) -> ReactJsonSchemaSelectOption:
                                        """Map_function."""
                                        return {
                                            "type": "string",
                                            "enum": [task_data_select_option["value"]],
                                            "title": task_data_select_option["label"],
                                        }

                                    options_for_react_json_schema_form = list(
                                        map(map_function, select_options_from_task_data)
                                    )

                                    in_dict[k] = options_for_react_json_schema_form
        elif isinstance(value, dict):
            _update_form_schema_with_task_data_as_needed(value, task_data)
        elif isinstance(value, list):
            for o in value:
                if isinstance(o, dict):
                    _update_form_schema_with_task_data_as_needed(o, task_data)


def update_task_data(
    process_instance_id: str,
    modified_process_model_identifier: str,
    task_id: str,
    body: Dict,
) -> Response:
    """Update task data."""
    process_instance = ProcessInstanceModel.query.filter(
        ProcessInstanceModel.id == int(process_instance_id)
    ).first()
    if process_instance:
        process_instance_bpmn_json_dict = json.loads(process_instance.bpmn_json)
        if "new_task_data" in body:
            new_task_data_str: str = body["new_task_data"]
            new_task_data_dict = json.loads(new_task_data_str)
            if task_id in process_instance_bpmn_json_dict["tasks"]:
                process_instance_bpmn_json_dict["tasks"][task_id][
                    "data"
                ] = new_task_data_dict
                process_instance.bpmn_json = json.dumps(process_instance_bpmn_json_dict)
                db.session.add(process_instance)
                try:
                    db.session.commit()
                except Exception as e:
                    db.session.rollback()
                    raise ApiError(
                        error_code="update_task_data_error",
                        message=f"Could not update the Instance. Original error is {e}",
                    ) from e
            else:
                raise ApiError(
                    error_code="update_task_data_error",
                    message=f"Could not find Task: {task_id} in Instance: {process_instance_id}.",
                )
    else:
        raise ApiError(
            error_code="update_task_data_error",
            message=f"Could not update task data for Instance: {process_instance_id}, and Task: {task_id}.",
        )
    return Response(
        json.dumps(ProcessInstanceModelSchema().dump(process_instance)),
        status=200,
        mimetype="application/json",
    )


<<<<<<< HEAD
def send_bpmn_event(process_instance_id: str, body: Dict) -> Response:
    process_instance = ProcessInstanceModel.query.filter(
        ProcessInstanceModel.id == int(process_instance_id)
    ).first()
    if process_instance:
        processor = ProcessInstanceProcessor(process_instance)
        processor.send_bpmn_event(body)
    else:
        raise ApiError(
            error_code="send_bpmn_event_error",
            message=f"Could not send event to Instance: {process_instance_id}",
        )
    return Response(
        json.dumps(ProcessInstanceModelSchema().dump(process_instance)),
        status=200,
        mimetype="application/json",
    )
=======
def commit_and_push_to_git(message: str) -> None:
    """Commit_and_push_to_git."""
    if current_app.config["GIT_COMMIT_ON_SAVE"]:
        git_output = GitService.commit(message=message)
        current_app.logger.info(f"git output: {git_output}")
    else:
        current_app.logger.info("Git commit on save is disabled")
>>>>>>> ebf0e13c
<|MERGE_RESOLUTION|>--- conflicted
+++ resolved
@@ -2087,8 +2087,11 @@
     )
 
 
-<<<<<<< HEAD
-def send_bpmn_event(process_instance_id: str, body: Dict) -> Response:
+def send_bpmn_event(
+    modified_process_model_identifier: str,
+    process_instance_id: str,
+    body: Dict,
+) -> Response:
     process_instance = ProcessInstanceModel.query.filter(
         ProcessInstanceModel.id == int(process_instance_id)
     ).first()
@@ -2105,12 +2108,12 @@
         status=200,
         mimetype="application/json",
     )
-=======
+
+
 def commit_and_push_to_git(message: str) -> None:
     """Commit_and_push_to_git."""
     if current_app.config["GIT_COMMIT_ON_SAVE"]:
         git_output = GitService.commit(message=message)
         current_app.logger.info(f"git output: {git_output}")
     else:
-        current_app.logger.info("Git commit on save is disabled")
->>>>>>> ebf0e13c
+        current_app.logger.info("Git commit on save is disabled")