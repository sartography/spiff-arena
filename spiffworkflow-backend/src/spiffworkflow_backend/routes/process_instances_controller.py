"""APIs for dealing with process groups, process models, and process instances."""
import json
from typing import Any

import flask.wrappers
from flask import current_app
from flask import g
from flask import jsonify
from flask import make_response
from flask.wrappers import Response
from sqlalchemy import and_
from sqlalchemy import or_
from sqlalchemy.orm import aliased

from spiffworkflow_backend.celery_tasks.process_instance_task import queue_process_instance_if_appropriate
from spiffworkflow_backend.data_migrations.process_instance_migrator import ProcessInstanceMigrator
from spiffworkflow_backend.exceptions.api_error import ApiError
from spiffworkflow_backend.models.bpmn_process import BpmnProcessModel
from spiffworkflow_backend.models.bpmn_process_definition import BpmnProcessDefinitionModel
from spiffworkflow_backend.models.db import db
from spiffworkflow_backend.models.human_task import HumanTaskModel
from spiffworkflow_backend.models.human_task_user import HumanTaskUserModel
from spiffworkflow_backend.models.json_data import JsonDataModel  # noqa: F401
from spiffworkflow_backend.models.process_instance import ProcessInstanceApiSchema
from spiffworkflow_backend.models.process_instance import ProcessInstanceCannotBeDeletedError
from spiffworkflow_backend.models.process_instance import ProcessInstanceModel
from spiffworkflow_backend.models.process_instance import ProcessInstanceModelSchema
from spiffworkflow_backend.models.process_instance_queue import ProcessInstanceQueueModel
from spiffworkflow_backend.models.process_instance_report import ProcessInstanceReportModel
from spiffworkflow_backend.models.process_instance_report import Report
from spiffworkflow_backend.models.process_model import ProcessModelInfo
from spiffworkflow_backend.models.reference_cache import ReferenceCacheModel
from spiffworkflow_backend.models.reference_cache import ReferenceNotFoundError
from spiffworkflow_backend.models.task import TaskModel
from spiffworkflow_backend.models.task_definition import TaskDefinitionModel
from spiffworkflow_backend.routes.process_api_blueprint import _find_process_instance_by_id_or_raise
from spiffworkflow_backend.routes.process_api_blueprint import _get_process_model
from spiffworkflow_backend.routes.process_api_blueprint import _un_modify_modified_process_model_id
from spiffworkflow_backend.services.authorization_service import AuthorizationService
from spiffworkflow_backend.services.error_handling_service import ErrorHandlingService
from spiffworkflow_backend.services.git_service import GitCommandError
from spiffworkflow_backend.services.git_service import GitService
from spiffworkflow_backend.services.message_service import MessageService
from spiffworkflow_backend.services.process_instance_processor import ProcessInstanceProcessor
from spiffworkflow_backend.services.process_instance_queue_service import ProcessInstanceIsAlreadyLockedError
from spiffworkflow_backend.services.process_instance_queue_service import ProcessInstanceIsNotEnqueuedError
from spiffworkflow_backend.services.process_instance_queue_service import ProcessInstanceQueueService
from spiffworkflow_backend.services.process_instance_report_service import ProcessInstanceReportService
from spiffworkflow_backend.services.process_instance_service import ProcessInstanceService
from spiffworkflow_backend.services.process_model_service import ProcessModelService
from spiffworkflow_backend.services.task_service import TaskService


def _process_instance_create(
    process_model_identifier: str,
) -> ProcessInstanceModel:
    process_model = _get_process_model(process_model_identifier)
    if process_model.primary_file_name is None:
        raise ApiError(
            error_code="process_model_missing_primary_bpmn_file",
            message=(
                f"Process Model '{process_model_identifier}' does not have a primary"
                " bpmn file. One must be set in order to instantiate this model."
            ),
            status_code=400,
        )

    process_instance = ProcessInstanceService.create_process_instance_from_process_model_identifier(
        process_model_identifier, g.user
    )
    return process_instance


def process_instance_create(
    modified_process_model_identifier: str,
) -> flask.wrappers.Response:
    process_model_identifier = _un_modify_modified_process_model_id(modified_process_model_identifier)

    process_instance = _process_instance_create(process_model_identifier)
    return Response(
        json.dumps(ProcessInstanceModelSchema().dump(process_instance)),
        status=201,
        mimetype="application/json",
    )


def _process_instance_run(
    process_instance: ProcessInstanceModel,
<<<<<<< HEAD
) -> bool:
=======
) -> None:
>>>>>>> fbd58091
    if process_instance.status != "not_started":
        raise ApiError(
            error_code="process_instance_not_runnable",
            message=f"Process Instance ({process_instance.id}) is currently running or has already run.",
            status_code=400,
        )

    processor = None
    try:
        if not ProcessInstanceQueueService.is_enqueued_to_run_in_the_future(process_instance):
            processor = ProcessInstanceService.run_process_instance_with_processor(process_instance)
    except (
        ApiError,
        ProcessInstanceIsNotEnqueuedError,
        ProcessInstanceIsAlreadyLockedError,
    ) as e:
        ErrorHandlingService.handle_error(process_instance, e)
        raise e
    except Exception as e:
        ErrorHandlingService.handle_error(process_instance, e)
        # FIXME: this is going to point someone to the wrong task - it's misinformation for errors in sub-processes.
        # we need to recurse through all last tasks if the last task is a call activity or subprocess.
        if processor is not None:
            task = processor.bpmn_process_instance.last_task
            raise ApiError.from_task(
                error_code="unknown_exception",
                message=f"An unknown error occurred. Original error: {e}",
                status_code=400,
                task=task,
            ) from e
        raise e

    if not current_app.config["SPIFFWORKFLOW_BACKEND_RUN_BACKGROUND_SCHEDULER_IN_CREATE_APP"]:
        MessageService.correlate_all_message_instances()

<<<<<<< HEAD
    process_instance_was_queued = queue_process_instance_if_appropriate(process_instance)

    return process_instance_was_queued

=======
>>>>>>> fbd58091

def process_instance_run(
    modified_process_model_identifier: str,
    process_instance_id: int,
) -> flask.wrappers.Response:
    process_instance = _find_process_instance_by_id_or_raise(process_instance_id)
<<<<<<< HEAD
    _process_instance_was_queued = _process_instance_run(process_instance)
=======
    _process_instance_run(process_instance)
>>>>>>> fbd58091

    process_instance_api = ProcessInstanceService.processor_to_process_instance_api(process_instance)
    process_instance_metadata = ProcessInstanceApiSchema().dump(process_instance_api)
    return Response(json.dumps(process_instance_metadata), status=200, mimetype="application/json")


def process_instance_terminate(
    process_instance_id: int,
    modified_process_model_identifier: str,
) -> flask.wrappers.Response:
    process_instance = _find_process_instance_by_id_or_raise(process_instance_id)

    try:
        with ProcessInstanceQueueService.dequeued(process_instance):
            ProcessInstanceMigrator.run(process_instance)
            processor = ProcessInstanceProcessor(process_instance)
            processor.terminate()
    except (
        ProcessInstanceIsNotEnqueuedError,
        ProcessInstanceIsAlreadyLockedError,
    ) as e:
        ErrorHandlingService.handle_error(process_instance, e)
        raise e

    return Response(json.dumps({"ok": True}), status=200, mimetype="application/json")


def process_instance_suspend(
    process_instance_id: int,
    modified_process_model_identifier: str,
) -> flask.wrappers.Response:
    process_instance = _find_process_instance_by_id_or_raise(process_instance_id)
    processor = ProcessInstanceProcessor(process_instance)

    try:
        with ProcessInstanceQueueService.dequeued(process_instance):
            processor.suspend()
    except (
        ProcessInstanceIsNotEnqueuedError,
        ProcessInstanceIsAlreadyLockedError,
    ) as e:
        ErrorHandlingService.handle_error(process_instance, e)
        raise e

    return Response(json.dumps({"ok": True}), status=200, mimetype="application/json")


def process_instance_resume(
    process_instance_id: int,
    modified_process_model_identifier: str,
) -> flask.wrappers.Response:
    process_instance = _find_process_instance_by_id_or_raise(process_instance_id)
    processor = ProcessInstanceProcessor(process_instance)

    try:
        with ProcessInstanceQueueService.dequeued(process_instance):
            processor.resume()
    except (
        ProcessInstanceIsNotEnqueuedError,
        ProcessInstanceIsAlreadyLockedError,
    ) as e:
        ErrorHandlingService.handle_error(process_instance, e)
        raise e

    return Response(json.dumps({"ok": True}), status=200, mimetype="application/json")


def process_instance_list_for_me(
    body: dict[str, Any],
    process_model_identifier: str | None = None,
    page: int = 1,
    per_page: int = 100,
) -> flask.wrappers.Response:
    ProcessInstanceReportService.add_or_update_filter(
        body["report_metadata"]["filter_by"], {"field_name": "with_relation_to_me", "field_value": True}
    )
    return process_instance_list(
        process_model_identifier=process_model_identifier,
        page=page,
        per_page=per_page,
        body=body,
    )


def process_instance_list(
    body: dict[str, Any],
    process_model_identifier: str | None = None,
    page: int = 1,
    per_page: int = 100,
) -> flask.wrappers.Response:
    response_json = ProcessInstanceReportService.run_process_instance_report(
        report_metadata=body["report_metadata"],
        page=page,
        per_page=per_page,
        user=g.user,
    )

    json_data_hash = JsonDataModel.create_and_insert_json_data_from_dict(body["report_metadata"])
    db.session.commit()

    response_json["report_hash"] = json_data_hash

    return make_response(jsonify(response_json), 200)


def process_instance_report_show(
    report_hash: str | None = None,
    report_id: int | None = None,
    report_identifier: str | None = None,
) -> flask.wrappers.Response:
    if report_hash is None and report_id is None and report_identifier is None:
        raise ApiError(
            error_code="report_key_missing",
            message=(
                "A report key is needed to lookup a report. Either choose a report_hash, report_id, or"
                " report_identifier."
            ),
        )
    response_result: Report | ProcessInstanceReportModel | None = None
    if report_hash is not None:
        json_data = JsonDataModel.query.filter_by(hash=report_hash).first()
        if json_data is None:
            raise ApiError(
                error_code="report_metadata_not_found",
                message=f"Could not find report metadata for {report_hash}.",
            )
        response_result = {
            "id": 0,
            "identifier": "custom",
            "name": "custom",
            "report_metadata": json_data.data,
        }
    else:
        response_result = ProcessInstanceReportService.report_with_identifier(g.user, report_id, report_identifier)

    return make_response(jsonify(response_result), 200)


def process_instance_report_column_list(
    process_model_identifier: str | None = None,
) -> flask.wrappers.Response:
    table_columns = ProcessInstanceReportService.builtin_column_options()
    system_report_column_options = ProcessInstanceReportService.system_report_column_options()
    columns_for_metadata_strings = ProcessInstanceReportService.process_instance_metadata_as_columns(
        process_model_identifier
    )
    return make_response(jsonify(table_columns + system_report_column_options + columns_for_metadata_strings), 200)


def process_instance_show_for_me(
    modified_process_model_identifier: str,
    process_instance_id: int,
    process_identifier: str | None = None,
) -> flask.wrappers.Response:
    process_instance = _find_process_instance_for_me_or_raise(process_instance_id)
    return _get_process_instance(
        process_instance=process_instance,
        modified_process_model_identifier=modified_process_model_identifier,
        process_identifier=process_identifier,
    )


def process_instance_show(
    modified_process_model_identifier: str,
    process_instance_id: int,
    process_identifier: str | None = None,
) -> flask.wrappers.Response:
    process_instance = _find_process_instance_by_id_or_raise(process_instance_id)
    return _get_process_instance(
        process_instance=process_instance,
        modified_process_model_identifier=modified_process_model_identifier,
        process_identifier=process_identifier,
    )


def process_instance_delete(
    process_instance_id: int, modified_process_model_identifier: str
) -> flask.wrappers.Response:
    process_instance = _find_process_instance_by_id_or_raise(process_instance_id)

    if not process_instance.has_terminal_status():
        raise ProcessInstanceCannotBeDeletedError(
            f"Process instance ({process_instance.id}) cannot be deleted since it does"
            f" not have a terminal status. Current status is {process_instance.status}."
        )

    # (Pdb) db.session.delete
    # <bound method delete of <sqlalchemy.orm.scoping.scoped_session object at 0x103eaab30>>
    db.session.query(ProcessInstanceQueueModel).filter_by(process_instance_id=process_instance.id).delete()
    db.session.delete(process_instance)
    db.session.commit()
    return Response(json.dumps({"ok": True}), status=200, mimetype="application/json")


def process_instance_report_list(page: int = 1, per_page: int = 100) -> flask.wrappers.Response:
    process_instance_reports = ProcessInstanceReportModel.query.filter_by(
        created_by_id=g.user.id,
    ).all()

    return make_response(jsonify(process_instance_reports), 200)


def process_instance_report_create(body: dict[str, Any]) -> flask.wrappers.Response:
    process_instance_report = ProcessInstanceReportModel.create_report(
        identifier=body["identifier"],
        user=g.user,
        report_metadata=body["report_metadata"],
    )

    return make_response(jsonify(process_instance_report), 201)


def process_instance_report_update(
    report_id: int,
    body: dict[str, Any],
) -> flask.wrappers.Response:
    process_instance_report = ProcessInstanceReportModel.query.filter_by(
        id=report_id,
        created_by_id=g.user.id,
    ).first()
    if process_instance_report is None:
        raise ApiError(
            error_code="unknown_process_instance_report",
            message="Unknown process instance report",
            status_code=404,
        )

    process_instance_report.report_metadata = body["report_metadata"]
    db.session.commit()

    return make_response(jsonify(process_instance_report), 201)


def process_instance_report_delete(
    report_id: int,
) -> flask.wrappers.Response:
    process_instance_report = ProcessInstanceReportModel.query.filter_by(
        id=report_id,
        created_by_id=g.user.id,
    ).first()
    if process_instance_report is None:
        raise ApiError(
            error_code="unknown_process_instance_report",
            message="Unknown process instance report",
            status_code=404,
        )

    db.session.delete(process_instance_report)
    db.session.commit()

    return Response(json.dumps({"ok": True}), status=200, mimetype="application/json")


def process_instance_task_list_without_task_data_for_me(
    modified_process_model_identifier: str,
    process_instance_id: int,
    most_recent_tasks_only: bool = False,
    bpmn_process_guid: str | None = None,
    to_task_guid: str | None = None,
) -> flask.wrappers.Response:
    process_instance = _find_process_instance_for_me_or_raise(process_instance_id)
    return process_instance_task_list(
        _modified_process_model_identifier=modified_process_model_identifier,
        process_instance=process_instance,
        most_recent_tasks_only=most_recent_tasks_only,
        bpmn_process_guid=bpmn_process_guid,
        to_task_guid=to_task_guid,
    )


def process_instance_task_list_without_task_data(
    modified_process_model_identifier: str,
    process_instance_id: int,
    most_recent_tasks_only: bool = False,
    bpmn_process_guid: str | None = None,
    to_task_guid: str | None = None,
) -> flask.wrappers.Response:
    process_instance = _find_process_instance_by_id_or_raise(process_instance_id)
    return process_instance_task_list(
        _modified_process_model_identifier=modified_process_model_identifier,
        process_instance=process_instance,
        most_recent_tasks_only=most_recent_tasks_only,
        bpmn_process_guid=bpmn_process_guid,
        to_task_guid=to_task_guid,
    )


def process_instance_task_list(
    _modified_process_model_identifier: str,
    process_instance: ProcessInstanceModel,
    bpmn_process_guid: str | None = None,
    to_task_guid: str | None = None,
    most_recent_tasks_only: bool = False,
) -> flask.wrappers.Response:
    bpmn_process_ids = []
    if bpmn_process_guid:
        bpmn_process = BpmnProcessModel.query.filter_by(guid=bpmn_process_guid).first()
        if bpmn_process is None:
            raise ApiError(
                error_code="bpmn_process_not_found",
                message=(
                    f"Cannot find a bpmn process with guid '{bpmn_process_guid}' for process instance"
                    f" '{process_instance.id}'"
                ),
                status_code=400,
            )

        bpmn_processes = TaskService.bpmn_process_and_descendants([bpmn_process])
        bpmn_process_ids = [p.id for p in bpmn_processes]

    task_model_query = db.session.query(TaskModel).filter(
        TaskModel.process_instance_id == process_instance.id, TaskModel.state.not_in(["LIKELY", "MAYBE"])  # type: ignore
    )

    to_task_model: TaskModel | None = None
    task_models_of_parent_bpmn_processes_guids: list[str] = []
    if to_task_guid is not None:
        to_task_model = TaskModel.query.filter_by(guid=to_task_guid, process_instance_id=process_instance.id).first()
        if to_task_model is None:
            raise ApiError(
                error_code="task_not_found",
                message=f"Cannot find a task with guid '{to_task_guid}' for process instance '{process_instance.id}'",
                status_code=400,
            )

        if to_task_model.state != "COMPLETED":
            # TODO: find a better term for viewing at task state
            raise ApiError(
                error_code="task_cannot_be_viewed_at",
                message=(
                    f"Desired task with guid '{to_task_guid}' for process instance '{process_instance.id}' was never"
                    " completed and therefore cannot be viewed at."
                ),
                status_code=400,
            )

        (
            _parent_bpmn_processes,
            task_models_of_parent_bpmn_processes,
        ) = TaskService.task_models_of_parent_bpmn_processes(to_task_model)
        task_models_of_parent_bpmn_processes_guids = [p.guid for p in task_models_of_parent_bpmn_processes if p.guid]
        if to_task_model.runtime_info and (
            "instance" in to_task_model.runtime_info or "iteration" in to_task_model.runtime_info
        ):
            to_task_model_parent = [to_task_model.properties_json["parent"]]
        else:
            to_task_model_parent = []
        task_model_query = task_model_query.filter(
            or_(
                TaskModel.end_in_seconds <= to_task_model.end_in_seconds,  # type: ignore
                TaskModel.guid.in_(task_models_of_parent_bpmn_processes_guids + to_task_model_parent),  # type: ignore
            )
        )

    bpmn_process_alias = aliased(BpmnProcessModel)
    direct_parent_bpmn_process_alias = aliased(BpmnProcessModel)
    direct_parent_bpmn_process_definition_alias = aliased(BpmnProcessDefinitionModel)

    task_model_query = (
        task_model_query.order_by(TaskModel.id.desc())  # type: ignore
        .join(TaskDefinitionModel, TaskDefinitionModel.id == TaskModel.task_definition_id)
        .join(bpmn_process_alias, bpmn_process_alias.id == TaskModel.bpmn_process_id)
        .outerjoin(
            direct_parent_bpmn_process_alias,
            direct_parent_bpmn_process_alias.id == bpmn_process_alias.direct_parent_process_id,
        )
        .outerjoin(
            direct_parent_bpmn_process_definition_alias,
            direct_parent_bpmn_process_definition_alias.id
            == direct_parent_bpmn_process_alias.bpmn_process_definition_id,
        )
        .join(
            BpmnProcessDefinitionModel,
            BpmnProcessDefinitionModel.id == TaskDefinitionModel.bpmn_process_definition_id,
        )
        .add_columns(
            BpmnProcessDefinitionModel.bpmn_identifier.label("bpmn_process_definition_identifier"),  # type: ignore
            BpmnProcessDefinitionModel.bpmn_name.label("bpmn_process_definition_name"),  # type: ignore
            bpmn_process_alias.guid.label("bpmn_process_guid"),
            # not sure why we needed these
            # direct_parent_bpmn_process_alias.guid.label("bpmn_process_direct_parent_guid"),
            # direct_parent_bpmn_process_definition_alias.bpmn_identifier.label(
            #     "bpmn_process_direct_parent_bpmn_identifier"
            # ),
            TaskDefinitionModel.bpmn_identifier,
            TaskDefinitionModel.bpmn_name,
            TaskDefinitionModel.typename,
            TaskDefinitionModel.properties_json.label("task_definition_properties_json"),  # type: ignore
            TaskModel.guid,
            TaskModel.state,
            TaskModel.end_in_seconds,
            TaskModel.start_in_seconds,
            TaskModel.runtime_info,
        )
    )

    if len(bpmn_process_ids) > 0:
        task_model_query = task_model_query.filter(bpmn_process_alias.id.in_(bpmn_process_ids))

    task_models = task_model_query.all()
    if most_recent_tasks_only:
        most_recent_tasks = {}
        additional_tasks = []

        # if you have a loop and there is a subprocess, and you are going around for the second time,
        # ignore the tasks in the "first loop" subprocess
        relevant_subprocess_guids = {bpmn_process_guid, None}

        bpmn_process_cache: dict[str, list[str]] = {}
        for task_model in task_models:
            if task_model.bpmn_process_guid not in bpmn_process_cache:
                bpmn_process = BpmnProcessModel.query.filter_by(guid=task_model.bpmn_process_guid).first()
                full_bpmn_process_path = TaskService.full_bpmn_process_path(bpmn_process)
                bpmn_process_cache[task_model.bpmn_process_guid] = full_bpmn_process_path
            else:
                full_bpmn_process_path = bpmn_process_cache[task_model.bpmn_process_guid]

            row_key = f"{':::'.join(full_bpmn_process_path)}:::{task_model.bpmn_identifier}"
            if row_key not in most_recent_tasks:
                most_recent_tasks[row_key] = task_model
                if task_model.typename in ["SubWorkflowTask", "CallActivity"]:
                    relevant_subprocess_guids.add(task_model.guid)
            elif task_model.runtime_info and (
                "instance" in task_model.runtime_info or "iteration" in task_model.runtime_info
            ):
                # This handles adding all instances of a MI and iterations of loop tasks
                additional_tasks.append(task_model)

        task_models = [
            task_model
            for task_model in list(most_recent_tasks.values()) + additional_tasks
            if task_model.bpmn_process_guid in relevant_subprocess_guids
        ]

    if to_task_model is not None:
        task_models_dict = json.loads(current_app.json.dumps(task_models))
        for task_model in task_models_dict:
            end_in_seconds = float(task_model["end_in_seconds"]) if task_model["end_in_seconds"] is not None else None
            if to_task_model.guid == task_model["guid"] and task_model["state"] == "COMPLETED":
                TaskService.reset_task_model_dict(task_model, state="READY")
            elif (
                end_in_seconds is None
                or to_task_model.end_in_seconds is None
                or to_task_model.end_in_seconds < end_in_seconds
            ) and task_model["guid"] in task_models_of_parent_bpmn_processes_guids:
                TaskService.reset_task_model_dict(task_model, state="WAITING")
        return make_response(jsonify(task_models_dict), 200)

    return make_response(jsonify(task_models), 200)


def process_instance_reset(
    process_instance_id: int,
    modified_process_model_identifier: str,
    to_task_guid: str,
) -> flask.wrappers.Response:
    """Reset a process instance to a particular step."""
    process_instance = _find_process_instance_by_id_or_raise(process_instance_id)
    ProcessInstanceProcessor.reset_process(process_instance, to_task_guid)
    return Response(json.dumps({"ok": True}), status=200, mimetype="application/json")


def process_instance_find_by_id(
    process_instance_id: int,
) -> flask.wrappers.Response:
    process_instance = _find_process_instance_by_id_or_raise(process_instance_id)
    modified_process_model_identifier = ProcessModelInfo.modify_process_identifier_for_path_param(
        process_instance.process_model_identifier
    )
    process_instance_uri = f"/process-instances/{modified_process_model_identifier}/{process_instance.id}"
    has_permission = AuthorizationService.user_has_permission(
        user=g.user,
        permission="read",
        target_uri=process_instance_uri,
    )

    uri_type = None
    if not has_permission:
        process_instance = _find_process_instance_for_me_or_raise(process_instance_id)
        uri_type = "for-me"

    response_json = {
        "process_instance": process_instance,
        "uri_type": uri_type,
    }
    return make_response(jsonify(response_json), 200)


def send_user_signal_event(
    process_instance_id: int,
    body: dict,
) -> Response:
    """Send a user signal event to a process instance."""
    process_instance = _find_process_instance_for_me_or_raise(process_instance_id)
    return _send_bpmn_event(process_instance, body)


def send_bpmn_event(
    modified_process_model_identifier: str,
    process_instance_id: int,
    body: dict,
) -> Response:
    """Send a bpmn event to a process instance."""
    process_instance = ProcessInstanceModel.query.filter(ProcessInstanceModel.id == int(process_instance_id)).first()
    if process_instance:
        return _send_bpmn_event(process_instance, body)
    else:
        raise ApiError(
            error_code="send_bpmn_event_error",
            message=f"Could not send event to Instance: {process_instance_id}",
        )


def _send_bpmn_event(process_instance: ProcessInstanceModel, body: dict) -> Response:
    try:
        with ProcessInstanceQueueService.dequeued(process_instance):
            ProcessInstanceMigrator.run(process_instance)
            processor = ProcessInstanceProcessor(process_instance)
            processor.send_bpmn_event(body)
    except (
        ProcessInstanceIsNotEnqueuedError,
        ProcessInstanceIsAlreadyLockedError,
    ) as e:
        ErrorHandlingService.handle_error(process_instance, e)
        raise e

    task = ProcessInstanceService.spiff_task_to_api_task(processor, processor.next_task())
    return make_response(jsonify(task), 200)


def _get_process_instance(
    modified_process_model_identifier: str,
    process_instance: ProcessInstanceModel,
    process_identifier: str | None = None,
) -> flask.wrappers.Response:
    process_model_identifier = modified_process_model_identifier.replace(":", "/")

    process_model_with_diagram = None
    name_of_file_with_diagram = None
    if process_identifier:
        spec_reference = (
            ReferenceCacheModel.basic_query().filter_by(identifier=process_identifier, type="process").first()
        )
        if spec_reference is None:
            raise ReferenceNotFoundError(f"Could not find given process identifier in the cache: {process_identifier}")

        process_model_with_diagram = ProcessModelService.get_process_model(spec_reference.relative_location)
        name_of_file_with_diagram = spec_reference.file_name
        process_instance.process_model_with_diagram_identifier = process_model_with_diagram.id
    else:
        process_model_with_diagram = _get_process_model(process_model_identifier)
        if process_model_with_diagram.primary_file_name:
            name_of_file_with_diagram = process_model_with_diagram.primary_file_name

    if process_model_with_diagram and name_of_file_with_diagram:
        bpmn_xml_file_contents = None
        try:
            bpmn_xml_file_contents = GitService.get_file_contents_for_revision_if_git_revision(
                process_model=process_model_with_diagram,
                revision=process_instance.bpmn_version_control_identifier,
                file_name=name_of_file_with_diagram,
            )
        except GitCommandError as ex:
            process_instance.bpmn_xml_file_contents_retrieval_error = str(ex)
        process_instance.bpmn_xml_file_contents = bpmn_xml_file_contents

    process_instance_as_dict = process_instance.serialized_with_metadata()
    return make_response(jsonify(process_instance_as_dict), 200)


def _find_process_instance_for_me_or_raise(
    process_instance_id: int,
) -> ProcessInstanceModel:
    process_instance: ProcessInstanceModel | None = (
        ProcessInstanceModel.query.filter_by(id=process_instance_id)
        .outerjoin(HumanTaskModel)
        .outerjoin(
            HumanTaskUserModel,
            and_(
                HumanTaskModel.id == HumanTaskUserModel.human_task_id,
                HumanTaskUserModel.user_id == g.user.id,
            ),
        )
        .filter(
            or_(
                # you were allowed to complete it
                HumanTaskUserModel.id.is_not(None),
                # or you completed it (which admins can do even if it wasn't assigned via HumanTaskUserModel)
                HumanTaskModel.completed_by_user_id == g.user.id,
                # or you started it
                ProcessInstanceModel.process_initiator_id == g.user.id,
            )
        )
        .first()
    )

    if process_instance is None:
        raise (
            ApiError(
                error_code="process_instance_cannot_be_found",
                message=f"Process instance with id {process_instance_id} cannot be found that is associated with you.",
                status_code=400,
            )
        )

    return process_instance<|MERGE_RESOLUTION|>--- conflicted
+++ resolved
@@ -86,11 +86,7 @@
 
 def _process_instance_run(
     process_instance: ProcessInstanceModel,
-<<<<<<< HEAD
 ) -> bool:
-=======
-) -> None:
->>>>>>> fbd58091
     if process_instance.status != "not_started":
         raise ApiError(
             error_code="process_instance_not_runnable",
@@ -126,24 +122,16 @@
     if not current_app.config["SPIFFWORKFLOW_BACKEND_RUN_BACKGROUND_SCHEDULER_IN_CREATE_APP"]:
         MessageService.correlate_all_message_instances()
 
-<<<<<<< HEAD
     process_instance_was_queued = queue_process_instance_if_appropriate(process_instance)
 
     return process_instance_was_queued
 
-=======
->>>>>>> fbd58091
-
 def process_instance_run(
     modified_process_model_identifier: str,
     process_instance_id: int,
 ) -> flask.wrappers.Response:
     process_instance = _find_process_instance_by_id_or_raise(process_instance_id)
-<<<<<<< HEAD
     _process_instance_was_queued = _process_instance_run(process_instance)
-=======
-    _process_instance_run(process_instance)
->>>>>>> fbd58091
 
     process_instance_api = ProcessInstanceService.processor_to_process_instance_api(process_instance)
     process_instance_metadata = ProcessInstanceApiSchema().dump(process_instance_api)
