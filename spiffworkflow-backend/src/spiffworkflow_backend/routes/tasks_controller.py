"""APIs for dealing with process groups, process models, and process instances."""
import json
import os
import uuid
from collections.abc import Generator
from sys import exc_info
from typing import Any
from typing import TypedDict

import flask.wrappers
import jinja2
import sentry_sdk
from flask import current_app
from flask import g
from flask import jsonify
from flask import make_response
from flask import stream_with_context
from flask.wrappers import Response
from jinja2 import TemplateSyntaxError
from SpiffWorkflow.bpmn.exceptions import WorkflowTaskException  # type: ignore
from SpiffWorkflow.bpmn.workflow import BpmnWorkflow  # type: ignore
from SpiffWorkflow.task import Task as SpiffTask  # type: ignore
from SpiffWorkflow.task import TaskState
from sqlalchemy import and_
from sqlalchemy import asc
from sqlalchemy import desc
from sqlalchemy import func
from sqlalchemy.orm import aliased
from sqlalchemy.orm.util import AliasedClass

from spiffworkflow_backend.exceptions.api_error import ApiError
from spiffworkflow_backend.models.db import db
from spiffworkflow_backend.models.group import GroupModel
from spiffworkflow_backend.models.human_task import HumanTaskModel
from spiffworkflow_backend.models.human_task_user import HumanTaskUserModel
from spiffworkflow_backend.models.json_data import JsonDataModel  # noqa: F401
from spiffworkflow_backend.models.process_instance import ProcessInstanceModel
from spiffworkflow_backend.models.process_instance import ProcessInstanceModelSchema
from spiffworkflow_backend.models.process_instance import ProcessInstanceStatus
from spiffworkflow_backend.models.process_instance import ProcessInstanceTaskDataCannotBeUpdatedError
from spiffworkflow_backend.models.process_instance_event import ProcessInstanceEventType
from spiffworkflow_backend.models.process_model import ProcessModelInfo
from spiffworkflow_backend.models.task import Task
from spiffworkflow_backend.models.task import TaskModel
from spiffworkflow_backend.models.user import UserModel
from spiffworkflow_backend.routes.process_api_blueprint import _find_principal_or_raise
from spiffworkflow_backend.routes.process_api_blueprint import _find_process_instance_by_id_or_raise
from spiffworkflow_backend.routes.process_api_blueprint import _get_process_model
from spiffworkflow_backend.services.authorization_service import AuthorizationService
from spiffworkflow_backend.services.authorization_service import HumanTaskNotFoundError
from spiffworkflow_backend.services.authorization_service import UserDoesNotHaveAccessToTaskError
from spiffworkflow_backend.services.file_system_service import FileSystemService
from spiffworkflow_backend.services.process_instance_processor import ProcessInstanceProcessor
from spiffworkflow_backend.services.process_instance_queue_service import ProcessInstanceQueueService
from spiffworkflow_backend.services.process_instance_service import ProcessInstanceService
from spiffworkflow_backend.services.process_instance_tmp_service import ProcessInstanceTmpService
from spiffworkflow_backend.services.process_model_service import ProcessModelService
from spiffworkflow_backend.services.spec_file_service import SpecFileService
from spiffworkflow_backend.services.task_service import TaskModelError
from spiffworkflow_backend.services.task_service import TaskService


class TaskDataSelectOption(TypedDict):
    value: str
    label: str


class ReactJsonSchemaSelectOption(TypedDict):
    type: str
    title: str
    enum: list[str]


def task_list_my_tasks(
    process_instance_id: int | None = None, page: int = 1, per_page: int = 100
) -> flask.wrappers.Response:
    principal = _find_principal_or_raise()
    assigned_user = aliased(UserModel)
    process_initiator_user = aliased(UserModel)
    human_task_query = (
        HumanTaskModel.query.order_by(desc(HumanTaskModel.id))  # type: ignore
        .group_by(HumanTaskModel.id)
        .join(
            ProcessInstanceModel,
            ProcessInstanceModel.id == HumanTaskModel.process_instance_id,
        )
        .join(
            process_initiator_user,
            process_initiator_user.id == ProcessInstanceModel.process_initiator_id,
        )
        .join(HumanTaskUserModel, HumanTaskUserModel.human_task_id == HumanTaskModel.id)
        .filter(HumanTaskUserModel.user_id == principal.user_id)
        .outerjoin(assigned_user, assigned_user.id == HumanTaskUserModel.user_id)
        .filter(HumanTaskModel.completed == False)  # noqa: E712
        .outerjoin(GroupModel, GroupModel.id == HumanTaskModel.lane_assignment_id)
    )

    if process_instance_id is not None:
        human_task_query = human_task_query.filter(
            ProcessInstanceModel.id == process_instance_id,
            ProcessInstanceModel.status != ProcessInstanceStatus.error.value,
        )

    potential_owner_usernames_from_group_concat_or_similar = _get_potential_owner_usernames(assigned_user)

    # FIXME: this breaks postgres. Look at commit c147cdb47b1481f094b8c3d82dc502fe961f4977 for
    # UPDATE: maybe fixed in postgres and mysql. remove comment if so.
    # the postgres fix but it breaks the method for mysql.
    # error in postgres:
    #   psycopg2.errors.GroupingError) column \"process_instance.process_model_identifier\" must
    #   appear in the GROUP BY clause or be used in an aggregate function
    human_tasks = human_task_query.add_columns(
        HumanTaskModel.task_id.label("id"),  # type: ignore
        HumanTaskModel.task_name,
        HumanTaskModel.task_title,
        HumanTaskModel.process_model_display_name,
        HumanTaskModel.process_instance_id,
        func.max(ProcessInstanceModel.process_model_identifier).label("process_model_identifier"),
        func.max(ProcessInstanceModel.status).label("process_instance_status"),
        func.max(ProcessInstanceModel.updated_at_in_seconds).label("updated_at_in_seconds"),
        func.max(ProcessInstanceModel.created_at_in_seconds).label("created_at_in_seconds"),
        func.max(process_initiator_user.username).label("process_initiator_username"),
        func.max(GroupModel.identifier).label("assigned_user_group_identifier"),
        potential_owner_usernames_from_group_concat_or_similar,
    ).paginate(page=page, per_page=per_page, error_out=False)

    response_json = {
        "results": human_tasks.items,
        "pagination": {
            "count": len(human_tasks.items),
            "total": human_tasks.total,
            "pages": human_tasks.pages,
        },
    }

    return make_response(jsonify(response_json), 200)


def task_list_for_my_open_processes(page: int = 1, per_page: int = 100) -> flask.wrappers.Response:
    return _get_tasks(page=page, per_page=per_page)


def task_list_for_me(page: int = 1, per_page: int = 100) -> flask.wrappers.Response:
    return _get_tasks(
        processes_started_by_user=False,
        has_lane_assignment_id=False,
        page=page,
        per_page=per_page,
    )


def task_list_for_my_groups(
    user_group_identifier: str | None = None, page: int = 1, per_page: int = 100
) -> flask.wrappers.Response:
    return _get_tasks(
        user_group_identifier=user_group_identifier,
        processes_started_by_user=False,
        page=page,
        per_page=per_page,
    )


def task_data_show(
    modified_process_model_identifier: str,
    process_instance_id: int,
    task_guid: str,
) -> flask.wrappers.Response:
    task_model = _get_task_model_from_guid_or_raise(task_guid, process_instance_id)
    task_model.data = task_model.json_data()
    return make_response(jsonify(task_model), 200)


def task_data_update(
    process_instance_id: str,
    modified_process_model_identifier: str,
    task_guid: str,
    body: dict,
) -> Response:
    """Update task data."""
    process_instance = ProcessInstanceModel.query.filter(ProcessInstanceModel.id == int(process_instance_id)).first()
    if process_instance:
        if process_instance.status != "suspended":
            raise ProcessInstanceTaskDataCannotBeUpdatedError(
                "The process instance needs to be suspended to update the task-data."
                f" It is currently: {process_instance.status}"
            )

        task_model = TaskModel.query.filter_by(guid=task_guid).first()
        if task_model is None:
            raise ApiError(
                error_code="update_task_data_error",
                message=f"Could not find Task: {task_guid} in Instance: {process_instance_id}.",
            )

        if "new_task_data" in body:
            new_task_data_str: str = body["new_task_data"]
            new_task_data_dict = json.loads(new_task_data_str)
            json_data_dict = TaskService.update_task_data_on_task_model_and_return_dict_if_updated(
                task_model, new_task_data_dict, "json_data_hash"
            )
            if json_data_dict is not None:
                JsonDataModel.insert_or_update_json_data_records({json_data_dict["hash"]: json_data_dict})
                ProcessInstanceTmpService.add_event_to_process_instance(
                    process_instance, ProcessInstanceEventType.task_data_edited.value, task_guid=task_guid
                )
            try:
                db.session.commit()
            except Exception as e:
                db.session.rollback()
                raise ApiError(
                    error_code="update_task_data_error",
                    message=f"Could not update the Instance. Original error is {e}",
                ) from e
    else:
        raise ApiError(
            error_code="update_task_data_error",
            message=f"Could not update task data for Instance: {process_instance_id}, and Task: {task_guid}.",
        )
    return Response(
        json.dumps(ProcessInstanceModelSchema().dump(process_instance)),
        status=200,
        mimetype="application/json",
    )


def manual_complete_task(
    modified_process_model_identifier: str,
    process_instance_id: str,
    task_guid: str,
    body: dict,
) -> Response:
    """Mark a task complete without executing it."""
    execute = body.get("execute", True)
    process_instance = ProcessInstanceModel.query.filter(ProcessInstanceModel.id == int(process_instance_id)).first()
    if process_instance:
        processor = ProcessInstanceProcessor(process_instance)
        processor.manual_complete_task(task_guid, execute, g.user)
    else:
        raise ApiError(
            error_code="complete_task",
            message=f"Could not complete Task {task_guid} in Instance {process_instance_id}",
        )
    return Response(
        json.dumps(ProcessInstanceModelSchema().dump(process_instance)),
        status=200,
        mimetype="application/json",
    )


def task_show(process_instance_id: int, task_guid: str = "next") -> flask.wrappers.Response:
    process_instance = _find_process_instance_by_id_or_raise(process_instance_id)

    if process_instance.status == ProcessInstanceStatus.suspended.value:
        raise ApiError(
            error_code="error_suspended",
            message="The process instance is suspended",
            status_code=400,
        )

    process_model = _get_process_model(
        process_instance.process_model_identifier,
    )

    form_schema_file_name = ""
    form_ui_schema_file_name = ""

    task_model = _get_task_model_from_guid_or_raise(task_guid, process_instance_id)
    task_definition = task_model.task_definition
    extensions = TaskService.get_extensions_from_task_model(task_model)
    task_model.signal_buttons = TaskService.get_ready_signals_with_button_labels(process_instance_id)

    if "properties" in extensions:
        properties = extensions["properties"]
        if "formJsonSchemaFilename" in properties:
            form_schema_file_name = properties["formJsonSchemaFilename"]
        if "formUiSchemaFilename" in properties:
            form_ui_schema_file_name = properties["formUiSchemaFilename"]

    can_complete = False
    try:
        AuthorizationService.assert_user_can_complete_task(process_instance.id, task_model.guid, g.user)
        can_complete = True
    except HumanTaskNotFoundError:
        can_complete = False
    except UserDoesNotHaveAccessToTaskError:
        can_complete = False

    task_model.data = task_model.get_data()
    task_model.process_model_display_name = process_model.display_name
    task_model.process_model_identifier = process_model.id
    task_model.typename = task_definition.typename
    task_model.can_complete = can_complete
    task_process_identifier = task_model.bpmn_process.bpmn_process_definition.bpmn_identifier
    task_model.name_for_display = TaskService.get_name_for_display(task_definition)

    process_model_with_form = process_model

    refs = SpecFileService.get_references_for_process(process_model_with_form)
    all_processes = [i.identifier for i in refs]
    if task_process_identifier not in all_processes:
        top_bpmn_process = TaskService.bpmn_process_for_called_activity_or_top_level_process(task_model)
        bpmn_file_full_path = ProcessInstanceProcessor.bpmn_file_full_path_from_bpmn_process_identifier(
            top_bpmn_process.bpmn_process_definition.bpmn_identifier
        )
        relative_path = os.path.relpath(bpmn_file_full_path, start=FileSystemService.root_path())
        process_model_relative_path = os.path.dirname(relative_path)
        process_model_with_form = ProcessModelService.get_process_model_from_relative_path(process_model_relative_path)

    if task_definition.typename == "UserTask":
        if not form_schema_file_name:
            raise (
                ApiError(
                    error_code="missing_form_file",
                    message=(
                        f"Cannot find a form file for process_instance_id: {process_instance_id}, task_guid:"
                        f" {task_guid}"
                    ),
                    status_code=400,
                )
            )

        form_dict = _prepare_form_data(
            form_schema_file_name,
            task_model,
            process_model_with_form,
        )

        if task_model.data:
            _update_form_schema_with_task_data_as_needed(form_dict, task_model)

        if form_dict:
            task_model.form_schema = form_dict

        if form_ui_schema_file_name:
            ui_form_contents = _prepare_form_data(
                form_ui_schema_file_name,
                task_model,
                process_model_with_form,
            )
            if ui_form_contents:
                task_model.form_ui_schema = ui_form_contents

        _munge_form_ui_schema_based_on_hidden_fields_in_task_data(task_model)
    _render_instructions_for_end_user(task_model, extensions)
    task_model.extensions = extensions
    return make_response(jsonify(task_model), 200)


def _render_instructions_for_end_user(task_model: TaskModel, extensions: dict | None = None) -> str:
    """Assure any instructions for end user are processed for jinja syntax."""
    if extensions is None:
        extensions = TaskService.get_extensions_from_task_model(task_model)
    if extensions and "instructionsForEndUser" in extensions:
        if extensions["instructionsForEndUser"]:
            try:
                instructions = _render_jinja_template(extensions["instructionsForEndUser"], task_model)
                extensions["instructionsForEndUser"] = instructions
                return instructions
            except TaskModelError as wfe:
                wfe.add_note("Failed to render instructions for end user.")
                raise ApiError.from_workflow_exception("instructions_error", str(wfe), exp=wfe) from wfe
    return ""


def _interstitial_stream(
    process_instance: ProcessInstanceModel, execute_tasks: bool = True
) -> Generator[str, str | None, None]:
    def get_reportable_tasks() -> Any:
        return processor.bpmn_process_instance.get_tasks(
            TaskState.WAITING | TaskState.STARTED | TaskState.READY | TaskState.ERROR
        )

    def render_instructions(spiff_task: SpiffTask) -> str:
        task_model = TaskModel.query.filter_by(guid=str(spiff_task.id)).first()
        if task_model is None:
            return ""
        extensions = TaskService.get_extensions_from_task_model(task_model)
        return _render_instructions_for_end_user(task_model, extensions)

    processor = ProcessInstanceProcessor(process_instance)
    reported_ids = []  # A list of all the ids reported by this endpoint so far.
    tasks = get_reportable_tasks()
    while True:
        for spiff_task in tasks:
            try:
                instructions = render_instructions(spiff_task)
            except Exception as e:
                api_error = ApiError(
                    error_code="engine_steps_error",
                    message=f"Failed to complete an automated task. Error was: {str(e)}",
                    status_code=400,
                )
                yield _render_data("error", api_error)
                raise e
            if instructions and spiff_task.id not in reported_ids:
                task = ProcessInstanceService.spiff_task_to_api_task(processor, spiff_task)
                task.properties = {"instructionsForEndUser": instructions}
                yield _render_data("task", task)
                reported_ids.append(spiff_task.id)
            if spiff_task.state == TaskState.READY:
                # do not do any processing if the instance is not currently active
                if process_instance.status not in ProcessInstanceModel.active_statuses():
                    yield _render_data("unrunnable_instance", process_instance)
<<<<<<< HEAD
                    return
                try:
                    processor.do_engine_steps(execution_strategy_name="one_at_a_time")
                    processor.do_engine_steps(execution_strategy_name="run_until_user_message")
                    processor.save()  # Fixme - maybe find a way not to do this on every loop?
                except WorkflowTaskException as wfe:
                    api_error = ApiError.from_workflow_exception(
                        "engine_steps_error", "Failed to complete an automated task.", exp=wfe
                    )
                    yield _render_data("error", api_error)
=======
>>>>>>> 6f95f892
                    return
                if execute_tasks:
                    try:
                        processor.do_engine_steps(execution_strategy_name="one_at_a_time")
                        processor.do_engine_steps(execution_strategy_name="run_until_user_message")
                        processor.save()  # Fixme - maybe find a way not to do this on every loop?
                    except WorkflowTaskException as wfe:
                        api_error = ApiError.from_workflow_exception(
                            "engine_steps_error", "Failed to complete an automated task.", exp=wfe
                        )
                        yield _render_data("error", api_error)
                        return
        if execute_tasks is False:
            break
        processor.refresh_waiting_tasks()
        ready_engine_task_count = get_ready_engine_step_count(processor.bpmn_process_instance)
        tasks = get_reportable_tasks()
        if ready_engine_task_count == 0:
            break  # No more tasks to report

    spiff_task = processor.next_task()
    if spiff_task is not None:
        task = ProcessInstanceService.spiff_task_to_api_task(processor, spiff_task)
        if task.id not in reported_ids:
            try:
                instructions = render_instructions(spiff_task)
            except Exception as e:
                api_error = ApiError(
                    error_code="engine_steps_error",
                    message=f"Failed to complete an automated task. Error was: {str(e)}",
                    status_code=400,
                )
                yield _render_data("error", api_error)
                raise e
            task.properties = {"instructionsForEndUser": instructions}
            yield _render_data("task", task)


def get_ready_engine_step_count(bpmn_process_instance: BpmnWorkflow) -> int:
    return len([t for t in bpmn_process_instance.get_tasks(TaskState.READY) if not t.task_spec.manual])


def _dequeued_interstitial_stream(
    process_instance_id: int, execute_tasks: bool = True
) -> Generator[str | None, str | None, None]:
    try:
        process_instance = _find_process_instance_by_id_or_raise(process_instance_id)
        ProcessInstanceProcessor(process_instance)

        # TODO: currently this just redirects back to home if the process has not been started
        # need something better to show?
        if execute_tasks:
            if not ProcessInstanceQueueService.is_enqueued_to_run_in_the_future(process_instance):
                with ProcessInstanceQueueService.dequeued(process_instance):
                    yield from _interstitial_stream(process_instance, execute_tasks=execute_tasks)
        else:
            # no reason to get a lock if we are reading only
            yield from _interstitial_stream(process_instance, execute_tasks=execute_tasks)
    except Exception as ex:
        # the stream_with_context method seems to swallow exceptions so also attempt to catch errors here
        api_error = ApiError(
            error_code="interstitial_error",
            message=(
                f"Received error trying to run process instance: {process_instance_id}. "
                f"Error was: {ex.__class__.__name__}: {str(ex)}"
            ),
            status_code=500,
        )
        yield _render_data("error", api_error)

<<<<<<< HEAD
    # TODO: currently this just redirects back to home if the process has not been started
    # need something better to show?
    if not ProcessInstanceQueueService.is_enqueued_to_run_in_the_future(process_instance):
        with ProcessInstanceQueueService.dequeued(process_instance):
            yield from _interstitial_stream(process_instance)


def interstitial(process_instance_id: int) -> Response:
    """A Server Side Events Stream for watching the execution of engine tasks."""
    try:
        return Response(
            stream_with_context(_dequeued_interstitial_stream(process_instance_id)),
            mimetype="text/event-stream",
            headers={"X-Accel-Buffering": "no"},
        )
    except Exception as ex:
        api_error = ApiError(
            error_code="interstitial_error",
            message=(
                f"Received error trying to run process instance: {process_instance_id}. "
                f"Error was: {ex.__class__.__name__}: {str(ex)}"
            ),
            status_code=500,
            response_headers={"Content-type": "text/event-stream"},
        )
        api_error.response_message = _render_data("error", api_error)
        raise api_error from ex


=======

def interstitial(process_instance_id: int, execute_tasks: bool = True) -> Response:
    """A Server Side Events Stream for watching the execution of engine tasks."""
    try:
        return Response(
            stream_with_context(_dequeued_interstitial_stream(process_instance_id, execute_tasks=execute_tasks)),
            mimetype="text/event-stream",
            headers={"X-Accel-Buffering": "no"},
        )
    except Exception as ex:
        api_error = ApiError(
            error_code="interstitial_error",
            message=(
                f"Received error trying to run process instance: {process_instance_id}. "
                f"Error was: {ex.__class__.__name__}: {str(ex)}"
            ),
            status_code=500,
            response_headers={"Content-type": "text/event-stream"},
        )
        api_error.response_message = _render_data("error", api_error)
        raise api_error from ex


>>>>>>> 6f95f892
def _render_data(return_type: str, entity: ApiError | Task | ProcessInstanceModel) -> str:
    return_hash: dict = {"type": return_type}
    return_hash[return_type] = entity
    return f"data: {current_app.json.dumps(return_hash)} \n\n"


def _task_submit_shared(
    process_instance_id: int,
    task_guid: str,
    body: dict[str, Any],
    save_as_draft: bool = False,
) -> flask.wrappers.Response:
    principal = _find_principal_or_raise()
    process_instance = _find_process_instance_by_id_or_raise(process_instance_id)
    if not process_instance.can_submit_task():
        raise ApiError(
            error_code="process_instance_not_runnable",
            message=(
                f"Process Instance ({process_instance.id}) has status "
                f"{process_instance.status} which does not allow tasks to be submitted."
            ),
            status_code=400,
        )

    processor = ProcessInstanceProcessor(process_instance)
    spiff_task = _get_spiff_task_from_process_instance(task_guid, process_instance, processor=processor)
    AuthorizationService.assert_user_can_complete_task(process_instance.id, str(spiff_task.id), principal.user)

    if spiff_task.state != TaskState.READY:
        raise (
            ApiError(
                error_code="invalid_state",
                message="You may not update a task unless it is in the READY state.",
                status_code=400,
            )
        )

    # multi-instance code from crconnect - we may need it or may not
    # if terminate_loop and spiff_task.is_looping():
    #     spiff_task.terminate_loop()
    #
    # If we need to update all tasks, then get the next ready task and if it a multi-instance with the same
    # task spec, complete that form as well.
    # if update_all:
    #     last_index = spiff_task.task_info()["mi_index"]
    #     next_task = processor.next_task()
    #     while next_task and next_task.task_info()["mi_index"] > last_index:
    #         __update_task(processor, next_task, form_data, user)
    #         last_index = next_task.task_info()["mi_index"]
    #         next_task = processor.next_task()

    if save_as_draft:
        task_model = _get_task_model_from_guid_or_raise(task_guid, process_instance_id)
        ProcessInstanceService.update_form_task_data(process_instance, spiff_task, body, g.user)
        json_data_dict = TaskService.update_task_data_on_task_model_and_return_dict_if_updated(
            task_model, spiff_task.data, "json_data_hash"
        )
        if json_data_dict is not None:
            JsonDataModel.insert_or_update_json_data_dict(json_data_dict)
            db.session.add(task_model)
            db.session.commit()
    else:
        human_task = _find_human_task_or_raise(
            process_instance_id=process_instance_id,
            task_guid=task_guid,
            only_tasks_that_can_be_completed=True,
        )

        with sentry_sdk.start_span(op="task", description="complete_form_task"):
            with ProcessInstanceQueueService.dequeued(process_instance):
                ProcessInstanceService.complete_form_task(
                    processor=processor,
                    spiff_task=spiff_task,
                    data=body,
                    user=g.user,
                    human_task=human_task,
                )

        next_human_task_assigned_to_me = (
            HumanTaskModel.query.filter_by(process_instance_id=process_instance_id, completed=False)
            .order_by(asc(HumanTaskModel.id))  # type: ignore
            .join(HumanTaskUserModel)
            .filter_by(user_id=principal.user_id)
            .first()
        )
        if next_human_task_assigned_to_me:
            return make_response(jsonify(HumanTaskModel.to_task(next_human_task_assigned_to_me)), 200)
        elif processor.next_task():
            task = ProcessInstanceService.spiff_task_to_api_task(processor, processor.next_task())
            return make_response(jsonify(task), 200)

    return Response(
        json.dumps(
            {
                "ok": True,
                "process_model_identifier": process_instance.process_model_identifier,
                "process_instance_id": process_instance_id,
            }
        ),
        status=202,
        mimetype="application/json",
    )


def task_submit(
    process_instance_id: int,
    task_guid: str,
    body: dict[str, Any],
    save_as_draft: bool = False,
) -> flask.wrappers.Response:
    with sentry_sdk.start_span(op="controller_action", description="tasks_controller.task_submit"):
        return _task_submit_shared(process_instance_id, task_guid, body, save_as_draft)


def _get_tasks(
    processes_started_by_user: bool = True,
    has_lane_assignment_id: bool = True,
    page: int = 1,
    per_page: int = 100,
    user_group_identifier: str | None = None,
) -> flask.wrappers.Response:
    user_id = g.user.id

    # use distinct to ensure we only get one row per human task otherwise
    # we can get back multiple for the same human task row which throws off
    # pagination later on
    # https://stackoverflow.com/q/34582014/6090676
    human_tasks_query = (
        db.session.query(HumanTaskModel)
        .group_by(HumanTaskModel.id)  # type: ignore
        .outerjoin(GroupModel, GroupModel.id == HumanTaskModel.lane_assignment_id)
        .join(ProcessInstanceModel)
        .join(UserModel, UserModel.id == ProcessInstanceModel.process_initiator_id)
        .filter(
            HumanTaskModel.completed == False,  # noqa: E712
            ProcessInstanceModel.status != ProcessInstanceStatus.error.value,
        )
    )

    assigned_user = aliased(UserModel)
    if processes_started_by_user:
        human_tasks_query = (
            human_tasks_query.filter(ProcessInstanceModel.process_initiator_id == user_id)
            .outerjoin(
                HumanTaskUserModel,
                HumanTaskModel.id == HumanTaskUserModel.human_task_id,
            )
            .outerjoin(assigned_user, assigned_user.id == HumanTaskUserModel.user_id)
        )
    else:
        human_tasks_query = human_tasks_query.filter(ProcessInstanceModel.process_initiator_id != user_id).join(
            HumanTaskUserModel,
            and_(
                HumanTaskUserModel.user_id == user_id,
                HumanTaskModel.id == HumanTaskUserModel.human_task_id,
            ),
        )

        if has_lane_assignment_id:
            if user_group_identifier:
                human_tasks_query = human_tasks_query.filter(GroupModel.identifier == user_group_identifier)
            else:
                human_tasks_query = human_tasks_query.filter(
                    HumanTaskModel.lane_assignment_id.is_not(None)  # type: ignore
                )
        else:
            human_tasks_query = human_tasks_query.filter(HumanTaskModel.lane_assignment_id.is_(None))  # type: ignore

    potential_owner_usernames_from_group_concat_or_similar = _get_potential_owner_usernames(assigned_user)

    process_model_identifier_column = ProcessInstanceModel.process_model_identifier
    process_instance_status_column = ProcessInstanceModel.status.label("process_instance_status")  # type: ignore
    user_username_column = UserModel.username.label("process_initiator_username")  # type: ignore
    group_identifier_column = GroupModel.identifier.label("assigned_user_group_identifier")
    if current_app.config["SPIFFWORKFLOW_BACKEND_DATABASE_TYPE"] == "postgres":
        process_model_identifier_column = func.max(ProcessInstanceModel.process_model_identifier).label(
            "process_model_identifier"
        )
        process_instance_status_column = func.max(ProcessInstanceModel.status).label("process_instance_status")
        user_username_column = func.max(UserModel.username).label("process_initiator_username")
        group_identifier_column = func.max(GroupModel.identifier).label("assigned_user_group_identifier")

    human_tasks = (
        human_tasks_query.add_columns(
            process_model_identifier_column,
            process_instance_status_column,
            user_username_column,
            group_identifier_column,
            HumanTaskModel.task_name,
            HumanTaskModel.task_title,
            HumanTaskModel.process_model_display_name,
            HumanTaskModel.process_instance_id,
            HumanTaskModel.updated_at_in_seconds,
            HumanTaskModel.created_at_in_seconds,
            potential_owner_usernames_from_group_concat_or_similar,
        )
        .order_by(desc(HumanTaskModel.id))  # type: ignore
        .paginate(page=page, per_page=per_page, error_out=False)
    )

    response_json = {
        "results": human_tasks.items,
        "pagination": {
            "count": len(human_tasks.items),
            "total": human_tasks.total,
            "pages": human_tasks.pages,
        },
    }

    return make_response(jsonify(response_json), 200)


def _prepare_form_data(form_file: str, task_model: TaskModel, process_model: ProcessModelInfo) -> dict:
    if task_model.data is None:
        return {}

    file_contents = SpecFileService.get_data(process_model, form_file).decode("utf-8")
    try:
        form_contents = _render_jinja_template(file_contents, task_model)
        try:
            # form_contents is a str
            hot_dict: dict = json.loads(form_contents)
            return hot_dict
        except Exception as exception:
            raise (
                ApiError(
                    error_code="error_loading_form",
                    message=f"Could not load form schema from: {form_file}. Error was: {str(exception)}",
                    status_code=400,
                )
            ) from exception
    except TaskModelError as wfe:
        wfe.add_note(f"Error in Json Form File '{form_file}'")
        api_error = ApiError.from_workflow_exception("instructions_error", str(wfe), exp=wfe)
        api_error.file_name = form_file
        raise api_error


def _render_jinja_template(unprocessed_template: str, task_model: TaskModel) -> str:
    jinja_environment = jinja2.Environment(autoescape=True, lstrip_blocks=True, trim_blocks=True)
    try:
        template = jinja_environment.from_string(unprocessed_template)
        return template.render(**(task_model.get_data()))
    except jinja2.exceptions.TemplateError as template_error:
        wfe = TaskModelError(str(template_error), task_model=task_model, exception=template_error)
        if isinstance(template_error, TemplateSyntaxError):
            wfe.line_number = template_error.lineno
            wfe.error_line = template_error.source.split("\n")[template_error.lineno - 1]
        wfe.add_note("Jinja2 template errors can happen when trying to display task data")
        raise wfe from template_error
    except Exception as error:
        _type, _value, tb = exc_info()
        wfe = TaskModelError(str(error), task_model=task_model, exception=error)
        while tb:
            if tb.tb_frame.f_code.co_filename == "<template>":
                wfe.line_number = tb.tb_lineno
                wfe.error_line = unprocessed_template.split("\n")[tb.tb_lineno - 1]
            tb = tb.tb_next
        wfe.add_note("Jinja2 template errors can happen when trying to display task data")
        raise wfe from error


def _get_spiff_task_from_process_instance(
    task_guid: str,
    process_instance: ProcessInstanceModel,
    processor: ProcessInstanceProcessor | None = None,
) -> SpiffTask:
    if processor is None:
        processor = ProcessInstanceProcessor(process_instance)
    task_uuid = uuid.UUID(task_guid)
    spiff_task = processor.bpmn_process_instance.get_task_from_id(task_uuid)

    if spiff_task is None:
        raise (
            ApiError(
                error_code="empty_task",
                message="Processor failed to obtain task.",
                status_code=500,
            )
        )
    return spiff_task


# originally from: https://bitcoden.com/answers/python-nested-dictionary-update-value-where-any-nested-key-matches
def _update_form_schema_with_task_data_as_needed(in_dict: dict, task_model: TaskModel) -> None:
    if task_model.data is None:
        return None

    for k, value in in_dict.items():
        if "anyOf" == k:
            # value will look like the array on the right of "anyOf": ["options_from_task_data_var:awesome_options"]
            if isinstance(value, list):
                if len(value) == 1:
                    first_element_in_value_list = value[0]
                    if isinstance(first_element_in_value_list, str):
                        if first_element_in_value_list.startswith("options_from_task_data_var:"):
                            task_data_var = first_element_in_value_list.replace("options_from_task_data_var:", "")

                            if task_data_var not in task_model.data:
                                message = (
                                    "Error building form. Attempting to create a selection list with options from"
                                    f" variable '{task_data_var}' but it doesn't exist in the Task Data."
                                )
                                raise ApiError(
                                    error_code="missing_task_data_var",
                                    message=message,
                                    status_code=500,
                                )

                            select_options_from_task_data = task_model.data.get(task_data_var)
                            if isinstance(select_options_from_task_data, list):
                                if all("value" in d and "label" in d for d in select_options_from_task_data):

                                    def map_function(
                                        task_data_select_option: TaskDataSelectOption,
                                    ) -> ReactJsonSchemaSelectOption:
                                        return {
                                            "type": "string",
                                            "enum": [task_data_select_option["value"]],
                                            "title": task_data_select_option["label"],
                                        }

                                    options_for_react_json_schema_form = list(
                                        map(map_function, select_options_from_task_data)
                                    )

                                    in_dict[k] = options_for_react_json_schema_form
        elif isinstance(value, dict):
            _update_form_schema_with_task_data_as_needed(value, task_model)
        elif isinstance(value, list):
            for o in value:
                if isinstance(o, dict):
                    _update_form_schema_with_task_data_as_needed(o, task_model)


def _get_potential_owner_usernames(assigned_user: AliasedClass) -> Any:
    potential_owner_usernames_from_group_concat_or_similar = func.group_concat(
        assigned_user.username.distinct()
    ).label("potential_owner_usernames")
    db_type = current_app.config.get("SPIFFWORKFLOW_BACKEND_DATABASE_TYPE")

    if db_type == "postgres":
        potential_owner_usernames_from_group_concat_or_similar = func.string_agg(
            assigned_user.username.distinct(), ", "
        ).label("potential_owner_usernames")

    return potential_owner_usernames_from_group_concat_or_similar


def _find_human_task_or_raise(
    process_instance_id: int,
    task_guid: str,
    only_tasks_that_can_be_completed: bool = False,
) -> HumanTaskModel:
    if only_tasks_that_can_be_completed:
        human_task_query = HumanTaskModel.query.filter_by(
            process_instance_id=process_instance_id, task_id=task_guid, completed=False
        )
    else:
        human_task_query = HumanTaskModel.query.filter_by(process_instance_id=process_instance_id, task_id=task_guid)

    human_task: HumanTaskModel = human_task_query.first()
    if human_task is None:
        raise (
            ApiError(
                error_code="no_human_task",
                message=(
                    f"Cannot find a task to complete for task id '{task_guid}' and"
                    f" process instance {process_instance_id}."
                ),
                status_code=500,
            )
        )
    return human_task


def _munge_form_ui_schema_based_on_hidden_fields_in_task_data(task_model: TaskModel) -> None:
    if task_model.form_ui_schema is None:
        task_model.form_ui_schema = {}

    if task_model.data and "form_ui_hidden_fields" in task_model.data:
        hidden_fields = task_model.data["form_ui_hidden_fields"]
        for hidden_field in hidden_fields:
            hidden_field_parts = hidden_field.split(".")
            relevant_depth_of_ui_schema = task_model.form_ui_schema
            for ii, hidden_field_part in enumerate(hidden_field_parts):
                if hidden_field_part not in relevant_depth_of_ui_schema:
                    relevant_depth_of_ui_schema[hidden_field_part] = {}
                relevant_depth_of_ui_schema = relevant_depth_of_ui_schema[hidden_field_part]
                if len(hidden_field_parts) == ii + 1:
                    relevant_depth_of_ui_schema["ui:widget"] = "hidden"


def _get_task_model_from_guid_or_raise(task_guid: str, process_instance_id: int) -> TaskModel:
    task_model: TaskModel | None = TaskModel.query.filter_by(
        guid=task_guid, process_instance_id=process_instance_id
    ).first()
    if task_model is None:
        raise ApiError(
            error_code="task_not_found",
            message=f"Cannot find a task with guid '{task_guid}' for process instance '{process_instance_id}'",
            status_code=400,
        )
    return task_model<|MERGE_RESOLUTION|>--- conflicted
+++ resolved
@@ -401,19 +401,6 @@
                 # do not do any processing if the instance is not currently active
                 if process_instance.status not in ProcessInstanceModel.active_statuses():
                     yield _render_data("unrunnable_instance", process_instance)
-<<<<<<< HEAD
-                    return
-                try:
-                    processor.do_engine_steps(execution_strategy_name="one_at_a_time")
-                    processor.do_engine_steps(execution_strategy_name="run_until_user_message")
-                    processor.save()  # Fixme - maybe find a way not to do this on every loop?
-                except WorkflowTaskException as wfe:
-                    api_error = ApiError.from_workflow_exception(
-                        "engine_steps_error", "Failed to complete an automated task.", exp=wfe
-                    )
-                    yield _render_data("error", api_error)
-=======
->>>>>>> 6f95f892
                     return
                 if execute_tasks:
                     try:
@@ -484,19 +471,12 @@
         )
         yield _render_data("error", api_error)
 
-<<<<<<< HEAD
-    # TODO: currently this just redirects back to home if the process has not been started
-    # need something better to show?
-    if not ProcessInstanceQueueService.is_enqueued_to_run_in_the_future(process_instance):
-        with ProcessInstanceQueueService.dequeued(process_instance):
-            yield from _interstitial_stream(process_instance)
-
-
-def interstitial(process_instance_id: int) -> Response:
+
+def interstitial(process_instance_id: int, execute_tasks: bool = True) -> Response:
     """A Server Side Events Stream for watching the execution of engine tasks."""
     try:
         return Response(
-            stream_with_context(_dequeued_interstitial_stream(process_instance_id)),
+            stream_with_context(_dequeued_interstitial_stream(process_instance_id, execute_tasks=execute_tasks)),
             mimetype="text/event-stream",
             headers={"X-Accel-Buffering": "no"},
         )
@@ -514,31 +494,6 @@
         raise api_error from ex
 
 
-=======
-
-def interstitial(process_instance_id: int, execute_tasks: bool = True) -> Response:
-    """A Server Side Events Stream for watching the execution of engine tasks."""
-    try:
-        return Response(
-            stream_with_context(_dequeued_interstitial_stream(process_instance_id, execute_tasks=execute_tasks)),
-            mimetype="text/event-stream",
-            headers={"X-Accel-Buffering": "no"},
-        )
-    except Exception as ex:
-        api_error = ApiError(
-            error_code="interstitial_error",
-            message=(
-                f"Received error trying to run process instance: {process_instance_id}. "
-                f"Error was: {ex.__class__.__name__}: {str(ex)}"
-            ),
-            status_code=500,
-            response_headers={"Content-type": "text/event-stream"},
-        )
-        api_error.response_message = _render_data("error", api_error)
-        raise api_error from ex
-
-
->>>>>>> 6f95f892
 def _render_data(return_type: str, entity: ApiError | Task | ProcessInstanceModel) -> str:
     return_hash: dict = {"type": return_type}
     return_hash[return_type] = entity
