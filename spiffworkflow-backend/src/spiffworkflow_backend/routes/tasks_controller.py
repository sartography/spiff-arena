--- conflicted
+++ resolved
@@ -531,33 +531,6 @@
                     yield _render_data("task", task)
                     reported_ids.append(spiff_task.id)
             if spiff_task.state == TaskState.READY:
-<<<<<<< HEAD
-                # do not do any processing if the instance is not currently active
-                if process_instance.status not in ProcessInstanceModel.active_statuses():
-                    yield _render_data("unrunnable_instance", process_instance)
-                    return
-                if execute_tasks:
-                    try:
-                        # run_until_user_message does not run tasks with instructions to use one_at_a_time
-                        # to force it to run the task.
-                        processor.do_engine_steps(execution_strategy_name="one_at_a_time")
-                        processor.do_engine_steps(execution_strategy_name="run_until_user_message")
-                        processor.save()  # Fixme - maybe find a way not to do this on every loop?
-                        processor.refresh_waiting_tasks()
-
-                    except WorkflowTaskException as wfe:
-                        api_error = ApiError.from_workflow_exception(
-                            "engine_steps_error",
-                            "Failed to complete an automated task.",
-                            exp=wfe,
-                        )
-                        yield _render_data("error", api_error)
-                        ErrorHandlingService.handle_error(process_instance, wfe)
-                        return
-                # return if process instance is now complete and let the frontend redirect to show page
-                if process_instance.status not in ProcessInstanceModel.active_statuses():
-                    yield _render_data("unrunnable_instance", process_instance)
-=======
                 has_ready_tasks = True
 
         if has_ready_tasks:
@@ -580,7 +553,6 @@
                     )
                     yield _render_data("error", api_error)
                     ErrorHandlingService.handle_error(process_instance, wfe)
->>>>>>> 50ebbb17
                     return
             # return if process instance is now complete and let the frontend redirect to show page
             if process_instance.status not in ProcessInstanceModel.active_statuses():
@@ -1025,11 +997,7 @@
                                     status_code=500,
                                 )
 
-<<<<<<< HEAD
                             select_options_from_task_data = task_data.get(task_data_var)
-                            in_dict[k] = []
-=======
-                            select_options_from_task_data = task_model.data.get(task_data_var)
                             if select_options_from_task_data == []:
                                 raise ApiError(
                                     error_code="invalid_form_data",
@@ -1048,7 +1016,6 @@
                                     ),
                                     status_code=500,
                                 )
->>>>>>> 50ebbb17
                             if isinstance(select_options_from_task_data, list):
                                 if all("value" in d and "label" in d for d in select_options_from_task_data):
 
