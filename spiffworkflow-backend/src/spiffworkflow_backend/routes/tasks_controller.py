"""APIs for dealing with process groups, process models, and process instances."""
import json
import os
import uuid
from sys import exc_info
from typing import Any
from typing import Dict
from typing import Generator
from typing import Optional
from typing import TypedDict
from typing import Union

import flask.wrappers
import jinja2
import sentry_sdk
from flask import current_app
from flask import g
from flask import jsonify
from flask import make_response
from flask import stream_with_context
from flask.wrappers import Response
from jinja2 import TemplateSyntaxError
from SpiffWorkflow.exceptions import WorkflowTaskException  # type: ignore
from SpiffWorkflow.task import Task as SpiffTask  # type: ignore
from SpiffWorkflow.task import TaskState
from sqlalchemy import and_
from sqlalchemy import asc
from sqlalchemy import desc
from sqlalchemy import func
from sqlalchemy.orm import aliased
from sqlalchemy.orm.util import AliasedClass

from spiffworkflow_backend.exceptions.api_error import ApiError
from spiffworkflow_backend.models.db import db
from spiffworkflow_backend.models.group import GroupModel
from spiffworkflow_backend.models.human_task import HumanTaskModel
from spiffworkflow_backend.models.human_task_user import HumanTaskUserModel
from spiffworkflow_backend.models.process_instance import ProcessInstanceModel
from spiffworkflow_backend.models.process_instance import ProcessInstanceModelSchema
from spiffworkflow_backend.models.process_instance import ProcessInstanceStatus
from spiffworkflow_backend.models.process_instance import (
    ProcessInstanceTaskDataCannotBeUpdatedError,
)
from spiffworkflow_backend.models.process_instance_event import ProcessInstanceEventType
from spiffworkflow_backend.models.process_model import ProcessModelInfo
from spiffworkflow_backend.models.task import TaskModel  # noqa: F401
from spiffworkflow_backend.models.user import UserModel
from spiffworkflow_backend.routes.process_api_blueprint import (
    _find_principal_or_raise,
)
from spiffworkflow_backend.routes.process_api_blueprint import (
    _find_process_instance_by_id_or_raise,
)
from spiffworkflow_backend.routes.process_api_blueprint import _get_process_model
from spiffworkflow_backend.services.authorization_service import AuthorizationService
from spiffworkflow_backend.services.authorization_service import HumanTaskNotFoundError
from spiffworkflow_backend.services.authorization_service import UserDoesNotHaveAccessToTaskError
from spiffworkflow_backend.services.file_system_service import FileSystemService
from spiffworkflow_backend.services.process_instance_processor import (
    ProcessInstanceProcessor,
)
from spiffworkflow_backend.services.process_instance_queue_service import (
    ProcessInstanceQueueService,
)
from spiffworkflow_backend.services.process_instance_service import (
    ProcessInstanceService,
)
from spiffworkflow_backend.services.process_instance_tmp_service import ProcessInstanceTmpService
from spiffworkflow_backend.services.process_model_service import ProcessModelService
from spiffworkflow_backend.services.spec_file_service import SpecFileService
from spiffworkflow_backend.services.task_service import TaskModelException
from spiffworkflow_backend.services.task_service import TaskService


class TaskDataSelectOption(TypedDict):
    """TaskDataSelectOption."""

    value: str
    label: str


class ReactJsonSchemaSelectOption(TypedDict):
    """ReactJsonSchemaSelectOption."""

    type: str
    title: str
    enum: list[str]


def task_list_my_tasks(
    process_instance_id: Optional[int] = None, page: int = 1, per_page: int = 100
) -> flask.wrappers.Response:
    """Task_list_my_tasks."""
    principal = _find_principal_or_raise()
    assigned_user = aliased(UserModel)
    process_initiator_user = aliased(UserModel)
    human_task_query = (
        HumanTaskModel.query.order_by(desc(HumanTaskModel.id))  # type: ignore
        .group_by(HumanTaskModel.id)
        .join(
            ProcessInstanceModel,
            ProcessInstanceModel.id == HumanTaskModel.process_instance_id,
        )
        .join(
            process_initiator_user,
            process_initiator_user.id == ProcessInstanceModel.process_initiator_id,
        )
        .join(HumanTaskUserModel, HumanTaskUserModel.human_task_id == HumanTaskModel.id)
        .filter(HumanTaskUserModel.user_id == principal.user_id)
        .outerjoin(assigned_user, assigned_user.id == HumanTaskUserModel.user_id)
        .filter(HumanTaskModel.completed == False)  # noqa: E712
        .outerjoin(GroupModel, GroupModel.id == HumanTaskModel.lane_assignment_id)
    )

    if process_instance_id is not None:
        human_task_query = human_task_query.filter(
            ProcessInstanceModel.id == process_instance_id,
            ProcessInstanceModel.status != ProcessInstanceStatus.error.value,
        )

    potential_owner_usernames_from_group_concat_or_similar = _get_potential_owner_usernames(assigned_user)

    # FIXME: this breaks postgres. Look at commit c147cdb47b1481f094b8c3d82dc502fe961f4977 for
    # UPDATE: maybe fixed in postgres and mysql. remove comment if so.
    # the postgres fix but it breaks the method for mysql.
    # error in postgres:
    #   psycopg2.errors.GroupingError) column \"process_instance.process_model_identifier\" must
    #   appear in the GROUP BY clause or be used in an aggregate function
    human_tasks = human_task_query.add_columns(
        HumanTaskModel.task_id.label("id"),  # type: ignore
        HumanTaskModel.task_name,
        HumanTaskModel.task_title,
        HumanTaskModel.process_model_display_name,
        HumanTaskModel.process_instance_id,
        func.max(ProcessInstanceModel.process_model_identifier).label("process_model_identifier"),
        func.max(ProcessInstanceModel.status).label("process_instance_status"),
        func.max(ProcessInstanceModel.updated_at_in_seconds).label("updated_at_in_seconds"),
        func.max(ProcessInstanceModel.created_at_in_seconds).label("created_at_in_seconds"),
        func.max(process_initiator_user.username).label("process_initiator_username"),
        func.max(GroupModel.identifier).label("assigned_user_group_identifier"),
        potential_owner_usernames_from_group_concat_or_similar,
    ).paginate(page=page, per_page=per_page, error_out=False)

    response_json = {
        "results": human_tasks.items,
        "pagination": {
            "count": len(human_tasks.items),
            "total": human_tasks.total,
            "pages": human_tasks.pages,
        },
    }

    return make_response(jsonify(response_json), 200)


def task_list_for_my_open_processes(page: int = 1, per_page: int = 100) -> flask.wrappers.Response:
    """Task_list_for_my_open_processes."""
    return _get_tasks(page=page, per_page=per_page)


def task_list_for_me(page: int = 1, per_page: int = 100) -> flask.wrappers.Response:
    """Task_list_for_me."""
    return _get_tasks(
        processes_started_by_user=False,
        has_lane_assignment_id=False,
        page=page,
        per_page=per_page,
    )


def task_list_for_my_groups(
    user_group_identifier: Optional[str] = None, page: int = 1, per_page: int = 100
) -> flask.wrappers.Response:
    """Task_list_for_my_groups."""
    return _get_tasks(
        user_group_identifier=user_group_identifier,
        processes_started_by_user=False,
        page=page,
        per_page=per_page,
    )


def task_data_show(
    modified_process_model_identifier: str,
    process_instance_id: int,
    task_guid: str,
) -> flask.wrappers.Response:
    task_model = _get_task_model_from_guid_or_raise(task_guid, process_instance_id)
    task_model.data = task_model.json_data()
    return make_response(jsonify(task_model), 200)


def task_data_update(
    process_instance_id: str,
    modified_process_model_identifier: str,
    task_guid: str,
    body: Dict,
) -> Response:
    """Update task data."""
    process_instance = ProcessInstanceModel.query.filter(ProcessInstanceModel.id == int(process_instance_id)).first()
    if process_instance:
        if process_instance.status != "suspended":
            raise ProcessInstanceTaskDataCannotBeUpdatedError(
                "The process instance needs to be suspended to update the task-data."
                f" It is currently: {process_instance.status}"
            )

        task_model = TaskModel.query.filter_by(guid=task_guid).first()
        if task_model is None:
            raise ApiError(
                error_code="update_task_data_error",
                message=f"Could not find Task: {task_guid} in Instance: {process_instance_id}.",
            )

        if "new_task_data" in body:
            new_task_data_str: str = body["new_task_data"]
            new_task_data_dict = json.loads(new_task_data_str)
            json_data_dict = TaskService.update_task_data_on_task_model_and_return_dict_if_updated(
                task_model, new_task_data_dict, "json_data_hash"
            )
            if json_data_dict is not None:
                TaskService.insert_or_update_json_data_records({json_data_dict["hash"]: json_data_dict})
                ProcessInstanceTmpService.add_event_to_process_instance(
                    process_instance, ProcessInstanceEventType.task_data_edited.value, task_guid=task_guid
                )
            try:
                db.session.commit()
            except Exception as e:
                db.session.rollback()
                raise ApiError(
                    error_code="update_task_data_error",
                    message=f"Could not update the Instance. Original error is {e}",
                ) from e
    else:
        raise ApiError(
            error_code="update_task_data_error",
            message=f"Could not update task data for Instance: {process_instance_id}, and Task: {task_guid}.",
        )
    return Response(
        json.dumps(ProcessInstanceModelSchema().dump(process_instance)),
        status=200,
        mimetype="application/json",
    )


def manual_complete_task(
    modified_process_model_identifier: str,
    process_instance_id: str,
    task_guid: str,
    body: Dict,
) -> Response:
    """Mark a task complete without executing it."""
    execute = body.get("execute", True)
    process_instance = ProcessInstanceModel.query.filter(ProcessInstanceModel.id == int(process_instance_id)).first()
    if process_instance:
        processor = ProcessInstanceProcessor(process_instance)
        processor.manual_complete_task(task_guid, execute)
    else:
        raise ApiError(
            error_code="complete_task",
            message=f"Could not complete Task {task_guid} in Instance {process_instance_id}",
        )
    return Response(
        json.dumps(ProcessInstanceModelSchema().dump(process_instance)),
        status=200,
        mimetype="application/json",
    )


def task_show(process_instance_id: int, task_guid: str = "next") -> flask.wrappers.Response:
    process_instance = _find_process_instance_by_id_or_raise(process_instance_id)

    if process_instance.status == ProcessInstanceStatus.suspended.value:
        raise ApiError(
            error_code="error_suspended",
            message="The process instance is suspended",
            status_code=400,
        )

    process_model = _get_process_model(
        process_instance.process_model_identifier,
    )

    form_schema_file_name = ""
    form_ui_schema_file_name = ""

    task_model = _get_task_model_from_guid_or_raise(task_guid, process_instance_id)
    task_definition = task_model.task_definition
    extensions = TaskService.get_extensions_from_task_model(task_model)

    if "properties" in extensions:
        properties = extensions["properties"]
        if "formJsonSchemaFilename" in properties:
            form_schema_file_name = properties["formJsonSchemaFilename"]
        if "formUiSchemaFilename" in properties:
            form_ui_schema_file_name = properties["formUiSchemaFilename"]

    can_complete = False
    try:
        AuthorizationService.assert_user_can_complete_task(
            process_instance.id, task_definition.bpmn_identifier, g.user
        )
        can_complete = True
    except HumanTaskNotFoundError:
        can_complete = False
    except UserDoesNotHaveAccessToTaskError:
        can_complete = False

    task_model.data = task_model.get_data()
    task_model.process_model_display_name = process_model.display_name
    task_model.process_model_identifier = process_model.id
    task_model.typename = task_definition.typename
    task_model.can_complete = can_complete
    task_process_identifier = task_model.bpmn_process.bpmn_process_definition.bpmn_identifier
    task_model.name_for_display = TaskService.get_name_for_display(task_definition)

    process_model_with_form = process_model

    refs = SpecFileService.get_references_for_process(process_model_with_form)
    all_processes = [i.identifier for i in refs]
    if task_process_identifier not in all_processes:
        top_bpmn_process = TaskService.bpmn_process_for_called_activity_or_top_level_process(task_model)
        bpmn_file_full_path = ProcessInstanceProcessor.bpmn_file_full_path_from_bpmn_process_identifier(
            top_bpmn_process.bpmn_process_definition.bpmn_identifier
        )
        relative_path = os.path.relpath(bpmn_file_full_path, start=FileSystemService.root_path())
        process_model_relative_path = os.path.dirname(relative_path)
        process_model_with_form = ProcessModelService.get_process_model_from_relative_path(process_model_relative_path)

    if task_definition.typename == "UserTask":
        if not form_schema_file_name:
            raise (
                ApiError(
                    error_code="missing_form_file",
                    message=(
                        f"Cannot find a form file for process_instance_id: {process_instance_id}, task_guid:"
                        f" {task_guid}"
                    ),
                    status_code=400,
                )
            )

        form_dict = _prepare_form_data(
            form_schema_file_name,
            task_model,
            process_model_with_form,
        )

        if task_model.data:
            _update_form_schema_with_task_data_as_needed(form_dict, task_model)

        if form_dict:
            task_model.form_schema = form_dict

        if form_ui_schema_file_name:
            ui_form_contents = _prepare_form_data(
                form_ui_schema_file_name,
                task_model,
                process_model_with_form,
            )
            if ui_form_contents:
                task_model.form_ui_schema = ui_form_contents

        _munge_form_ui_schema_based_on_hidden_fields_in_task_data(task_model)
    _render_instructions_for_end_user(task_model, extensions)
    task_model.extensions = extensions
    return make_response(jsonify(task_model), 200)


def _render_instructions_for_end_user(task_model: TaskModel, extensions: Optional[dict] = None) -> str:
    """Assure any instructions for end user are processed for jinja syntax."""
    if extensions is None:
        extensions = TaskService.get_extensions_from_task_model(task_model)
    if extensions and "instructionsForEndUser" in extensions:
        if extensions["instructionsForEndUser"]:
            try:
                instructions = _render_jinja_template(extensions["instructionsForEndUser"], task_model)
                extensions["instructionsForEndUser"] = instructions
                return instructions
            except TaskModelException as wfe:
                wfe.add_note("Failed to render instructions for end user.")
                raise ApiError.from_workflow_exception("instructions_error", str(wfe), exp=wfe) from wfe
    return ""


<<<<<<< HEAD
def process_data_show(
    process_instance_id: int,
    process_data_identifier: str,
    modified_process_model_identifier: str,
) -> flask.wrappers.Response:
    """Process_data_show."""
    process_instance = _find_process_instance_by_id_or_raise(process_instance_id)
    processor = ProcessInstanceProcessor(process_instance)
    all_process_data = processor.get_data()
    process_data_value = None
    if process_data_identifier in all_process_data:
        process_data_value = all_process_data[process_data_identifier]

    return make_response(
        jsonify(
            {
                "process_data_identifier": process_data_identifier,
                "process_data_value": process_data_value,
            }
        ),
        200,
    )


def _interstitial_stream(process_instance: ProcessInstanceModel) -> Generator[str, Optional[str], None]:
=======
def _interstitial_stream(process_instance_id: int) -> Generator[str, Optional[str], None]:
    process_instance = _find_process_instance_by_id_or_raise(process_instance_id)
>>>>>>> 60fac1e5
    processor = ProcessInstanceProcessor(process_instance)
    reported_ids = []  # bit of an issue with end tasks showing as getting completed twice.
    spiff_task = processor.next_task()
    task_model = TaskModel.query.filter_by(guid=str(spiff_task.id)).first()
    last_task = None
    while last_task != spiff_task:
        task = ProcessInstanceService.spiff_task_to_api_task(processor, processor.next_task())
        extensions = TaskService.get_extensions_from_task_model(task_model)
        instructions = _render_instructions_for_end_user(task_model, extensions)
        if instructions and spiff_task.id not in reported_ids:
            reported_ids.append(spiff_task.id)
            task.properties = extensions
            yield f"data: {current_app.json.dumps(task)} \n\n"
        last_task = spiff_task
        try:
            processor.do_engine_steps(execution_strategy_name="one_at_a_time")
            processor.do_engine_steps(execution_strategy_name="run_until_user_message")
            processor.save()  # Fixme - maybe find a way not to do this on every loop?
        except WorkflowTaskException as wfe:
            api_error = ApiError.from_workflow_exception(
                "engine_steps_error", "Failed complete an automated task.", exp=wfe
            )
            yield f"data: {current_app.json.dumps(api_error)} \n\n"
        except Exception as e:
            api_error = ApiError(
                error_code="engine_steps_error",
                message=f"Failed complete an automated task. Error was: {str(e)}",
                status_code=400,
            )
            yield f"data: {current_app.json.dumps(api_error)} \n\n"

        # Note, this has to be done in case someone leaves the page,
        # which can otherwise cancel this function and leave completed tasks un-registered.
        spiff_task = processor.next_task()
        task_model = TaskModel.query.filter_by(guid=str(spiff_task.id)).first()

    # Always provide some response, in the event no instructions were provided.
    if len(reported_ids) == 0:
        task = ProcessInstanceService.spiff_task_to_api_task(processor, processor.next_task())
        yield f"data: {current_app.json.dumps(task)} \n\n"


def _dequeued_interstitial_stream(process_instance_id: int) -> Generator[str, Optional[str], None]:
    process_instance = _find_process_instance_by_id_or_raise(process_instance_id)
    with ProcessInstanceQueueService.dequeued(process_instance):
        yield from _interstitial_stream(process_instance)
                
def interstitial(process_instance_id: int) -> Response:
    """A Server Side Events Stream for watching the execution of engine tasks."""
    return Response(
        stream_with_context(_dequeued_interstitial_stream(process_instance_id)),
        mimetype="text/event-stream",
        headers={"X-Accel-Buffering": "no"},
    )


def _task_submit_shared(
    process_instance_id: int,
    task_guid: str,
    body: Dict[str, Any],
    save_as_draft: bool = False,
) -> flask.wrappers.Response:
    principal = _find_principal_or_raise()
    process_instance = _find_process_instance_by_id_or_raise(process_instance_id)
    if not process_instance.can_submit_task():
        raise ApiError(
            error_code="process_instance_not_runnable",
            message=(
                f"Process Instance ({process_instance.id}) has status "
                f"{process_instance.status} which does not allow tasks to be submitted."
            ),
            status_code=400,
        )

    processor = ProcessInstanceProcessor(process_instance)
    spiff_task = _get_spiff_task_from_process_instance(task_guid, process_instance, processor=processor)
    AuthorizationService.assert_user_can_complete_task(process_instance.id, spiff_task.task_spec.name, principal.user)

    if spiff_task.state != TaskState.READY:
        raise (
            ApiError(
                error_code="invalid_state",
                message="You may not update a task unless it is in the READY state.",
                status_code=400,
            )
        )

    # multi-instance code from crconnect - we may need it or may not
    # if terminate_loop and spiff_task.is_looping():
    #     spiff_task.terminate_loop()
    #
    # If we need to update all tasks, then get the next ready task and if it a multi-instance with the same
    # task spec, complete that form as well.
    # if update_all:
    #     last_index = spiff_task.task_info()["mi_index"]
    #     next_task = processor.next_task()
    #     while next_task and next_task.task_info()["mi_index"] > last_index:
    #         __update_task(processor, next_task, form_data, user)
    #         last_index = next_task.task_info()["mi_index"]
    #         next_task = processor.next_task()

    if save_as_draft:
        task_model = _get_task_model_from_guid_or_raise(task_guid, process_instance_id)
        ProcessInstanceService.update_form_task_data(process_instance, spiff_task, body, g.user)
        json_data_dict = TaskService.update_task_data_on_task_model_and_return_dict_if_updated(
            task_model, spiff_task.data, "json_data_hash"
        )
        if json_data_dict is not None:
            TaskService.insert_or_update_json_data_dict(json_data_dict)
            db.session.add(task_model)
            db.session.commit()
    else:
        human_task = _find_human_task_or_raise(
            process_instance_id=process_instance_id,
            task_guid=task_guid,
            only_tasks_that_can_be_completed=True,
        )

        with sentry_sdk.start_span(op="task", description="complete_form_task"):
            with ProcessInstanceQueueService.dequeued(process_instance):
                ProcessInstanceService.complete_form_task(
                    processor=processor,
                    spiff_task=spiff_task,
                    data=body,
                    user=g.user,
                    human_task=human_task,
                )

        next_human_task_assigned_to_me = (
            HumanTaskModel.query.filter_by(process_instance_id=process_instance_id, completed=False)
            .order_by(asc(HumanTaskModel.id))  # type: ignore
            .join(HumanTaskUserModel)
            .filter_by(user_id=principal.user_id)
            .first()
        )
        if next_human_task_assigned_to_me:
            return make_response(jsonify(HumanTaskModel.to_task(next_human_task_assigned_to_me)), 200)
        elif processor.next_task():
            task = ProcessInstanceService.spiff_task_to_api_task(processor, processor.next_task())
            return make_response(jsonify(task), 200)

    return Response(
        json.dumps(
            {
                "ok": True,
                "process_model_identifier": process_instance.process_model_identifier,
                "process_instance_id": process_instance_id,
            }
        ),
        status=202,
        mimetype="application/json",
    )


def task_submit(
    process_instance_id: int,
    task_guid: str,
    body: Dict[str, Any],
    save_as_draft: bool = False,
) -> flask.wrappers.Response:
    """Task_submit_user_data."""
    with sentry_sdk.start_span(op="controller_action", description="tasks_controller.task_submit"):
        return _task_submit_shared(process_instance_id, task_guid, body, save_as_draft)


def _get_tasks(
    processes_started_by_user: bool = True,
    has_lane_assignment_id: bool = True,
    page: int = 1,
    per_page: int = 100,
    user_group_identifier: Optional[str] = None,
) -> flask.wrappers.Response:
    """Get_tasks."""
    user_id = g.user.id

    # use distinct to ensure we only get one row per human task otherwise
    # we can get back multiple for the same human task row which throws off
    # pagination later on
    # https://stackoverflow.com/q/34582014/6090676
    human_tasks_query = (
        db.session.query(HumanTaskModel)
        .group_by(HumanTaskModel.id)  # type: ignore
        .outerjoin(GroupModel, GroupModel.id == HumanTaskModel.lane_assignment_id)
        .join(ProcessInstanceModel)
        .join(UserModel, UserModel.id == ProcessInstanceModel.process_initiator_id)
        .filter(
            HumanTaskModel.completed == False,  # noqa: E712
            ProcessInstanceModel.status != ProcessInstanceStatus.error.value,
        )
    )

    assigned_user = aliased(UserModel)
    if processes_started_by_user:
        human_tasks_query = (
            human_tasks_query.filter(ProcessInstanceModel.process_initiator_id == user_id)
            .outerjoin(
                HumanTaskUserModel,
                HumanTaskModel.id == HumanTaskUserModel.human_task_id,
            )
            .outerjoin(assigned_user, assigned_user.id == HumanTaskUserModel.user_id)
        )
    else:
        human_tasks_query = human_tasks_query.filter(ProcessInstanceModel.process_initiator_id != user_id).join(
            HumanTaskUserModel,
            and_(
                HumanTaskUserModel.user_id == user_id,
                HumanTaskModel.id == HumanTaskUserModel.human_task_id,
            ),
        )

        if has_lane_assignment_id:
            if user_group_identifier:
                human_tasks_query = human_tasks_query.filter(GroupModel.identifier == user_group_identifier)
            else:
                human_tasks_query = human_tasks_query.filter(
                    HumanTaskModel.lane_assignment_id.is_not(None)  # type: ignore
                )
        else:
            human_tasks_query = human_tasks_query.filter(HumanTaskModel.lane_assignment_id.is_(None))  # type: ignore

    potential_owner_usernames_from_group_concat_or_similar = _get_potential_owner_usernames(assigned_user)

    process_model_identifier_column = ProcessInstanceModel.process_model_identifier
    process_instance_status_column = ProcessInstanceModel.status.label("process_instance_status")  # type: ignore
    user_username_column = UserModel.username.label("process_initiator_username")  # type: ignore
    group_identifier_column = GroupModel.identifier.label("assigned_user_group_identifier")
    if current_app.config["SPIFFWORKFLOW_BACKEND_DATABASE_TYPE"] == "postgres":
        process_model_identifier_column = func.max(ProcessInstanceModel.process_model_identifier).label(
            "process_model_identifier"
        )
        process_instance_status_column = func.max(ProcessInstanceModel.status).label("process_instance_status")
        user_username_column = func.max(UserModel.username).label("process_initiator_username")
        group_identifier_column = func.max(GroupModel.identifier).label("assigned_user_group_identifier")

    human_tasks = (
        human_tasks_query.add_columns(
            process_model_identifier_column,
            process_instance_status_column,
            user_username_column,
            group_identifier_column,
            HumanTaskModel.task_name,
            HumanTaskModel.task_title,
            HumanTaskModel.process_model_display_name,
            HumanTaskModel.process_instance_id,
            HumanTaskModel.updated_at_in_seconds,
            HumanTaskModel.created_at_in_seconds,
            potential_owner_usernames_from_group_concat_or_similar,
        )
        .order_by(desc(HumanTaskModel.id))  # type: ignore
        .paginate(page=page, per_page=per_page, error_out=False)
    )

    response_json = {
        "results": human_tasks.items,
        "pagination": {
            "count": len(human_tasks.items),
            "total": human_tasks.total,
            "pages": human_tasks.pages,
        },
    }

    return make_response(jsonify(response_json), 200)


def _prepare_form_data(form_file: str, task_model: TaskModel, process_model: ProcessModelInfo) -> dict:
    """Prepare_form_data."""
    if task_model.data is None:
        return {}

    file_contents = SpecFileService.get_data(process_model, form_file).decode("utf-8")
    try:
        form_contents = _render_jinja_template(file_contents, task_model)
        try:
            # form_contents is a str
            hot_dict: dict = json.loads(form_contents)
            return hot_dict
        except Exception as exception:
            raise (
                ApiError(
                    error_code="error_loading_form",
                    message=f"Could not load form schema from: {form_file}. Error was: {str(exception)}",
                    status_code=400,
                )
            ) from exception
    except TaskModelException as wfe:
        wfe.add_note(f"Error in Json Form File '{form_file}'")
        api_error = ApiError.from_workflow_exception("instructions_error", str(wfe), exp=wfe)
        api_error.file_name = form_file
        raise api_error


def _render_jinja_template(unprocessed_template: str, task_model: TaskModel) -> str:
    """Render_jinja_template."""
    jinja_environment = jinja2.Environment(autoescape=True, lstrip_blocks=True, trim_blocks=True)
    try:
        template = jinja_environment.from_string(unprocessed_template)
        return template.render(**(task_model.get_data()))
    except jinja2.exceptions.TemplateError as template_error:
        wfe = TaskModelException(str(template_error), task_model=task_model, exception=template_error)
        if isinstance(template_error, TemplateSyntaxError):
            wfe.line_number = template_error.lineno
            wfe.error_line = template_error.source.split("\n")[template_error.lineno - 1]
        wfe.add_note("Jinja2 template errors can happen when trying to display task data")
        raise wfe from template_error
    except Exception as error:
        _type, _value, tb = exc_info()
        wfe = TaskModelException(str(error), task_model=task_model, exception=error)
        while tb:
            if tb.tb_frame.f_code.co_filename == "<template>":
                wfe.line_number = tb.tb_lineno
                wfe.error_line = unprocessed_template.split("\n")[tb.tb_lineno - 1]
            tb = tb.tb_next
        wfe.add_note("Jinja2 template errors can happen when trying to display task data")
        raise wfe from error


def _get_spiff_task_from_process_instance(
    task_guid: str,
    process_instance: ProcessInstanceModel,
    processor: Union[ProcessInstanceProcessor, None] = None,
) -> SpiffTask:
    """Get_spiff_task_from_process_instance."""
    if processor is None:
        processor = ProcessInstanceProcessor(process_instance)
    task_uuid = uuid.UUID(task_guid)
    spiff_task = processor.bpmn_process_instance.get_task_from_id(task_uuid)

    if spiff_task is None:
        raise (
            ApiError(
                error_code="empty_task",
                message="Processor failed to obtain task.",
                status_code=500,
            )
        )
    return spiff_task


# originally from: https://bitcoden.com/answers/python-nested-dictionary-update-value-where-any-nested-key-matches
def _update_form_schema_with_task_data_as_needed(in_dict: dict, task_model: TaskModel) -> None:
    """Update_nested."""
    if task_model.data is None:
        return None

    for k, value in in_dict.items():
        if "anyOf" == k:
            # value will look like the array on the right of "anyOf": ["options_from_task_data_var:awesome_options"]
            if isinstance(value, list):
                if len(value) == 1:
                    first_element_in_value_list = value[0]
                    if isinstance(first_element_in_value_list, str):
                        if first_element_in_value_list.startswith("options_from_task_data_var:"):
                            task_data_var = first_element_in_value_list.replace("options_from_task_data_var:", "")

                            if task_data_var not in task_model.data:
                                message = (
                                    "Error building form. Attempting to create a selection list with options from"
                                    f" variable '{task_data_var}' but it doesn't exist in the Task Data."
                                )
                                raise ApiError(
                                    error_code="missing_task_data_var",
                                    message=message,
                                    status_code=500,
                                )

                            select_options_from_task_data = task_model.data.get(task_data_var)
                            if isinstance(select_options_from_task_data, list):
                                if all("value" in d and "label" in d for d in select_options_from_task_data):

                                    def map_function(
                                        task_data_select_option: TaskDataSelectOption,
                                    ) -> ReactJsonSchemaSelectOption:
                                        """Map_function."""
                                        return {
                                            "type": "string",
                                            "enum": [task_data_select_option["value"]],
                                            "title": task_data_select_option["label"],
                                        }

                                    options_for_react_json_schema_form = list(
                                        map(map_function, select_options_from_task_data)
                                    )

                                    in_dict[k] = options_for_react_json_schema_form
        elif isinstance(value, dict):
            _update_form_schema_with_task_data_as_needed(value, task_model)
        elif isinstance(value, list):
            for o in value:
                if isinstance(o, dict):
                    _update_form_schema_with_task_data_as_needed(o, task_model)


def _get_potential_owner_usernames(assigned_user: AliasedClass) -> Any:
    """_get_potential_owner_usernames."""
    potential_owner_usernames_from_group_concat_or_similar = func.group_concat(
        assigned_user.username.distinct()
    ).label("potential_owner_usernames")
    db_type = current_app.config.get("SPIFFWORKFLOW_BACKEND_DATABASE_TYPE")

    if db_type == "postgres":
        potential_owner_usernames_from_group_concat_or_similar = func.string_agg(
            assigned_user.username.distinct(), ", "
        ).label("potential_owner_usernames")

    return potential_owner_usernames_from_group_concat_or_similar


def _find_human_task_or_raise(
    process_instance_id: int,
    task_guid: str,
    only_tasks_that_can_be_completed: bool = False,
) -> HumanTaskModel:
    if only_tasks_that_can_be_completed:
        human_task_query = HumanTaskModel.query.filter_by(
            process_instance_id=process_instance_id, task_id=task_guid, completed=False
        )
    else:
        human_task_query = HumanTaskModel.query.filter_by(process_instance_id=process_instance_id, task_id=task_guid)

    human_task: HumanTaskModel = human_task_query.first()
    if human_task is None:
        raise (
            ApiError(
                error_code="no_human_task",
                message=(
                    f"Cannot find a task to complete for task id '{task_guid}' and"
                    f" process instance {process_instance_id}."
                ),
                status_code=500,
            )
        )
    return human_task


def _munge_form_ui_schema_based_on_hidden_fields_in_task_data(task_model: TaskModel) -> None:
    if task_model.form_ui_schema is None:
        task_model.form_ui_schema = {}

    if task_model.data and "form_ui_hidden_fields" in task_model.data:
        hidden_fields = task_model.data["form_ui_hidden_fields"]
        for hidden_field in hidden_fields:
            hidden_field_parts = hidden_field.split(".")
            relevant_depth_of_ui_schema = task_model.form_ui_schema
            for ii, hidden_field_part in enumerate(hidden_field_parts):
                if hidden_field_part not in relevant_depth_of_ui_schema:
                    relevant_depth_of_ui_schema[hidden_field_part] = {}
                relevant_depth_of_ui_schema = relevant_depth_of_ui_schema[hidden_field_part]
                if len(hidden_field_parts) == ii + 1:
                    relevant_depth_of_ui_schema["ui:widget"] = "hidden"


def _get_task_model_from_guid_or_raise(task_guid: str, process_instance_id: int) -> TaskModel:
    task_model: Optional[TaskModel] = TaskModel.query.filter_by(
        guid=task_guid, process_instance_id=process_instance_id
    ).first()
    if task_model is None:
        raise ApiError(
            error_code="task_not_found",
            message=f"Cannot find a task with guid '{task_guid}' for process instance '{process_instance_id}'",
            status_code=400,
        )
    return task_model<|MERGE_RESOLUTION|>--- conflicted
+++ resolved
@@ -383,36 +383,7 @@
     return ""
 
 
-<<<<<<< HEAD
-def process_data_show(
-    process_instance_id: int,
-    process_data_identifier: str,
-    modified_process_model_identifier: str,
-) -> flask.wrappers.Response:
-    """Process_data_show."""
-    process_instance = _find_process_instance_by_id_or_raise(process_instance_id)
-    processor = ProcessInstanceProcessor(process_instance)
-    all_process_data = processor.get_data()
-    process_data_value = None
-    if process_data_identifier in all_process_data:
-        process_data_value = all_process_data[process_data_identifier]
-
-    return make_response(
-        jsonify(
-            {
-                "process_data_identifier": process_data_identifier,
-                "process_data_value": process_data_value,
-            }
-        ),
-        200,
-    )
-
-
 def _interstitial_stream(process_instance: ProcessInstanceModel) -> Generator[str, Optional[str], None]:
-=======
-def _interstitial_stream(process_instance_id: int) -> Generator[str, Optional[str], None]:
-    process_instance = _find_process_instance_by_id_or_raise(process_instance_id)
->>>>>>> 60fac1e5
     processor = ProcessInstanceProcessor(process_instance)
     reported_ids = []  # bit of an issue with end tasks showing as getting completed twice.
     spiff_task = processor.next_task()
