<<<<<<< HEAD
"""Get_env."""
=======
"""Save process instance metadata."""
from typing import Any

>>>>>>> fc60ae99
from flask_bpmn.models.db import db
from typing import Any

from spiffworkflow_backend.models.process_instance_metadata import (
    ProcessInstanceMetadataModel,
)
from spiffworkflow_backend.models.script_attributes_context import (
    ScriptAttributesContext,
)
from spiffworkflow_backend.scripts.script import Script


class SaveProcessInstanceMetadata(Script):
    """SaveProcessInstanceMetadata."""

    def get_description(self) -> str:
        """Get_description."""
        return """Save a given dict as process instance metadata (useful for creating reports)."""

    def run(
        self,
        script_attributes_context: ScriptAttributesContext,
        *args: Any,
        **kwargs: Any,
    ) -> Any:
        """Run."""
        metadata_dict = args[0]
        for key, value in metadata_dict.items():
            pim = ProcessInstanceMetadataModel.query.filter_by(
                process_instance_id=script_attributes_context.process_instance_id,
                key=key,
            ).first()
            if pim is None:
                pim = ProcessInstanceMetadataModel(
                    process_instance_id=script_attributes_context.process_instance_id,
                    key=key,
                )
            pim.value = value
            db.session.add(pim)
            db.session.commit()<|MERGE_RESOLUTION|>--- conflicted
+++ resolved
@@ -1,10 +1,6 @@
-<<<<<<< HEAD
-"""Get_env."""
-=======
 """Save process instance metadata."""
 from typing import Any
 
->>>>>>> fc60ae99
 from flask_bpmn.models.db import db
 from typing import Any
 
