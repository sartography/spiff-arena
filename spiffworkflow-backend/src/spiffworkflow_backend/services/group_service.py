from spiffworkflow_backend.models.db import db
from spiffworkflow_backend.models.group import SPIFF_GUEST_GROUP
from spiffworkflow_backend.models.group import GroupModel
from spiffworkflow_backend.models.user import SPIFF_GUEST_USER
from spiffworkflow_backend.models.user import UserModel
from spiffworkflow_backend.models.user_group_assignment import UserGroupAssignmentModel
from spiffworkflow_backend.models.user_group_assignment import UserGroupAssignmentNotFoundError
from spiffworkflow_backend.services.user_service import UserService
from sqlalchemy import and_


class GroupService:
    @classmethod
    def find_or_create_group(cls, group_identifier: str) -> GroupModel:
        group: GroupModel | None = GroupModel.query.filter_by(identifier=group_identifier).first()
        if group is None:
            group = GroupModel(identifier=group_identifier)
            db.session.add(group)
            db.session.commit()
            UserService.create_principal(group.id, id_column_name="group_id")
        return group

    @classmethod
    def add_user_to_group_or_add_to_waiting(cls, username: str | UserModel, group_identifier: str) -> None:
        group = cls.find_or_create_group(group_identifier)
        user = UserModel.query.filter_by(username=username).first()
        if user:
            UserService.add_user_to_group(user, group)
        else:
            UserService.add_waiting_group_assignment(username, group)

    @classmethod
<<<<<<< HEAD
    def add_user_to_group(cls, user: UserModel, group_identifier: str) -> None:
        group = cls.find_or_create_group(group_identifier)
        UserService.add_user_to_group(user, group)

    @classmethod
    def remove_user_from_group(cls, user: UserModel, group_identifier: str) -> None:
        user_group_assignment = (
            UserGroupAssignmentModel.query.filter_by(user_id=user.id)
            .join(
                GroupModel,
                and_(GroupModel.id == UserGroupAssignmentModel.group_id, GroupModel.identifier == group_identifier),
            )
            .first()
        )
        if user_group_assignment is None:
            raise (UserGroupAssignmentNotFoundError(f"User ({user.username}) is not in group ({group_identifier})"))
        db.session.delete(user_group_assignment)
        db.session.commit()
=======
    def find_or_create_guest_user(
        cls, username: str = SPIFF_GUEST_USER, group_identifier: str = SPIFF_GUEST_GROUP
    ) -> UserModel:
        guest_user: UserModel | None = UserModel.query.filter_by(
            username=username, service="spiff_guest_service", service_id="spiff_guest_service_id"
        ).first()
        if guest_user is None:
            guest_user = UserService.create_user(username, "spiff_guest_service", "spiff_guest_service_id")
            GroupService.add_user_to_group_or_add_to_waiting(guest_user.username, group_identifier)

        return guest_user
>>>>>>> 5658d9e7
<|MERGE_RESOLUTION|>--- conflicted
+++ resolved
@@ -30,7 +30,6 @@
             UserService.add_waiting_group_assignment(username, group)
 
     @classmethod
-<<<<<<< HEAD
     def add_user_to_group(cls, user: UserModel, group_identifier: str) -> None:
         group = cls.find_or_create_group(group_identifier)
         UserService.add_user_to_group(user, group)
@@ -49,7 +48,8 @@
             raise (UserGroupAssignmentNotFoundError(f"User ({user.username}) is not in group ({group_identifier})"))
         db.session.delete(user_group_assignment)
         db.session.commit()
-=======
+
+    @classmethod
     def find_or_create_guest_user(
         cls, username: str = SPIFF_GUEST_USER, group_identifier: str = SPIFF_GUEST_GROUP
     ) -> UserModel:
@@ -60,5 +60,4 @@
             guest_user = UserService.create_user(username, "spiff_guest_service", "spiff_guest_service_id")
             GroupService.add_user_to_group_or_add_to_waiting(guest_user.username, group_identifier)
 
-        return guest_user
->>>>>>> 5658d9e7
+        return guest_user