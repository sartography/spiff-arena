--- conflicted
+++ resolved
@@ -187,11 +187,7 @@
         process_instance_receive: ProcessInstanceModel,
         message_instance_receive: MessageInstanceModel,
         message_instance_send: MessageInstanceModel,
-<<<<<<< HEAD
-        execution_mode: str | None,
-=======
         execution_mode: str | None = None,
->>>>>>> 965e63a6
     ) -> None:
         correlation_properties = []
         for cr in message_instance_receive.correlation_rules:
