"""Process_instance_processor."""
import _strptime  # type: ignore
import decimal
import json
import logging
import os
import re
import time
from datetime import datetime
from datetime import timedelta
from typing import Any
from typing import Callable
from typing import Dict
from typing import List
from typing import NewType
from typing import Optional
from typing import Tuple
from typing import TypedDict
from typing import Union
from uuid import UUID

import dateparser
import pytz
from flask import current_app
from flask_bpmn.api.api_error import ApiError
from flask_bpmn.models.db import db
from lxml import etree  # type: ignore
from RestrictedPython import safe_globals  # type: ignore
from SpiffWorkflow.bpmn.exceptions import WorkflowTaskExecException  # type: ignore
from SpiffWorkflow.bpmn.parser.ValidationException import ValidationException  # type: ignore
from SpiffWorkflow.bpmn.PythonScriptEngine import Box  # type: ignore
from SpiffWorkflow.bpmn.PythonScriptEngine import PythonScriptEngine
from SpiffWorkflow.bpmn.serializer.workflow import BpmnWorkflowSerializer  # type: ignore
from SpiffWorkflow.bpmn.specs.BpmnProcessSpec import BpmnProcessSpec  # type: ignore
from SpiffWorkflow.bpmn.specs.events.EndEvent import EndEvent  # type: ignore
from SpiffWorkflow.bpmn.specs.events.event_definitions import CancelEventDefinition  # type: ignore
from SpiffWorkflow.bpmn.workflow import BpmnWorkflow  # type: ignore
from SpiffWorkflow.dmn.parser.BpmnDmnParser import BpmnDmnParser  # type: ignore
from SpiffWorkflow.dmn.serializer.task_spec_converters import BusinessRuleTaskConverter  # type: ignore
from SpiffWorkflow.exceptions import WorkflowException  # type: ignore
from SpiffWorkflow.serializer.exceptions import MissingSpecError  # type: ignore
from SpiffWorkflow.spiff.serializer.task_spec_converters import BoundaryEventConverter  # type: ignore
from SpiffWorkflow.spiff.serializer.task_spec_converters import (
    CallActivityTaskConverter,
)
from SpiffWorkflow.spiff.serializer.task_spec_converters import EndEventConverter
from SpiffWorkflow.spiff.serializer.task_spec_converters import (
    EventBasedGatewayConverter,
)
from SpiffWorkflow.spiff.serializer.task_spec_converters import (
    IntermediateCatchEventConverter,
)
from SpiffWorkflow.spiff.serializer.task_spec_converters import (
    IntermediateThrowEventConverter,
)
from SpiffWorkflow.spiff.serializer.task_spec_converters import ManualTaskConverter
from SpiffWorkflow.spiff.serializer.task_spec_converters import NoneTaskConverter
from SpiffWorkflow.spiff.serializer.task_spec_converters import ReceiveTaskConverter
from SpiffWorkflow.spiff.serializer.task_spec_converters import ScriptTaskConverter
from SpiffWorkflow.spiff.serializer.task_spec_converters import SendTaskConverter
from SpiffWorkflow.spiff.serializer.task_spec_converters import ServiceTaskConverter
from SpiffWorkflow.spiff.serializer.task_spec_converters import StartEventConverter
from SpiffWorkflow.spiff.serializer.task_spec_converters import SubWorkflowTaskConverter
from SpiffWorkflow.spiff.serializer.task_spec_converters import (
    TransactionSubprocessConverter,
)
from SpiffWorkflow.spiff.serializer.task_spec_converters import UserTaskConverter
from SpiffWorkflow.task import Task as SpiffTask  # type: ignore
from SpiffWorkflow.task import TaskState
from SpiffWorkflow.util.deep_merge import DeepMerge  # type: ignore

from spiffworkflow_backend.models.file import File
from spiffworkflow_backend.models.file import FileType
from spiffworkflow_backend.models.group import GroupModel
from spiffworkflow_backend.models.human_task import HumanTaskModel
from spiffworkflow_backend.models.human_task_user import HumanTaskUserModel
from spiffworkflow_backend.models.message_correlation import MessageCorrelationModel
from spiffworkflow_backend.models.message_correlation_message_instance import (
    MessageCorrelationMessageInstanceModel,
)
from spiffworkflow_backend.models.message_correlation_property import (
    MessageCorrelationPropertyModel,
)
from spiffworkflow_backend.models.message_instance import MessageInstanceModel
from spiffworkflow_backend.models.message_instance import MessageModel
from spiffworkflow_backend.models.process_instance import ProcessInstanceModel
from spiffworkflow_backend.models.process_instance import ProcessInstanceStatus
from spiffworkflow_backend.models.process_instance_metadata import (
    ProcessInstanceMetadataModel,
)
from spiffworkflow_backend.models.process_model import ProcessModelInfo
from spiffworkflow_backend.models.script_attributes_context import (
    ScriptAttributesContext,
)
from spiffworkflow_backend.models.spec_reference import SpecReferenceCache
from spiffworkflow_backend.models.spiff_step_details import SpiffStepDetailsModel
from spiffworkflow_backend.models.user import UserModel
from spiffworkflow_backend.models.user import UserModelSchema
from spiffworkflow_backend.scripts.script import Script
from spiffworkflow_backend.services.custom_parser import MyCustomParser
from spiffworkflow_backend.services.file_system_service import FileSystemService
from spiffworkflow_backend.services.process_model_service import ProcessModelService
from spiffworkflow_backend.services.service_task_service import ServiceTaskDelegate
from spiffworkflow_backend.services.spec_file_service import SpecFileService
from spiffworkflow_backend.services.user_service import UserService


# Sorry about all this crap.  I wanted to move this thing to another file, but
# importing a bunch of types causes circular imports.


def _import(name: str, glbls: Dict[str, Any], *args: Any) -> None:
    """_import."""
    if name not in glbls:
        raise ImportError(f"Import not allowed: {name}", name=name)


class PotentialOwnerIdList(TypedDict):
    """PotentialOwnerIdList."""

    potential_owner_ids: list[int]
    lane_assignment_id: Optional[int]


class ProcessInstanceProcessorError(Exception):
    """ProcessInstanceProcessorError."""


class NoPotentialOwnersForTaskError(Exception):
    """NoPotentialOwnersForTaskError."""


class PotentialOwnerUserNotFoundError(Exception):
    """PotentialOwnerUserNotFoundError."""


class MissingProcessInfoError(Exception):
    """MissingProcessInfoError."""


class CustomBpmnScriptEngine(PythonScriptEngine):  # type: ignore
    """This is a custom script processor that can be easily injected into Spiff Workflow.

    It will execute python code read in from the bpmn.  It will also make any scripts in the
    scripts directory available for execution.
    """

    def __init__(self) -> None:
        """__init__."""
        default_globals = {
            "timedelta": timedelta,
            "datetime": datetime,
            "dateparser": dateparser,
            "pytz": pytz,
            "time": time,
            "decimal": decimal,
            "_strptime": _strptime,
            "enumerate": enumerate,
            "list": list,
            "map": map,
        }

        # This will overwrite the standard builtins
        default_globals.update(safe_globals)
        default_globals["__builtins__"]["__import__"] = _import

        super().__init__(default_globals=default_globals)

    def __get_augment_methods(self, task: SpiffTask) -> Dict[str, Callable]:
        """__get_augment_methods."""
        tld = current_app.config["THREAD_LOCAL_DATA"]

        if not hasattr(tld, "process_model_identifier"):
            raise MissingProcessInfoError(
                "Could not find process_model_identifier from app config"
            )
        if not hasattr(tld, "process_instance_id"):
            raise MissingProcessInfoError(
                "Could not find process_instance_id from app config"
            )

        process_model_identifier = tld.process_model_identifier
        process_instance_id = tld.process_instance_id
        script_attributes_context = ScriptAttributesContext(
            task=task,
            environment_identifier=current_app.config["ENV_IDENTIFIER"],
            process_instance_id=process_instance_id,
            process_model_identifier=process_model_identifier,
        )
        return Script.generate_augmented_list(script_attributes_context)

    def evaluate(
        self,
        task: SpiffTask,
        expression: str,
        external_methods: Optional[dict[str, Any]] = None,
    ) -> Any:
        """Evaluate."""
        return self._evaluate(expression, task.data, task, external_methods)

    def _evaluate(
        self,
        expression: str,
        context: Dict[str, Union[Box, str]],
        task: Optional[SpiffTask] = None,
        external_methods: Optional[Dict[str, Any]] = None,
    ) -> Any:
        """_evaluate."""
        methods = self.__get_augment_methods(task)
        if external_methods:
            methods.update(external_methods)

        """Evaluate the given expression, within the context of the given task and return the result."""
        try:
            return super()._evaluate(expression, context, external_methods=methods)
        except Exception as exception:
            if task is None:
                raise ProcessInstanceProcessorError(
                    "Error evaluating expression: '%s', exception: %s"
                    % (expression, str(exception)),
                ) from exception
            else:
                raise WorkflowTaskExecException(
                    task,
                    "Error evaluating expression '%s', %s"
                    % (expression, str(exception)),
                ) from exception

    def execute(
        self, task: SpiffTask, script: str, external_methods: Any = None
    ) -> None:
        """Execute."""
        try:
            methods = self.__get_augment_methods(task)
            if external_methods:
                methods.update(external_methods)
            super().execute(task, script, methods)
        except WorkflowException as e:
            raise e
        except Exception as e:
            raise WorkflowTaskExecException(task, f" {script}, {e}", e) from e

    def call_service(
        self,
        operation_name: str,
        operation_params: Dict[str, Any],
        task_data: Dict[str, Any],
    ) -> Any:
        """CallService."""
        return ServiceTaskDelegate.call_connector(
            operation_name, operation_params, task_data
        )


IdToBpmnProcessSpecMapping = NewType(
    "IdToBpmnProcessSpecMapping", dict[str, BpmnProcessSpec]
)


class ProcessInstanceProcessor:
    """ProcessInstanceProcessor."""

    _script_engine = CustomBpmnScriptEngine()
    SERIALIZER_VERSION = "1.0-spiffworkflow-backend"
    wf_spec_converter = BpmnWorkflowSerializer.configure_workflow_spec_converter(
        [
            BoundaryEventConverter,
            BusinessRuleTaskConverter,
            CallActivityTaskConverter,
            EndEventConverter,
            IntermediateCatchEventConverter,
            IntermediateThrowEventConverter,
            EventBasedGatewayConverter,
            ManualTaskConverter,
            NoneTaskConverter,
            ReceiveTaskConverter,
            ScriptTaskConverter,
            SendTaskConverter,
            ServiceTaskConverter,
            StartEventConverter,
            SubWorkflowTaskConverter,
            TransactionSubprocessConverter,
            UserTaskConverter,
        ]
    )
    _serializer = BpmnWorkflowSerializer(wf_spec_converter, version=SERIALIZER_VERSION)
    _event_serializer = EventBasedGatewayConverter()

    PROCESS_INSTANCE_ID_KEY = "process_instance_id"
    VALIDATION_PROCESS_KEY = "validate_only"

    # __init__ calls these helpers:
    #   * get_spec, which returns a spec and any subprocesses (as IdToBpmnProcessSpecMapping dict)
    #   * __get_bpmn_process_instance, which takes spec and subprocesses and instantiates and returns a BpmnWorkflow
    def __init__(
        self, process_instance_model: ProcessInstanceModel, validate_only: bool = False
    ) -> None:
        """Create a Workflow Processor based on the serialized information available in the process_instance model."""
        tld = current_app.config["THREAD_LOCAL_DATA"]
        tld.process_instance_id = process_instance_model.id
        tld.spiff_step = process_instance_model.spiff_step

        # we want this to be the fully qualified path to the process model including all group subcomponents
        current_app.config["THREAD_LOCAL_DATA"].process_model_identifier = (
            f"{process_instance_model.process_model_identifier}"
        )

        self.process_instance_model = process_instance_model
        self.process_model_service = ProcessModelService()
        bpmn_process_spec = None
        subprocesses: Optional[IdToBpmnProcessSpecMapping] = None
        if process_instance_model.bpmn_json is None:
            (
                bpmn_process_spec,
                subprocesses,
            ) = ProcessInstanceProcessor.get_process_model_and_subprocesses(
                process_instance_model.process_model_identifier
            )
        else:
            bpmn_json_length = len(process_instance_model.bpmn_json.encode("utf-8"))
            megabyte = float(1024**2)
            json_size = bpmn_json_length / megabyte
            if json_size > 1:
                wf_json = json.loads(process_instance_model.bpmn_json)
                if "spec" in wf_json and "tasks" in wf_json:
                    task_tree = wf_json["tasks"]
                    test_spec = wf_json["spec"]
                    task_size = "{:.2f}".format(
                        len(json.dumps(task_tree).encode("utf-8")) / megabyte
                    )
                    spec_size = "{:.2f}".format(
                        len(json.dumps(test_spec).encode("utf-8")) / megabyte
                    )
                    message = (
                        "Workflow "
                        + process_instance_model.process_model_identifier
                        + f" JSON Size is over 1MB:{json_size:.2f} MB"
                    )
                    message += f"\n  Task Size: {task_size}"
                    message += f"\n  Spec Size: {spec_size}"
                    current_app.logger.warning(message)

                    def check_sub_specs(
                        test_spec: dict, indent: int = 0, show_all: bool = False
                    ) -> None:
                        """Check_sub_specs."""
                        for my_spec_name in test_spec["task_specs"]:
                            my_spec = test_spec["task_specs"][my_spec_name]
                            my_spec_size = (
                                len(json.dumps(my_spec).encode("utf-8")) / megabyte
                            )
                            if my_spec_size > 0.1 or show_all:
                                current_app.logger.warning(
                                    (" " * indent)
                                    + "Sub-Spec "
                                    + my_spec["name"]
                                    + " :"
                                    + f"{my_spec_size:.2f}"
                                )
                                if "spec" in my_spec:
                                    if my_spec["name"] == "Call_Emails_Process_Email":
                                        pass
                                    check_sub_specs(my_spec["spec"], indent + 5)

                    check_sub_specs(test_spec, 5)

        self.process_model_identifier = process_instance_model.process_model_identifier
        self.process_model_display_name = (
            process_instance_model.process_model_display_name
        )

        try:
            self.bpmn_process_instance = self.__get_bpmn_process_instance(
                process_instance_model,
                bpmn_process_spec,
                validate_only,
                subprocesses=subprocesses,
            )
            self.bpmn_process_instance.script_engine = self._script_engine
            self.add_user_info_to_process_instance(self.bpmn_process_instance)

        except MissingSpecError as ke:
            raise ApiError(
                error_code="unexpected_process_instance_structure",
                message=(
                    "Failed to deserialize process_instance"
                    " '%s'  due to a mis-placed or missing task '%s'"
                )
                % (self.process_model_identifier, str(ke)),
            ) from ke

    @classmethod
    def get_process_model_and_subprocesses(
        cls, process_model_identifier: str
    ) -> Tuple[BpmnProcessSpec, IdToBpmnProcessSpecMapping]:
        """Get_process_model_and_subprocesses."""
        process_model_info = ProcessModelService.get_process_model(
            process_model_identifier
        )
        if process_model_info is None:
            raise (
                ApiError(
                    "process_model_not_found",
                    (
                        "The given process model was not found:"
                        f" {process_model_identifier}."
                    ),
                )
            )
        spec_files = SpecFileService.get_files(process_model_info)
        return cls.get_spec(spec_files, process_model_info)

    @classmethod
    def get_bpmn_process_instance_from_process_model(
        cls, process_model_identifier: str
    ) -> BpmnWorkflow:
        """Get_all_bpmn_process_identifiers_for_process_model."""
        (bpmn_process_spec, subprocesses) = cls.get_process_model_and_subprocesses(
            process_model_identifier,
        )
        return cls.get_bpmn_process_instance_from_workflow_spec(
            bpmn_process_spec, subprocesses
        )

    def current_user(self) -> Any:
        """Current_user."""
        current_user = None
        if UserService.has_user():
            current_user = UserService.current_user()

        # fall back to initiator if g.user is not set
        # this is for background processes when there will not be a user
        #   coming in from the api
        elif self.process_instance_model.process_initiator_id:
            current_user = self.process_instance_model.process_initiator

        return current_user

    def add_user_info_to_process_instance(
        self, bpmn_process_instance: BpmnWorkflow
    ) -> None:
        """Add_user_info_to_process_instance."""
        current_user = self.current_user()

        if current_user:
            current_user_data = UserModelSchema().dump(current_user)
            tasks = bpmn_process_instance.get_tasks(TaskState.READY)
            for task in tasks:
                task.data["current_user"] = current_user_data

    @staticmethod
    def get_bpmn_process_instance_from_workflow_spec(
        spec: BpmnProcessSpec,
        subprocesses: Optional[IdToBpmnProcessSpecMapping] = None,
    ) -> BpmnWorkflow:
        """Get_bpmn_process_instance_from_workflow_spec."""
        return BpmnWorkflow(
            spec,
            script_engine=ProcessInstanceProcessor._script_engine,
            subprocess_specs=subprocesses,
        )

    @staticmethod
    def __get_bpmn_process_instance(
        process_instance_model: ProcessInstanceModel,
        spec: Optional[BpmnProcessSpec] = None,
        validate_only: bool = False,
        subprocesses: Optional[IdToBpmnProcessSpecMapping] = None,
    ) -> BpmnWorkflow:
        """__get_bpmn_process_instance."""
        if process_instance_model.bpmn_json:
            # turn off logging to avoid duplicated spiff logs
            spiff_logger = logging.getLogger("spiff")
            original_spiff_logger_log_level = spiff_logger.level
            spiff_logger.setLevel(logging.WARNING)

            try:
                bpmn_process_instance = (
                    ProcessInstanceProcessor._serializer.deserialize_json(
                        process_instance_model.bpmn_json
                    )
                )
            except Exception as err:
                raise (err)
            finally:
                spiff_logger.setLevel(original_spiff_logger_log_level)

            bpmn_process_instance.script_engine = (
                ProcessInstanceProcessor._script_engine
            )
        else:
            bpmn_process_instance = (
                ProcessInstanceProcessor.get_bpmn_process_instance_from_workflow_spec(
                    spec, subprocesses
                )
            )
            bpmn_process_instance.data[
                ProcessInstanceProcessor.VALIDATION_PROCESS_KEY
            ] = validate_only
        return bpmn_process_instance

    def slam_in_data(self, data: dict) -> None:
        """Slam_in_data."""
        self.bpmn_process_instance.data = DeepMerge.merge(
            self.bpmn_process_instance.data, data
        )

        self.save()

    def raise_if_no_potential_owners(
        self, potential_owner_ids: list[int], message: str
    ) -> None:
        """Raise_if_no_potential_owners."""
        if not potential_owner_ids:
            raise (NoPotentialOwnersForTaskError(message))

    def get_potential_owner_ids_from_task(
        self, task: SpiffTask
    ) -> PotentialOwnerIdList:
        """Get_potential_owner_ids_from_task."""
        task_spec = task.task_spec
        task_lane = "process_initiator"
        if task_spec.lane is not None and task_spec.lane != "":
            task_lane = task_spec.lane

        potential_owner_ids = []
        lane_assignment_id = None
        if re.match(r"(process.?)initiator", task_lane, re.IGNORECASE):
            potential_owner_ids = [self.process_instance_model.process_initiator_id]
        elif "lane_owners" in task.data and task_lane in task.data["lane_owners"]:
            for username in task.data["lane_owners"][task_lane]:
                lane_owner_user = UserModel.query.filter_by(username=username).first()
                if lane_owner_user is not None:
                    potential_owner_ids.append(lane_owner_user.id)
            self.raise_if_no_potential_owners(
                potential_owner_ids,
                (
                    "No users found in task data lane owner list for lane:"
                    f" {task_lane}. The user list used:"
                    f" {task.data['lane_owners'][task_lane]}"
                ),
            )
        else:
            group_model = GroupModel.query.filter_by(identifier=task_lane).first()
            if group_model is None:
                raise (
                    NoPotentialOwnersForTaskError(
                        f"Could not find a group with name matching lane: {task_lane}"
                    )
                )
            potential_owner_ids = [
                i.user_id for i in group_model.user_group_assignments
            ]
            lane_assignment_id = group_model.id
            self.raise_if_no_potential_owners(
                potential_owner_ids,
                f"Could not find any users in group to assign to lane: {task_lane}",
            )

        return {
            "potential_owner_ids": potential_owner_ids,
            "lane_assignment_id": lane_assignment_id,
        }

    def spiff_step_details_mapping(self) -> dict:
        """SaveSpiffStepDetails."""
        bpmn_json = self.serialize()
        wf_json = json.loads(bpmn_json)
        task_json = {"tasks": wf_json["tasks"], "subprocesses": wf_json["subprocesses"]}

        return {
            "process_instance_id": self.process_instance_model.id,
            "spiff_step": self.process_instance_model.spiff_step or 1,
            "task_json": task_json,
            "timestamp": round(time.time()),
            # "completed_by_user_id": self.current_user().id,
        }

    def spiff_step_details(self) -> SpiffStepDetailsModel:
        """SaveSpiffStepDetails."""
        details_mapping = self.spiff_step_details_mapping()
        details_model = SpiffStepDetailsModel(
            process_instance_id=details_mapping["process_instance_id"],
            spiff_step=details_mapping["spiff_step"],
            task_json=details_mapping["task_json"],
            timestamp=details_mapping["timestamp"],
            # completed_by_user_id=details_mapping["completed_by_user_id"],
        )
        return details_model

    def extract_metadata(self, process_model_info: ProcessModelInfo) -> None:
        """Extract_metadata."""
        metadata_extraction_paths = process_model_info.metadata_extraction_paths
        if metadata_extraction_paths is None:
            return
        if len(metadata_extraction_paths) <= 0:
            return

        current_data = self.get_current_data()
        for metadata_extraction_path in metadata_extraction_paths:
            key = metadata_extraction_path["key"]
            path = metadata_extraction_path["path"]
            path_segments = path.split(".")
            data_for_key = current_data
            for path_segment in path_segments:
                if path_segment in data_for_key:
                    data_for_key = data_for_key[path_segment]
                else:
                    data_for_key = None  # type: ignore
                    break

            if data_for_key is not None:
                pim = ProcessInstanceMetadataModel.query.filter_by(
                    process_instance_id=self.process_instance_model.id,
                    key=key,
                ).first()
                if pim is None:
                    pim = ProcessInstanceMetadataModel(
                        process_instance_id=self.process_instance_model.id,
                        key=key,
                    )
                pim.value = data_for_key
                db.session.add(pim)
                db.session.commit()

    def save(self) -> None:
        """Saves the current state of this processor to the database."""
        self.process_instance_model.bpmn_json = self.serialize()

        complete_states = [TaskState.CANCELLED, TaskState.COMPLETED]
        user_tasks = list(self.get_all_user_tasks())
        self.process_instance_model.status = self.get_status().value
        self.process_instance_model.total_tasks = len(user_tasks)
        self.process_instance_model.completed_tasks = sum(
            1 for t in user_tasks if t.state in complete_states
        )

        if self.process_instance_model.start_in_seconds is None:
            self.process_instance_model.start_in_seconds = round(time.time())

        if self.process_instance_model.end_in_seconds is None:
            if self.bpmn_process_instance.is_completed():
                self.process_instance_model.end_in_seconds = round(time.time())

        db.session.add(self.process_instance_model)
        db.session.commit()

        human_tasks = HumanTaskModel.query.filter_by(
            process_instance_id=self.process_instance_model.id
        ).all()
        ready_or_waiting_tasks = self.get_all_ready_or_waiting_tasks()
        process_model_display_name = ""
        process_model_info = self.process_model_service.get_process_model(
            self.process_instance_model.process_model_identifier
        )
        if process_model_info is not None:
            process_model_display_name = process_model_info.display_name

        self.extract_metadata(process_model_info)

        for ready_or_waiting_task in ready_or_waiting_tasks:
            # filter out non-usertasks
            task_spec = ready_or_waiting_task.task_spec
            if not self.bpmn_process_instance._is_engine_task(task_spec):
                potential_owner_hash = self.get_potential_owner_ids_from_task(
                    ready_or_waiting_task
                )
                extensions = ready_or_waiting_task.task_spec.extensions

                form_file_name = None
                ui_form_file_name = None
                if "properties" in extensions:
                    properties = extensions["properties"]
                    if "formJsonSchemaFilename" in properties:
                        form_file_name = properties["formJsonSchemaFilename"]
                    if "formUiSchemaFilename" in properties:
                        ui_form_file_name = properties["formUiSchemaFilename"]

                human_task = None
                for at in human_tasks:
                    if at.task_id == str(ready_or_waiting_task.id):
                        human_task = at
                        human_tasks.remove(at)

                if human_task is None:
                    human_task = HumanTaskModel(
                        process_instance_id=self.process_instance_model.id,
                        process_model_display_name=process_model_display_name,
                        form_file_name=form_file_name,
                        ui_form_file_name=ui_form_file_name,
                        task_id=str(ready_or_waiting_task.id),
                        task_name=ready_or_waiting_task.task_spec.name,
                        task_title=ready_or_waiting_task.task_spec.description,
                        task_type=ready_or_waiting_task.task_spec.__class__.__name__,
                        task_status=ready_or_waiting_task.get_state_name(),
                        lane_assignment_id=potential_owner_hash["lane_assignment_id"],
                    )
                    db.session.add(human_task)
                    db.session.commit()

                    for potential_owner_id in potential_owner_hash[
                        "potential_owner_ids"
                    ]:
                        human_task_user = HumanTaskUserModel(
                            user_id=potential_owner_id, human_task_id=human_task.id
                        )
                        db.session.add(human_task_user)
                    db.session.commit()

        if len(human_tasks) > 0:
            for at in human_tasks:
                at.completed = True
                db.session.add(at)
            db.session.commit()

    def serialize_task_spec(self, task_spec: SpiffTask) -> Any:
        """Get a serialized version of a task spec."""
        # The task spec is NOT actually a SpiffTask, it is the task spec attached to a SpiffTask
        # Not sure why mypy accepts this but whatever.
        return self._serializer.spec_converter.convert(task_spec)

    def send_bpmn_event(self, event_data: dict[str, Any]) -> None:
        """Send an event to the workflow."""
        payload = event_data.pop("payload", None)
        event_definition = self._event_serializer.restore(event_data)
        if payload is not None:
            event_definition.payload = payload
        current_app.logger.info(
            f"Event of type {event_definition.event_type} sent to process instance"
            f" {self.process_instance_model.id}"
        )
        self.bpmn_process_instance.catch(event_definition)
        self.do_engine_steps(save=True)

    def add_step(self, step: Union[dict, None] = None) -> None:
        """Add a spiff step."""
        if step is None:
            step = self.spiff_step_details_mapping()
        db.session.add(SpiffStepDetailsModel(**step))
        db.session.commit()

    def manual_complete_task(self, task_id: str, execute: bool) -> None:
        """Mark the task complete optionally executing it."""
        spiff_task = self.bpmn_process_instance.get_task(UUID(task_id))
        if execute:
            current_app.logger.info(
                f"Manually executing Task {spiff_task.task_spec.name} of process"
                f" instance {self.process_instance_model.id}"
            )
            spiff_task.complete()
        else:
<<<<<<< HEAD
            spiff_logger = logging.getLogger("spiff")
            spiff_logger.info(
                f"Skipped task {spiff_task.task_spec.name}", extra=spiff_task.log_info()
=======
            current_app.logger.info(
                f"Skipping Task {spiff_task.task_spec.name} of process instance"
                f" {self.process_instance_model.id}"
>>>>>>> 168acda2
            )
            spiff_task._set_state(TaskState.COMPLETED)
            for child in spiff_task.children:
                child.task_spec._update(child)
        self.bpmn_process_instance.last_task = spiff_task
        self.increment_spiff_step()
        self.add_step()
        self.save()
        # Saving the workflow seems to reset the status
        self.suspend()

    def reset_process(self, spiff_step: int) -> None:
        """Reset a process to an earlier state."""
        spiff_logger = logging.getLogger("spiff")
        spiff_logger.info(
            f"Process reset from step {spiff_step}",
            extra=self.bpmn_process_instance.log_info(),
        )

        step_detail = (
            db.session.query(SpiffStepDetailsModel)
            .filter(
                SpiffStepDetailsModel.process_instance_id
                == self.process_instance_model.id,
                SpiffStepDetailsModel.spiff_step == spiff_step,
            )
            .first()
        )
        if step_detail is not None:
            self.increment_spiff_step()
            self.add_step(
                {
                    "process_instance_id": self.process_instance_model.id,
                    "spiff_step": self.process_instance_model.spiff_step or 1,
                    "task_json": step_detail.task_json,
                    "timestamp": round(time.time()),
                }
            )

            dct = self._serializer.workflow_to_dict(self.bpmn_process_instance)
            dct["tasks"] = step_detail.task_json["tasks"]
            dct["subprocesses"] = step_detail.task_json["subprocesses"]
            self.bpmn_process_instance = self._serializer.workflow_from_dict(dct)

            # Cascade does not seems to work on filters, only directly through the session
            tasks = self.bpmn_process_instance.get_tasks(TaskState.NOT_FINISHED_MASK)
            rows = HumanTaskModel.query.filter(
                HumanTaskModel.task_id.in_(str(t.id) for t in tasks)  # type: ignore
            ).all()
            for row in rows:
                db.session.delete(row)

            self.save()
            self.suspend()

    @staticmethod
    def get_parser() -> MyCustomParser:
        """Get_parser."""
        parser = MyCustomParser()
        return parser

    @staticmethod
    def backfill_missing_spec_reference_records(
        bpmn_process_identifier: str,
    ) -> Optional[str]:
        """Backfill_missing_spec_reference_records."""
        process_models = ProcessModelService.get_process_models(recursive=True)
        for process_model in process_models:
            try:
                refs = SpecFileService.reference_map(
                    SpecFileService.get_references_for_process(process_model)
                )
                bpmn_process_identifiers = refs.keys()
                if bpmn_process_identifier in bpmn_process_identifiers:
                    SpecFileService.update_process_cache(refs[bpmn_process_identifier])
                    return FileSystemService.full_path_to_process_model_file(
                        process_model
                    )
            except Exception:
                current_app.logger.warning("Failed to parse process ", process_model.id)
        return None

    @staticmethod
    def bpmn_file_full_path_from_bpmn_process_identifier(
        bpmn_process_identifier: str,
    ) -> str:
        """Bpmn_file_full_path_from_bpmn_process_identifier."""
        if bpmn_process_identifier is None:
            raise ValueError(
                "bpmn_file_full_path_from_bpmn_process_identifier:"
                " bpmn_process_identifier is unexpectedly None"
            )

        spec_reference = SpecReferenceCache.query.filter_by(
            identifier=bpmn_process_identifier, type="process"
        ).first()
        bpmn_file_full_path = None
        if spec_reference is None:
            bpmn_file_full_path = (
                ProcessInstanceProcessor.backfill_missing_spec_reference_records(
                    bpmn_process_identifier
                )
            )
        else:
            bpmn_file_full_path = os.path.join(
                FileSystemService.root_path(),
                spec_reference.relative_path,
            )
        if bpmn_file_full_path is None:
            raise (
                ApiError(
                    error_code="could_not_find_bpmn_process_identifier",
                    message=(
                        "Could not find the the given bpmn process identifier from any"
                        " sources: %s"
                    )
                    % bpmn_process_identifier,
                )
            )
        return os.path.abspath(bpmn_file_full_path)

    @staticmethod
    def update_spiff_parser_with_all_process_dependency_files(
        parser: BpmnDmnParser,
        processed_identifiers: Optional[set[str]] = None,
    ) -> None:
        """Update_spiff_parser_with_all_process_dependency_files."""
        if processed_identifiers is None:
            processed_identifiers = set()
        processor_dependencies = parser.get_process_dependencies()

        # since get_process_dependencies() returns a set with None sometimes, we need to remove it
        processor_dependencies = processor_dependencies - {None}

        processor_dependencies_new = processor_dependencies - processed_identifiers
        bpmn_process_identifiers_in_parser = parser.get_process_ids()

        new_bpmn_files = set()
        for bpmn_process_identifier in processor_dependencies_new:
            # ignore identifiers that spiff already knows about
            if bpmn_process_identifier in bpmn_process_identifiers_in_parser:
                continue

            new_bpmn_file_full_path = ProcessInstanceProcessor.bpmn_file_full_path_from_bpmn_process_identifier(
                bpmn_process_identifier
            )
            new_bpmn_files.add(new_bpmn_file_full_path)
            dmn_file_glob = os.path.join(
                os.path.dirname(new_bpmn_file_full_path), "*.dmn"
            )
            parser.add_dmn_files_by_glob(dmn_file_glob)
            processed_identifiers.add(bpmn_process_identifier)

        if new_bpmn_files:
            parser.add_bpmn_files(new_bpmn_files)
            ProcessInstanceProcessor.update_spiff_parser_with_all_process_dependency_files(
                parser, processed_identifiers
            )

    @staticmethod
    def get_spec(
        files: List[File], process_model_info: ProcessModelInfo
    ) -> Tuple[BpmnProcessSpec, IdToBpmnProcessSpecMapping]:
        """Returns a SpiffWorkflow specification for the given process_instance spec, using the files provided."""
        parser = ProcessInstanceProcessor.get_parser()

        for file in files:
            data = SpecFileService.get_data(process_model_info, file.name)
            if file.type == FileType.bpmn.value:
                bpmn: etree.Element = etree.fromstring(data)
                parser.add_bpmn_xml(bpmn, filename=file.name)
            elif file.type == FileType.dmn.value:
                dmn: etree.Element = etree.fromstring(data)
                parser.add_dmn_xml(dmn, filename=file.name)
        if (
            process_model_info.primary_process_id is None
            or process_model_info.primary_process_id == ""
        ):
            raise (
                ApiError(
                    error_code="no_primary_bpmn_error",
                    message=(
                        "There is no primary BPMN process id defined for"
                        " process_model %s"
                    )
                    % process_model_info.id,
                )
            )
        ProcessInstanceProcessor.update_spiff_parser_with_all_process_dependency_files(
            parser
        )

        try:
            bpmn_process_spec = parser.get_spec(process_model_info.primary_process_id)

            # returns a dict of {process_id: bpmn_process_spec}, otherwise known as an IdToBpmnProcessSpecMapping
            subprocesses = parser.get_subprocess_specs(
                process_model_info.primary_process_id
            )
        except ValidationException as ve:
            raise ApiError(
                error_code="process_instance_validation_error",
                message="Failed to parse the Workflow Specification. "
                + "Error is '%s.'" % str(ve),
                file_name=ve.filename,
                task_id=ve.id,
                tag=ve.tag,
            ) from ve
        return (bpmn_process_spec, subprocesses)

    @staticmethod
    def status_of(bpmn_process_instance: BpmnWorkflow) -> ProcessInstanceStatus:
        """Status_of."""
        if bpmn_process_instance.is_completed():
            return ProcessInstanceStatus.complete
        user_tasks = bpmn_process_instance.get_ready_user_tasks()
        waiting_tasks = bpmn_process_instance.get_tasks(TaskState.WAITING)
        if len(waiting_tasks) > 0:
            return ProcessInstanceStatus.waiting
        if len(user_tasks) > 0:
            return ProcessInstanceStatus.user_input_required
        else:
            return ProcessInstanceStatus.waiting

    def get_status(self) -> ProcessInstanceStatus:
        """Get_status."""
        return self.status_of(self.bpmn_process_instance)

    # messages have one correlation key (possibly wrong)
    # correlation keys may have many correlation properties
    def process_bpmn_messages(self) -> None:
        """Process_bpmn_messages."""
        bpmn_messages = self.bpmn_process_instance.get_bpmn_messages()
        for bpmn_message in bpmn_messages:
            # only message sends are in get_bpmn_messages
            message_model = MessageModel.query.filter_by(name=bpmn_message.name).first()
            if message_model is None:
                raise ApiError(
                    "invalid_message_name",
                    f"Invalid message name: {bpmn_message.name}.",
                )

            if not bpmn_message.correlations:
                raise ApiError(
                    "message_correlations_missing",
                    (
                        "Could not find any message correlations bpmn_message:"
                        f" {bpmn_message.name}"
                    ),
                )

            message_correlations = []
            for (
                message_correlation_key,
                message_correlation_properties,
            ) in bpmn_message.correlations.items():
                for (
                    message_correlation_property_identifier,
                    message_correlation_property_value,
                ) in message_correlation_properties.items():
                    message_correlation_property = (
                        MessageCorrelationPropertyModel.query.filter_by(
                            identifier=message_correlation_property_identifier,
                        ).first()
                    )
                    if message_correlation_property is None:
                        raise ApiError(
                            "message_correlations_missing_from_process",
                            (
                                "Could not find a known message correlation with"
                                f" identifier:{message_correlation_property_identifier}"
                            ),
                        )
                    message_correlations.append(
                        {
                            "message_correlation_property": (
                                message_correlation_property
                            ),
                            "name": message_correlation_key,
                            "value": message_correlation_property_value,
                        }
                    )
            message_instance = MessageInstanceModel(
                process_instance_id=self.process_instance_model.id,
                message_type="send",
                message_model_id=message_model.id,
                payload=bpmn_message.payload,
            )
            db.session.add(message_instance)
            db.session.commit()

            for message_correlation in message_correlations:
                message_correlation = MessageCorrelationModel(
                    process_instance_id=self.process_instance_model.id,
                    message_correlation_property_id=message_correlation[
                        "message_correlation_property"
                    ].id,
                    name=message_correlation["name"],
                    value=message_correlation["value"],
                )
                db.session.add(message_correlation)
                db.session.commit()
                message_correlation_message_instance = (
                    MessageCorrelationMessageInstanceModel(
                        message_instance_id=message_instance.id,
                        message_correlation_id=message_correlation.id,
                    )
                )
                db.session.add(message_correlation_message_instance)
            db.session.commit()

    def queue_waiting_receive_messages(self) -> None:
        """Queue_waiting_receive_messages."""
        waiting_tasks = self.get_all_waiting_tasks()
        for waiting_task in waiting_tasks:
            # if it's not something that can wait for a message, skip it
            if waiting_task.task_spec.__class__.__name__ not in [
                "IntermediateCatchEvent",
                "ReceiveTask",
            ]:
                continue

            # timer events are not related to messaging, so ignore them for these purposes
            if waiting_task.task_spec.event_definition.__class__.__name__ in [
                "TimerEventDefinition",
            ]:
                continue

            message_model = MessageModel.query.filter_by(
                name=waiting_task.task_spec.event_definition.name
            ).first()
            if message_model is None:
                raise ApiError(
                    "invalid_message_name",
                    (
                        "Invalid message name:"
                        f" {waiting_task.task_spec.event_definition.name}."
                    ),
                )

            # Ensure we are only creating one message instance for each waiting message
            message_instance = MessageInstanceModel.query.filter_by(
                process_instance_id=self.process_instance_model.id,
                message_type="receive",
                message_model_id=message_model.id,
            ).first()
            if message_instance:
                continue

            message_instance = MessageInstanceModel(
                process_instance_id=self.process_instance_model.id,
                message_type="receive",
                message_model_id=message_model.id,
            )
            db.session.add(message_instance)

            for (
                spiff_correlation_property
            ) in waiting_task.task_spec.event_definition.correlation_properties:
                # NOTE: we may have to cycle through keys here
                # not sure yet if it's valid for a property to be associated with multiple keys
                correlation_key_name = spiff_correlation_property.correlation_keys[0]
                message_correlation = (
                    MessageCorrelationModel.query.filter_by(
                        process_instance_id=self.process_instance_model.id,
                        name=correlation_key_name,
                    )
                    .join(MessageCorrelationPropertyModel)
                    .filter_by(identifier=spiff_correlation_property.name)
                    .first()
                )
                message_correlation_message_instance = (
                    MessageCorrelationMessageInstanceModel(
                        message_instance_id=message_instance.id,
                        message_correlation_id=message_correlation.id,
                    )
                )
                db.session.add(message_correlation_message_instance)

            db.session.commit()

    def increment_spiff_step(self) -> None:
        """Spiff_step++."""
        spiff_step = self.process_instance_model.spiff_step or 0
        spiff_step += 1
        self.process_instance_model.spiff_step = spiff_step
        current_app.config["THREAD_LOCAL_DATA"].spiff_step = spiff_step
        db.session.add(self.process_instance_model)

    # TODO remove after done with the performance improvements
    # to use delete the _ prefix here and add it to the real def below
    def _do_engine_steps(self, exit_at: None = None, save: bool = False) -> None:
        """__do_engine_steps."""
        import cProfile
        from pstats import SortKey

        with cProfile.Profile() as pr:
            self._do_engine_steps(exit_at=exit_at, save=save)
        pr.print_stats(sort=SortKey.CUMULATIVE)

    def do_engine_steps(self, exit_at: None = None, save: bool = False) -> None:
        """Do_engine_steps."""
        step_details = []
        try:
            self.bpmn_process_instance.refresh_waiting_tasks(
                will_refresh_task=lambda t: self.increment_spiff_step(),
                did_refresh_task=lambda t: step_details.append(
                    self.spiff_step_details_mapping()
                ),
            )

            self.bpmn_process_instance.do_engine_steps(
                exit_at=exit_at,
                will_complete_task=lambda t: self.increment_spiff_step(),
                did_complete_task=lambda t: step_details.append(
                    self.spiff_step_details_mapping()
                ),
            )

            self.process_bpmn_messages()
            self.queue_waiting_receive_messages()

            db.session.bulk_insert_mappings(SpiffStepDetailsModel, step_details)
            spiff_logger = logging.getLogger("spiff")
            for handler in spiff_logger.handlers:
                if hasattr(handler, "bulk_insert_logs"):
                    handler.bulk_insert_logs()  # type: ignore
            db.session.commit()

        except WorkflowTaskExecException as we:
            raise ApiError.from_workflow_exception("task_error", str(we), we) from we

        finally:
            if save:
                self.save()

    def cancel_notify(self) -> None:
        """Cancel_notify."""
        self.__cancel_notify(self.bpmn_process_instance)

    @staticmethod
    def __cancel_notify(bpmn_process_instance: BpmnWorkflow) -> None:
        """__cancel_notify."""
        try:
            # A little hackly, but make the bpmn_process_instance catch a cancel event.
            bpmn_process_instance.signal("cancel")  # generate a cancel signal.
            bpmn_process_instance.catch(CancelEventDefinition())
            # Due to this being static, can't save granular step details in this case
            bpmn_process_instance.do_engine_steps()
        except WorkflowTaskExecException as we:
            raise ApiError.from_workflow_exception("task_error", str(we), we) from we

    def serialize(self) -> str:
        """Serialize."""
        return self._serializer.serialize_json(self.bpmn_process_instance)  # type: ignore

    def next_user_tasks(self) -> list[SpiffTask]:
        """Next_user_tasks."""
        return self.bpmn_process_instance.get_ready_user_tasks()  # type: ignore

    def next_task(self) -> SpiffTask:
        """Returns the next task that should be completed even if there are parallel tasks and multiple options are available.

        If the process_instance is complete
        it will return the final end task.
        """
        # If the whole blessed mess is done, return the end_event task in the tree
        # This was failing in the case of a call activity where we have an intermediate EndEvent
        # what we really want is the LAST EndEvent

        endtasks = []
        if self.bpmn_process_instance.is_completed():
            for task in SpiffTask.Iterator(
                self.bpmn_process_instance.task_tree, TaskState.ANY_MASK
            ):
                # Assure that we find the end event for this process_instance, and not for any sub-process_instances.
                if (
                    isinstance(task.task_spec, EndEvent)
                    and task.workflow == self.bpmn_process_instance
                ):
                    endtasks.append(task)
            if len(endtasks) > 0:
                return endtasks[-1]

        # If there are ready tasks to complete, return the next ready task, but return the one
        # in the active parallel path if possible.  In some cases the active parallel path may itself be
        # a parallel gateway with multiple tasks, so prefer ones that share a parent.

        # Get a list of all ready tasks
        ready_tasks = self.bpmn_process_instance.get_tasks(TaskState.READY)

        if len(ready_tasks) == 0:
            # If no ready tasks exist, check for a waiting task.
            waiting_tasks = self.bpmn_process_instance.get_tasks(TaskState.WAITING)
            if len(waiting_tasks) > 0:
                return waiting_tasks[0]
            else:
                return  # We have not tasks to return.

        # Get a list of all completed user tasks (Non engine tasks)
        completed_user_tasks = self.completed_user_tasks()

        # If there are no completed user tasks, return the first ready task
        if len(completed_user_tasks) == 0:
            return ready_tasks[0]

        # Take the last completed task, find a child of it, and return that task
        last_user_task = completed_user_tasks[0]
        if len(ready_tasks) > 0:
            for task in ready_tasks:
                if task._is_descendant_of(last_user_task):
                    return task
            for task in ready_tasks:
                if (
                    self.bpmn_process_instance.last_task
                    and task.parent == last_user_task.parent
                ):
                    return task

            return ready_tasks[0]

        # If there are no ready tasks, but the thing isn't complete yet, find the first non-complete task
        # and return that
        next_task = None
        for task in SpiffTask.Iterator(
            self.bpmn_process_instance.task_tree, TaskState.NOT_FINISHED_MASK
        ):
            next_task = task
        return next_task

    def completed_user_tasks(self) -> List[SpiffTask]:
        """Completed_user_tasks."""
        user_tasks = self.bpmn_process_instance.get_tasks(TaskState.COMPLETED)
        user_tasks.reverse()
        user_tasks = list(
            filter(
                lambda task: not self.bpmn_process_instance._is_engine_task(
                    task.task_spec
                ),
                user_tasks,
            )
        )
        return user_tasks  # type: ignore

    def complete_task(
        self, task: SpiffTask, human_task: HumanTaskModel, user: UserModel
    ) -> None:
        """Complete_task."""
        self.increment_spiff_step()
        self.bpmn_process_instance.complete_task_from_id(task.id)
        human_task.completed_by_user_id = user.id
        human_task.completed = True
        db.session.add(human_task)
        details_model = self.spiff_step_details()
        db.session.add(details_model)

        # this is the thing that actually commits the db transaction (on behalf of the other updates above as well)
        self.save()

    def get_data(self) -> dict[str, Any]:
        """Get_data."""
        return self.bpmn_process_instance.data  # type: ignore

    def get_current_data(self) -> dict[str, Any]:
        """Get the current data for the process.

        Return either the most recent task data or--if the process instance is complete--
        the process data.
        """
        if self.process_instance_model.status == "complete":
            return self.get_data()

        most_recent_task = None
        for task in self.get_all_ready_or_waiting_tasks():
            if most_recent_task is None:
                most_recent_task = task
            elif most_recent_task.last_state_change < task.last_state_change:  # type: ignore
                most_recent_task = task

        if most_recent_task:
            return most_recent_task.data  # type: ignore

        return {}

    def get_process_instance_id(self) -> int:
        """Get_process_instance_id."""
        return self.process_instance_model.id

    def get_ready_user_tasks(self) -> list[SpiffTask]:
        """Get_ready_user_tasks."""
        return self.bpmn_process_instance.get_ready_user_tasks()  # type: ignore

    def get_current_user_tasks(self) -> list[SpiffTask]:
        """Return a list of all user tasks that are READY or COMPLETE and are parallel to the READY Task."""
        ready_tasks = self.bpmn_process_instance.get_ready_user_tasks()
        additional_tasks = []
        if len(ready_tasks) > 0:
            for child in ready_tasks[0].parent.children:
                if child.state == TaskState.COMPLETED:
                    additional_tasks.append(child)
        return ready_tasks + additional_tasks  # type: ignore

    def get_all_user_tasks(self) -> List[SpiffTask]:
        """Get_all_user_tasks."""
        all_tasks = self.bpmn_process_instance.get_tasks(TaskState.ANY_MASK)
        return [
            t
            for t in all_tasks
            if not self.bpmn_process_instance._is_engine_task(t.task_spec)
        ]

    def get_all_completed_tasks(self) -> list[SpiffTask]:
        """Get_all_completed_tasks."""
        all_tasks = self.bpmn_process_instance.get_tasks(TaskState.ANY_MASK)
        return [
            t
            for t in all_tasks
            if not self.bpmn_process_instance._is_engine_task(t.task_spec)
            and t.state in [TaskState.COMPLETED, TaskState.CANCELLED]
        ]

    def get_all_waiting_tasks(self) -> list[SpiffTask]:
        """Get_all_ready_or_waiting_tasks."""
        all_tasks = self.bpmn_process_instance.get_tasks(TaskState.ANY_MASK)
        return [t for t in all_tasks if t.state in [TaskState.WAITING]]

    def get_all_ready_or_waiting_tasks(self) -> list[SpiffTask]:
        """Get_all_ready_or_waiting_tasks."""
        all_tasks = self.bpmn_process_instance.get_tasks(TaskState.ANY_MASK)
        return [t for t in all_tasks if t.state in [TaskState.WAITING, TaskState.READY]]

    @classmethod
    def get_task_by_bpmn_identifier(
        cls, bpmn_task_identifier: str, bpmn_process_instance: BpmnWorkflow
    ) -> Optional[SpiffTask]:
        """Get_task_by_id."""
        all_tasks = bpmn_process_instance.get_tasks(TaskState.ANY_MASK)
        for task in all_tasks:
            if task.task_spec.name == bpmn_task_identifier:
                return task
        return None

    def get_nav_item(self, task: SpiffTask) -> Any:
        """Get_nav_item."""
        for nav_item in self.bpmn_process_instance.get_nav_list():
            if nav_item["task_id"] == task.id:
                return nav_item
        return None

    def find_spec_and_field(self, spec_name: str, field_id: Union[str, int]) -> Any:
        """Tracks down a form field by name in the process_instance spec(s), Returns a tuple of the task, and form."""
        process_instances = [self.bpmn_process_instance]
        for task in self.bpmn_process_instance.get_ready_user_tasks():
            if task.process_instance not in process_instances:
                process_instances.append(task.process_instance)
        for process_instance in process_instances:
            for spec in process_instance.spec.task_specs.values():
                if spec.name == spec_name:
                    if not hasattr(spec, "form"):
                        raise ApiError(
                            "invalid_spec",
                            "The spec name you provided does not contain a form.",
                        )

                    for field in spec.form.fields:
                        if field.id == field_id:
                            return spec, field

                    raise ApiError(
                        "invalid_field",
                        f"The task '{spec_name}' has no field named '{field_id}'",
                    )

        raise ApiError(
            "invalid_spec",
            f"Unable to find a task in the process_instance called '{spec_name}'",
        )

    def terminate(self) -> None:
        """Terminate."""
        self.bpmn_process_instance.cancel()
        self.save()
        self.process_instance_model.status = "terminated"
        db.session.add(self.process_instance_model)
        db.session.commit()

    def suspend(self) -> None:
        """Suspend."""
        self.process_instance_model.status = ProcessInstanceStatus.suspended.value
        db.session.add(self.process_instance_model)
        db.session.commit()

    def resume(self) -> None:
        """Resume."""
        self.process_instance_model.status = ProcessInstanceStatus.waiting.value
        db.session.add(self.process_instance_model)
        db.session.commit()<|MERGE_RESOLUTION|>--- conflicted
+++ resolved
@@ -301,7 +301,9 @@
         tld.spiff_step = process_instance_model.spiff_step
 
         # we want this to be the fully qualified path to the process model including all group subcomponents
-        current_app.config["THREAD_LOCAL_DATA"].process_model_identifier = (
+        current_app.config[
+            "THREAD_LOCAL_DATA"
+        ].process_model_identifier = (
             f"{process_instance_model.process_model_identifier}"
         )
 
@@ -749,15 +751,9 @@
             )
             spiff_task.complete()
         else:
-<<<<<<< HEAD
             spiff_logger = logging.getLogger("spiff")
             spiff_logger.info(
                 f"Skipped task {spiff_task.task_spec.name}", extra=spiff_task.log_info()
-=======
-            current_app.logger.info(
-                f"Skipping Task {spiff_task.task_spec.name} of process instance"
-                f" {self.process_instance_model.id}"
->>>>>>> 168acda2
             )
             spiff_task._set_state(TaskState.COMPLETED)
             for child in spiff_task.children:
