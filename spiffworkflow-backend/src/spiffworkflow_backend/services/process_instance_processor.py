--- conflicted
+++ resolved
@@ -625,9 +625,6 @@
                 db.session.add(pim)
                 db.session.commit()
 
-<<<<<<< HEAD
-    def save(self) -> None:
-=======
     def get_subprocesses_by_child_task_ids(self) -> dict:
         """Get all subprocess ids based on the child task ids.
 
@@ -651,8 +648,7 @@
                     subprocesses_by_child_task_ids[task_id] = subprocess_id
         return subprocesses_by_child_task_ids
 
-    def _save(self) -> None:
->>>>>>> f83cee97
+    def save(self) -> None:
         """Saves the current state of this processor to the database."""
         self.process_instance_model.bpmn_json = self.serialize()
 
