"""Process_instance_processor."""
import copy
import _strptime  # type: ignore
from sqlalchemy import or_
from sqlalchemy import and_
import decimal
import json
import logging
import os
import re
import time
from datetime import datetime
from datetime import timedelta
from hashlib import sha256
from typing import Any
from typing import Callable
from typing import Dict
from typing import List
from typing import NewType
from typing import Optional
from typing import Tuple
from typing import TypedDict
from typing import Union
from uuid import UUID

import dateparser
import pytz
from flask import current_app
from flask import g
from lxml import etree  # type: ignore
from lxml.etree import XMLSyntaxError  # type: ignore
from RestrictedPython import safe_globals  # type: ignore
from SpiffWorkflow.bpmn.parser.ValidationException import ValidationException  # type: ignore
from SpiffWorkflow.bpmn.PythonScriptEngine import PythonScriptEngine  # type: ignore
from SpiffWorkflow.bpmn.PythonScriptEngineEnvironment import BasePythonScriptEngineEnvironment  # type: ignore
from SpiffWorkflow.bpmn.PythonScriptEngineEnvironment import Box
from SpiffWorkflow.bpmn.PythonScriptEngineEnvironment import BoxedTaskDataEnvironment
from SpiffWorkflow.bpmn.serializer.helpers.registry import DefaultRegistry  # type: ignore
from SpiffWorkflow.bpmn.serializer.task_spec import (  # type: ignore
    EventBasedGatewayConverter,
)
from SpiffWorkflow.bpmn.serializer.workflow import BpmnWorkflowSerializer  # type: ignore
from SpiffWorkflow.bpmn.specs.BpmnProcessSpec import BpmnProcessSpec  # type: ignore
from SpiffWorkflow.bpmn.specs.events.EndEvent import EndEvent  # type: ignore
from SpiffWorkflow.bpmn.specs.events.StartEvent import StartEvent  # type: ignore
from SpiffWorkflow.bpmn.specs.SubWorkflowTask import SubWorkflowTask  # type: ignore
from SpiffWorkflow.bpmn.workflow import BpmnWorkflow  # type: ignore
from SpiffWorkflow.dmn.parser.BpmnDmnParser import BpmnDmnParser  # type: ignore
from SpiffWorkflow.dmn.serializer.task_spec import BusinessRuleTaskConverter  # type: ignore
from SpiffWorkflow.exceptions import WorkflowException  # type: ignore
from SpiffWorkflow.exceptions import WorkflowTaskException
from SpiffWorkflow.serializer.exceptions import MissingSpecError  # type: ignore
from SpiffWorkflow.spiff.serializer.config import SPIFF_SPEC_CONFIG  # type: ignore
from SpiffWorkflow.task import Task as SpiffTask  # type: ignore
from SpiffWorkflow.task import TaskState
from SpiffWorkflow.util.deep_merge import DeepMerge  # type: ignore
from sqlalchemy import and_
from sqlalchemy import or_

from spiffworkflow_backend.exceptions.api_error import ApiError
from spiffworkflow_backend.models.bpmn_process import BpmnProcessModel
from spiffworkflow_backend.models.bpmn_process_definition import (
    BpmnProcessDefinitionModel,
)
from spiffworkflow_backend.models.bpmn_process_definition_relationship import (
    BpmnProcessDefinitionRelationshipModel,
)  # noqa: F401
from spiffworkflow_backend.models.db import db
from spiffworkflow_backend.models.file import File
from spiffworkflow_backend.models.file import FileType
from spiffworkflow_backend.models.group import GroupModel
from spiffworkflow_backend.models.human_task import HumanTaskModel
from spiffworkflow_backend.models.human_task_user import HumanTaskUserModel
from spiffworkflow_backend.models.json_data import JsonDataModel
from spiffworkflow_backend.models.message_instance import MessageInstanceModel
from spiffworkflow_backend.models.message_instance_correlation import (
    MessageInstanceCorrelationRuleModel,
)
from spiffworkflow_backend.models.process_instance import ProcessInstanceModel
from spiffworkflow_backend.models.process_instance import ProcessInstanceStatus
from spiffworkflow_backend.models.process_instance_event import ProcessInstanceEventModel
from spiffworkflow_backend.models.process_instance_event import ProcessInstanceEventType
from spiffworkflow_backend.models.process_instance_metadata import (
    ProcessInstanceMetadataModel,
)
from spiffworkflow_backend.models.process_model import ProcessModelInfo
from spiffworkflow_backend.models.script_attributes_context import (
    ScriptAttributesContext,
)
from spiffworkflow_backend.models.spec_reference import SpecReferenceCache
from spiffworkflow_backend.models.task import TaskModel
from spiffworkflow_backend.models.task import TaskNotFoundError
from spiffworkflow_backend.models.task_definition import TaskDefinitionModel
from spiffworkflow_backend.models.user import UserModel
from spiffworkflow_backend.scripts.script import Script
from spiffworkflow_backend.services.custom_parser import MyCustomParser
from spiffworkflow_backend.services.file_system_service import FileSystemService
from spiffworkflow_backend.services.process_instance_queue_service import ProcessInstanceIsAlreadyLockedError
from spiffworkflow_backend.services.process_instance_queue_service import ProcessInstanceQueueService
from spiffworkflow_backend.services.process_model_service import ProcessModelService
from spiffworkflow_backend.services.service_task_service import ServiceTaskDelegate
from spiffworkflow_backend.services.spec_file_service import SpecFileService
from spiffworkflow_backend.services.task_service import TaskService
from spiffworkflow_backend.services.user_service import UserService
from spiffworkflow_backend.services.workflow_execution_service import (
    execution_strategy_named,
)
from spiffworkflow_backend.services.workflow_execution_service import (
    TaskModelSavingDelegate,
)
from spiffworkflow_backend.services.workflow_execution_service import (
    WorkflowExecutionService,
)

SPIFF_SPEC_CONFIG["task_specs"].append(BusinessRuleTaskConverter)


# Sorry about all this crap.  I wanted to move this thing to another file, but
# importing a bunch of types causes circular imports.


def _import(name: str, glbls: Dict[str, Any], *args: Any) -> None:
    """_import."""
    if name not in glbls:
        raise ImportError(f"Import not allowed: {name}", name=name)


class PotentialOwnerIdList(TypedDict):
    """PotentialOwnerIdList."""

    potential_owner_ids: list[int]
    lane_assignment_id: Optional[int]


class ProcessInstanceProcessorError(Exception):
    """ProcessInstanceProcessorError."""


class NoPotentialOwnersForTaskError(Exception):
    """NoPotentialOwnersForTaskError."""


class PotentialOwnerUserNotFoundError(Exception):
    """PotentialOwnerUserNotFoundError."""


class MissingProcessInfoError(Exception):
    """MissingProcessInfoError."""


class BoxedTaskDataBasedScriptEngineEnvironment(BoxedTaskDataEnvironment):  # type: ignore
    def __init__(self, environment_globals: Dict[str, Any]):
        """BoxedTaskDataBasedScriptEngineEnvironment."""
        self._last_result: Dict[str, Any] = {}
        super().__init__(environment_globals)

    def execute(
        self,
        script: str,
        context: Dict[str, Any],
        external_methods: Optional[Dict[str, Any]] = None,
    ) -> None:
        super().execute(script, context, external_methods)
        self._last_result = context

    def user_defined_state(self, external_methods: Optional[Dict[str, Any]] = None) -> Dict[str, Any]:
        return {}

    def last_result(self) -> Dict[str, Any]:
        return {k: v for k, v in self._last_result.items()}

    def clear_state(self) -> None:
        pass

    def preserve_state(self, bpmn_process_instance: BpmnWorkflow) -> None:
        pass

    def restore_state(self, bpmn_process_instance: BpmnWorkflow) -> None:
        pass

    def finalize_result(self, bpmn_process_instance: BpmnWorkflow) -> None:
        pass

    def revise_state_with_task_data(self, task: SpiffTask) -> None:
        pass


class NonTaskDataBasedScriptEngineEnvironment(BasePythonScriptEngineEnvironment):  # type: ignore
    PYTHON_ENVIRONMENT_STATE_KEY = "spiff__python_env_state"

    def __init__(self, environment_globals: Dict[str, Any]):
        """NonTaskDataBasedScriptEngineEnvironment."""
        self.state: Dict[str, Any] = {}
        self.non_user_defined_keys = set([*environment_globals.keys()] + ["__builtins__"])
        super().__init__(environment_globals)

    def evaluate(
        self,
        expression: str,
        context: Dict[str, Any],
        external_methods: Optional[dict[str, Any]] = None,
    ) -> Any:
        # TODO: once integrated look at the tests that fail without Box
        Box.convert_to_box(context)
        state = {}
        state.update(self.globals)
        state.update(external_methods or {})
        state.update(self.state)
        state.update(context)
        return eval(expression, state)  # noqa

    def execute(
        self,
        script: str,
        context: Dict[str, Any],
        external_methods: Optional[Dict[str, Any]] = None,
    ) -> None:
        # TODO: once integrated look at the tests that fail without Box
        # context is task.data
        Box.convert_to_box(context)
        self.state.update(self.globals)
        self.state.update(external_methods or {})
        self.state.update(context)
        try:
            exec(script, self.state)  # noqa
        finally:
            # since the task data is not directly mutated when the script executes, need to determine which keys
            # have been deleted from the environment and remove them from task data if present.
            context_keys_to_drop = context.keys() - self.state.keys()

            for key_to_drop in context_keys_to_drop:
                context.pop(key_to_drop)

            self.state = self.user_defined_state(external_methods)

            # the task data needs to be updated with the current state so data references can be resolved properly.
            # the state will be removed later once the task is completed.
            context.update(self.state)

    def user_defined_state(self, external_methods: Optional[Dict[str, Any]] = None) -> Dict[str, Any]:
        keys_to_filter = self.non_user_defined_keys
        if external_methods is not None:
            keys_to_filter |= set(external_methods.keys())

        return {k: v for k, v in self.state.items() if k not in keys_to_filter and not callable(v)}

    def last_result(self) -> Dict[str, Any]:
        return {k: v for k, v in self.state.items()}

    def clear_state(self) -> None:
        self.state = {}

    def preserve_state(self, bpmn_process_instance: BpmnWorkflow) -> None:
        key = self.PYTHON_ENVIRONMENT_STATE_KEY
        state = self.user_defined_state()
        bpmn_process_instance.data[key] = state

    def restore_state(self, bpmn_process_instance: BpmnWorkflow) -> None:
        key = self.PYTHON_ENVIRONMENT_STATE_KEY
        self.state = bpmn_process_instance.data.get(key, {})

    def finalize_result(self, bpmn_process_instance: BpmnWorkflow) -> None:
        bpmn_process_instance.data.update(self.user_defined_state())

    def revise_state_with_task_data(self, task: SpiffTask) -> None:
        state_keys = set(self.state.keys())
        task_data_keys = set(task.data.keys())
        state_keys_to_remove = state_keys - task_data_keys
        task_data_keys_to_keep = task_data_keys - state_keys

        self.state = {k: v for k, v in self.state.items() if k not in state_keys_to_remove}
        task.data = {k: v for k, v in task.data.items() if k in task_data_keys_to_keep}

        if hasattr(task.task_spec, "_result_variable"):
            result_variable = task.task_spec._result_variable(task)
            if result_variable in task.data:
                self.state[result_variable] = task.data.pop(result_variable)


# SpiffWorkflow at revision f162aac43af3af18d1a55186aeccea154fb8b05d runs script tasks on ready
# which means that our will_complete_task hook does not have the correct env state when it runs
# so save everything to task data for now until we can figure out a better way to hook into that.
# Revision 6cad2981712bb61eca23af1adfafce02d3277cb9 is the last revision that can run with this.
# class CustomScriptEngineEnvironment(NonTaskDataBasedScriptEngineEnvironment):
class CustomScriptEngineEnvironment(BoxedTaskDataBasedScriptEngineEnvironment):
    pass


class CustomBpmnScriptEngine(PythonScriptEngine):  # type: ignore
    """This is a custom script processor that can be easily injected into Spiff Workflow.

    It will execute python code read in from the bpmn.  It will also make any scripts in the
    scripts directory available for execution.
    """

    def __init__(self) -> None:
        """__init__."""
        default_globals = {
            "_strptime": _strptime,
            "dateparser": dateparser,
            "datetime": datetime,
            "decimal": decimal,
            "enumerate": enumerate,
            "format": format,
            "list": list,
            "dict": dict,
            "map": map,
            "pytz": pytz,
            "sum": sum,
            "time": time,
            "timedelta": timedelta,
            "set": set,
        }

        # This will overwrite the standard builtins
        default_globals.update(safe_globals)
        default_globals["__builtins__"]["__import__"] = _import

        environment = CustomScriptEngineEnvironment(default_globals)

        # right now spiff is executing script tasks on ready so doing this
        # so we know when something fails and we can save it to our database.
        self.failing_spiff_task: Optional[SpiffTask] = None

        super().__init__(environment=environment)

    def __get_augment_methods(self, task: Optional[SpiffTask]) -> Dict[str, Callable]:
        """__get_augment_methods."""
        tld = current_app.config.get("THREAD_LOCAL_DATA")
        process_model_identifier = None
        process_instance_id = None
        if tld:
            if hasattr(tld, "process_model_identifier"):
                process_model_identifier = tld.process_model_identifier
            if hasattr(tld, "process_instance_id"):
                process_instance_id = tld.process_instance_id
        script_attributes_context = ScriptAttributesContext(
            task=task,
            environment_identifier=current_app.config["ENV_IDENTIFIER"],
            process_instance_id=process_instance_id,
            process_model_identifier=process_model_identifier,
        )
        return Script.generate_augmented_list(script_attributes_context)

    def evaluate(
        self,
        task: SpiffTask,
        expression: str,
        external_methods: Optional[dict[str, Any]] = None,
    ) -> Any:
        """Evaluate."""
        return self._evaluate(expression, task.data, task, external_methods)

    def _evaluate(
        self,
        expression: str,
        context: Dict[str, Union[Box, str]],
        task: Optional[SpiffTask] = None,
        external_methods: Optional[Dict[str, Any]] = None,
    ) -> Any:
        """_evaluate."""
        methods = self.__get_augment_methods(task)
        if external_methods:
            methods.update(external_methods)

        """Evaluate the given expression, within the context of the given task and return the result."""
        try:
            return super()._evaluate(expression, context, external_methods=methods)
        except Exception as exception:
            if task is None:
                raise WorkflowException(
                    f"Error evaluating expression: '{expression}', {str(exception)}",
                ) from exception
            else:
                raise WorkflowTaskException(
                    f"Error evaluating expression '{expression}', {str(exception)}",
                    task=task,
                    exception=exception,
                ) from exception

    def execute(self, task: SpiffTask, script: str, external_methods: Any = None) -> None:
        """Execute."""
        try:
            # reset failing task just in case
            self.failing_spiff_task = None
            methods = self.__get_augment_methods(task)
            if external_methods:
                methods.update(external_methods)
            super().execute(task, script, methods)
        except WorkflowException as e:
            self.failing_spiff_task = task
            raise e
        except Exception as e:
            raise self.create_task_exec_exception(task, script, e) from e

    def call_service(
        self,
        operation_name: str,
        operation_params: Dict[str, Any],
        task_data: Dict[str, Any],
    ) -> Any:
        """CallService."""
        return ServiceTaskDelegate.call_connector(operation_name, operation_params, task_data)


IdToBpmnProcessSpecMapping = NewType("IdToBpmnProcessSpecMapping", dict[str, BpmnProcessSpec])


class ProcessInstanceProcessor:
    """ProcessInstanceProcessor."""

    _script_engine = CustomBpmnScriptEngine()
    SERIALIZER_VERSION = "1.0-spiffworkflow-backend"

    wf_spec_converter = BpmnWorkflowSerializer.configure_workflow_spec_converter(SPIFF_SPEC_CONFIG)
    _serializer = BpmnWorkflowSerializer(wf_spec_converter, version=SERIALIZER_VERSION)
    _event_serializer = EventBasedGatewayConverter(wf_spec_converter)

    PROCESS_INSTANCE_ID_KEY = "process_instance_id"
    VALIDATION_PROCESS_KEY = "validate_only"

    # __init__ calls these helpers:
    #   * get_spec, which returns a spec and any subprocesses (as IdToBpmnProcessSpecMapping dict)
    #   * __get_bpmn_process_instance, which takes spec and subprocesses and instantiates and returns a BpmnWorkflow
    def __init__(self, process_instance_model: ProcessInstanceModel, validate_only: bool = False) -> None:
        """Create a Workflow Processor based on the serialized information available in the process_instance model."""
        tld = current_app.config["THREAD_LOCAL_DATA"]
        tld.process_instance_id = process_instance_model.id

        # we want this to be the fully qualified path to the process model including all group subcomponents
        current_app.config["THREAD_LOCAL_DATA"].process_model_identifier = (
            f"{process_instance_model.process_model_identifier}"
        )

        self.process_instance_model = process_instance_model
        self.process_model_service = ProcessModelService()
        bpmn_process_spec = None
        self.full_bpmn_process_dict: dict = {}

        # this caches the bpmn_process_definition_identifier and task_identifier back to the bpmn_process_id
        # in the database. This is to cut down on database queries while adding new tasks to the database.
        # Structure:
        #   { "[[BPMN_PROCESS_DEFINITION_IDENTIFIER]]": {
        #       "[[TASK_IDENTIFIER]]": [[TASK_DEFINITION]],
        #       "bpmn_process_definition": [[BPMN_PROCESS_DEFINITION]] }
        #   }
        # To use from a spiff_task:
        #   [spiff_task.workflow.spec.name][spiff_task.task_spec.name]
        self.bpmn_definition_to_task_definitions_mappings: dict = {}

        subprocesses: Optional[IdToBpmnProcessSpecMapping] = None
        if process_instance_model.bpmn_process_definition_id is None:
            (
                bpmn_process_spec,
                subprocesses,
            ) = ProcessInstanceProcessor.get_process_model_and_subprocesses(
                process_instance_model.process_model_identifier
            )

        self.process_model_identifier = process_instance_model.process_model_identifier
        self.process_model_display_name = process_instance_model.process_model_display_name

        try:
            (
                self.bpmn_process_instance,
                self.full_bpmn_process_dict,
                self.bpmn_definition_to_task_definitions_mappings,
            ) = self.__get_bpmn_process_instance(
                process_instance_model,
                bpmn_process_spec,
                validate_only,
                subprocesses=subprocesses,
            )
            self.set_script_engine(self.bpmn_process_instance)

        except MissingSpecError as ke:
            raise ApiError(
                error_code="unexpected_process_instance_structure",
                message="Failed to deserialize process_instance '%s'  due to a mis-placed or missing task '%s'"
                % (self.process_model_identifier, str(ke)),
            ) from ke

    @classmethod
    def get_process_model_and_subprocesses(
        cls, process_model_identifier: str
    ) -> Tuple[BpmnProcessSpec, IdToBpmnProcessSpecMapping]:
        """Get_process_model_and_subprocesses."""
        process_model_info = ProcessModelService.get_process_model(process_model_identifier)
        if process_model_info is None:
            raise (
                ApiError(
                    "process_model_not_found",
                    f"The given process model was not found: {process_model_identifier}.",
                )
            )
        spec_files = SpecFileService.get_files(process_model_info)
        return cls.get_spec(spec_files, process_model_info)

    @classmethod
    def get_bpmn_process_instance_from_process_model(cls, process_model_identifier: str) -> BpmnWorkflow:
        """Get_all_bpmn_process_identifiers_for_process_model."""
        (bpmn_process_spec, subprocesses) = cls.get_process_model_and_subprocesses(
            process_model_identifier,
        )
        return cls.get_bpmn_process_instance_from_workflow_spec(bpmn_process_spec, subprocesses)

    @staticmethod
    def set_script_engine(bpmn_process_instance: BpmnWorkflow) -> None:
        ProcessInstanceProcessor._script_engine.environment.restore_state(bpmn_process_instance)
        bpmn_process_instance.script_engine = ProcessInstanceProcessor._script_engine

    def preserve_script_engine_state(self) -> None:
        ProcessInstanceProcessor._script_engine.environment.preserve_state(self.bpmn_process_instance)

    @classmethod
    def _update_bpmn_definition_mappings(
        cls,
        bpmn_definition_to_task_definitions_mappings: dict,
        bpmn_process_definition_identifier: str,
        task_definition: Optional[TaskDefinitionModel] = None,
        bpmn_process_definition: Optional[BpmnProcessDefinitionModel] = None,
    ) -> None:
        if bpmn_process_definition_identifier not in bpmn_definition_to_task_definitions_mappings:
            bpmn_definition_to_task_definitions_mappings[bpmn_process_definition_identifier] = {}

        if task_definition is not None:
            bpmn_definition_to_task_definitions_mappings[bpmn_process_definition_identifier][
                task_definition.bpmn_identifier
            ] = task_definition

        if bpmn_process_definition is not None:
            bpmn_definition_to_task_definitions_mappings[bpmn_process_definition_identifier][
                "bpmn_process_definition"
            ] = bpmn_process_definition

    @classmethod
    def _get_definition_dict_for_bpmn_process_definition(
        cls,
        bpmn_process_definition: BpmnProcessDefinitionModel,
        bpmn_definition_to_task_definitions_mappings: dict,
    ) -> dict:
        cls._update_bpmn_definition_mappings(
            bpmn_definition_to_task_definitions_mappings,
            bpmn_process_definition.bpmn_identifier,
            bpmn_process_definition=bpmn_process_definition,
        )
        task_definitions = TaskDefinitionModel.query.filter_by(
            bpmn_process_definition_id=bpmn_process_definition.id
        ).all()
        bpmn_process_definition_dict: dict = bpmn_process_definition.properties_json
        bpmn_process_definition_dict["task_specs"] = {}
        for task_definition in task_definitions:
            bpmn_process_definition_dict["task_specs"][
                task_definition.bpmn_identifier
            ] = task_definition.properties_json
            cls._update_bpmn_definition_mappings(
                bpmn_definition_to_task_definitions_mappings,
                bpmn_process_definition.bpmn_identifier,
                task_definition=task_definition,
            )
        return bpmn_process_definition_dict

    @classmethod
    def _set_definition_dict_for_bpmn_subprocess_definitions(
        cls,
        bpmn_process_definition: BpmnProcessDefinitionModel,
        spiff_bpmn_process_dict: dict,
        bpmn_definition_to_task_definitions_mappings: dict,
    ) -> None:
        # find all child subprocesses of a process
        bpmn_process_subprocess_definitions = (
            BpmnProcessDefinitionModel.query.join(
                BpmnProcessDefinitionRelationshipModel,
                BpmnProcessDefinitionModel.id
                == BpmnProcessDefinitionRelationshipModel.bpmn_process_definition_child_id,
            )
            .filter_by(bpmn_process_definition_parent_id=bpmn_process_definition.id)
            .all()
        )

        bpmn_subprocess_definition_bpmn_identifiers = {}
        for bpmn_subprocess_definition in bpmn_process_subprocess_definitions:
            cls._update_bpmn_definition_mappings(
                bpmn_definition_to_task_definitions_mappings,
                bpmn_subprocess_definition.bpmn_identifier,
                bpmn_process_definition=bpmn_subprocess_definition,
            )
            bpmn_process_definition_dict: dict = bpmn_subprocess_definition.properties_json
            spiff_bpmn_process_dict["subprocess_specs"][
                bpmn_subprocess_definition.bpmn_identifier
            ] = bpmn_process_definition_dict
            spiff_bpmn_process_dict["subprocess_specs"][bpmn_subprocess_definition.bpmn_identifier]["task_specs"] = {}
            bpmn_subprocess_definition_bpmn_identifiers[bpmn_subprocess_definition.id] = (
                bpmn_subprocess_definition.bpmn_identifier
            )

        task_definitions = TaskDefinitionModel.query.filter(
            TaskDefinitionModel.bpmn_process_definition_id.in_(  # type: ignore
                bpmn_subprocess_definition_bpmn_identifiers.keys()
            )
        ).all()
        for task_definition in task_definitions:
            bpmn_subprocess_definition_bpmn_identifier = bpmn_subprocess_definition_bpmn_identifiers[
                task_definition.bpmn_process_definition_id
            ]
            cls._update_bpmn_definition_mappings(
                bpmn_definition_to_task_definitions_mappings,
                bpmn_subprocess_definition_bpmn_identifier,
                task_definition=task_definition,
            )
            spiff_bpmn_process_dict["subprocess_specs"][bpmn_subprocess_definition_bpmn_identifier]["task_specs"][
                task_definition.bpmn_identifier
            ] = task_definition.properties_json

    @classmethod
    def _get_bpmn_process_dict(cls, bpmn_process: BpmnProcessModel, get_tasks: bool = False) -> dict:
        json_data = JsonDataModel.query.filter_by(hash=bpmn_process.json_data_hash).first()
        bpmn_process_dict = {"data": json_data.data, "tasks": {}}
        bpmn_process_dict.update(bpmn_process.properties_json)
        if get_tasks:
            tasks = TaskModel.query.filter_by(bpmn_process_id=bpmn_process.id).all()
            cls._get_tasks_dict(tasks, bpmn_process_dict)
        return bpmn_process_dict

    @classmethod
    def _get_tasks_dict(
        cls,
        tasks: list[TaskModel],
        spiff_bpmn_process_dict: dict,
        bpmn_subprocess_id_to_guid_mappings: Optional[dict] = None,
    ) -> None:
        json_data_hashes = set()
        for task in tasks:
            json_data_hashes.add(task.json_data_hash)
        json_data_records = JsonDataModel.query.filter(JsonDataModel.hash.in_(json_data_hashes)).all()  # type: ignore
        json_data_mappings = {}
        for json_data_record in json_data_records:
            json_data_mappings[json_data_record.hash] = json_data_record.data
        for task in tasks:
            tasks_dict = spiff_bpmn_process_dict["tasks"]
            if bpmn_subprocess_id_to_guid_mappings:
                bpmn_subprocess_guid = bpmn_subprocess_id_to_guid_mappings[task.bpmn_process_id]
                tasks_dict = spiff_bpmn_process_dict["subprocesses"][bpmn_subprocess_guid]["tasks"]
            tasks_dict[task.guid] = task.properties_json
            tasks_dict[task.guid]["data"] = json_data_mappings[task.json_data_hash]

    @classmethod
    def _get_full_bpmn_process_dict(
        cls,
        process_instance_model: ProcessInstanceModel,
        bpmn_definition_to_task_definitions_mappings: dict,
    ) -> dict:
        if process_instance_model.bpmn_process_definition_id is None:
            return {}

        spiff_bpmn_process_dict: dict = {
            "serializer_version": process_instance_model.spiff_serializer_version,
            "spec": {},
            "subprocess_specs": {},
            "subprocesses": {},
        }
        bpmn_process_definition = process_instance_model.bpmn_process_definition
        if bpmn_process_definition is not None:
            spiff_bpmn_process_dict["spec"] = cls._get_definition_dict_for_bpmn_process_definition(
                bpmn_process_definition,
                bpmn_definition_to_task_definitions_mappings,
            )
            cls._set_definition_dict_for_bpmn_subprocess_definitions(
                bpmn_process_definition,
                spiff_bpmn_process_dict,
                bpmn_definition_to_task_definitions_mappings,
            )

            bpmn_process = process_instance_model.bpmn_process
            if bpmn_process is not None:
                single_bpmn_process_dict = cls._get_bpmn_process_dict(bpmn_process, get_tasks=True)
                spiff_bpmn_process_dict.update(single_bpmn_process_dict)

                bpmn_subprocesses = BpmnProcessModel.query.filter_by(top_level_process_id=bpmn_process.id).all()
                bpmn_subprocess_id_to_guid_mappings = {}
                for bpmn_subprocess in bpmn_subprocesses:
                    bpmn_subprocess_id_to_guid_mappings[bpmn_subprocess.id] = bpmn_subprocess.guid
                    single_bpmn_process_dict = cls._get_bpmn_process_dict(bpmn_subprocess)
                    spiff_bpmn_process_dict["subprocesses"][bpmn_subprocess.guid] = single_bpmn_process_dict

                tasks = TaskModel.query.filter(
                    TaskModel.bpmn_process_id.in_(bpmn_subprocess_id_to_guid_mappings.keys())  # type: ignore
                ).all()
                cls._get_tasks_dict(tasks, spiff_bpmn_process_dict, bpmn_subprocess_id_to_guid_mappings)

        return spiff_bpmn_process_dict

    def current_user(self) -> Any:
        """Current_user."""
        current_user = None
        if UserService.has_user():
            current_user = UserService.current_user()

        # fall back to initiator if g.user is not set
        # this is for background processes when there will not be a user
        #   coming in from the api
        elif self.process_instance_model.process_initiator_id:
            current_user = self.process_instance_model.process_initiator

        return current_user

    @staticmethod
    def get_bpmn_process_instance_from_workflow_spec(
        spec: BpmnProcessSpec,
        subprocesses: Optional[IdToBpmnProcessSpecMapping] = None,
    ) -> BpmnWorkflow:
        """Get_bpmn_process_instance_from_workflow_spec."""
        bpmn_process_instance = BpmnWorkflow(
            spec,
            subprocess_specs=subprocesses,
        )
        ProcessInstanceProcessor.set_script_engine(bpmn_process_instance)
        return bpmn_process_instance

    @staticmethod
    def __get_bpmn_process_instance(
        process_instance_model: ProcessInstanceModel,
        spec: Optional[BpmnProcessSpec] = None,
        validate_only: bool = False,
        subprocesses: Optional[IdToBpmnProcessSpecMapping] = None,
    ) -> Tuple[BpmnWorkflow, dict, dict]:
        full_bpmn_process_dict = {}
        bpmn_definition_to_task_definitions_mappings: dict = {}
        if process_instance_model.bpmn_process_definition_id is not None:
            # turn off logging to avoid duplicated spiff logs
            spiff_logger = logging.getLogger("spiff")
            original_spiff_logger_log_level = spiff_logger.level
            spiff_logger.setLevel(logging.WARNING)

            try:
                full_bpmn_process_dict = ProcessInstanceProcessor._get_full_bpmn_process_dict(
                    process_instance_model,
                    bpmn_definition_to_task_definitions_mappings,
                )
                bpmn_process_instance = ProcessInstanceProcessor._serializer.workflow_from_dict(full_bpmn_process_dict)
            except Exception as err:
                raise err
            finally:
                spiff_logger.setLevel(original_spiff_logger_log_level)

            ProcessInstanceProcessor.set_script_engine(bpmn_process_instance)
        else:
            bpmn_process_instance = ProcessInstanceProcessor.get_bpmn_process_instance_from_workflow_spec(
                spec, subprocesses
            )
            bpmn_process_instance.data[ProcessInstanceProcessor.VALIDATION_PROCESS_KEY] = validate_only
        return (
            bpmn_process_instance,
            full_bpmn_process_dict,
            bpmn_definition_to_task_definitions_mappings,
        )

    def slam_in_data(self, data: dict) -> None:
        """Slam_in_data."""
        self.bpmn_process_instance.data = DeepMerge.merge(self.bpmn_process_instance.data, data)

        self.save()

    def raise_if_no_potential_owners(self, potential_owner_ids: list[int], message: str) -> None:
        """Raise_if_no_potential_owners."""
        if not potential_owner_ids:
            raise NoPotentialOwnersForTaskError(message)

    def get_potential_owner_ids_from_task(self, task: SpiffTask) -> PotentialOwnerIdList:
        """Get_potential_owner_ids_from_task."""
        task_spec = task.task_spec
        task_lane = "process_initiator"
        if task_spec.lane is not None and task_spec.lane != "":
            task_lane = task_spec.lane

        potential_owner_ids = []
        lane_assignment_id = None
        if re.match(r"(process.?)initiator", task_lane, re.IGNORECASE):
            potential_owner_ids = [self.process_instance_model.process_initiator_id]
        elif "lane_owners" in task.data and task_lane in task.data["lane_owners"]:
            for username in task.data["lane_owners"][task_lane]:
                lane_owner_user = UserModel.query.filter_by(username=username).first()
                if lane_owner_user is not None:
                    potential_owner_ids.append(lane_owner_user.id)
            self.raise_if_no_potential_owners(
                potential_owner_ids,
                (
                    "No users found in task data lane owner list for lane:"
                    f" {task_lane}. The user list used:"
                    f" {task.data['lane_owners'][task_lane]}"
                ),
            )
        else:
            group_model = GroupModel.query.filter_by(identifier=task_lane).first()
            if group_model is None:
                raise (NoPotentialOwnersForTaskError(f"Could not find a group with name matching lane: {task_lane}"))
            potential_owner_ids = [i.user_id for i in group_model.user_group_assignments]
            lane_assignment_id = group_model.id
            self.raise_if_no_potential_owners(
                potential_owner_ids,
                f"Could not find any users in group to assign to lane: {task_lane}",
            )

        return {
            "potential_owner_ids": potential_owner_ids,
            "lane_assignment_id": lane_assignment_id,
        }

    def extract_metadata(self, process_model_info: ProcessModelInfo) -> None:
        """Extract_metadata."""
        metadata_extraction_paths = process_model_info.metadata_extraction_paths
        if metadata_extraction_paths is None:
            return
        if len(metadata_extraction_paths) <= 0:
            return

        current_data = self.get_current_data()
        for metadata_extraction_path in metadata_extraction_paths:
            key = metadata_extraction_path["key"]
            path = metadata_extraction_path["path"]
            path_segments = path.split(".")
            data_for_key = current_data
            for path_segment in path_segments:
                if path_segment in data_for_key:
                    data_for_key = data_for_key[path_segment]
                else:
                    data_for_key = None  # type: ignore
                    break

            if data_for_key is not None:
                pim = ProcessInstanceMetadataModel.query.filter_by(
                    process_instance_id=self.process_instance_model.id,
                    key=key,
                ).first()
                if pim is None:
                    pim = ProcessInstanceMetadataModel(
                        process_instance_id=self.process_instance_model.id,
                        key=key,
                    )
                pim.value = data_for_key
                db.session.add(pim)
                db.session.commit()

    # FIXME: Better to move to SpiffWorkflow and traverse the outer_workflows on the spiff_task
    # We may need to add whether a subprocess is a call activity or a subprocess in order to do it properly
    def get_all_processes_with_task_name_list(self) -> dict[str, list[str]]:
        """Gets the list of processes pointing to a list of task names.

        This is useful for figuring out which process contain which task.

        Rerturns: {process_name: [task_1, task_2, ...], ...}
        """
        bpmn_definition_dict = self.full_bpmn_process_dict
        processes: dict[str, list[str]] = {bpmn_definition_dict["spec"]["name"]: []}
        for task_name, _task_spec in bpmn_definition_dict["spec"]["task_specs"].items():
            processes[bpmn_definition_dict["spec"]["name"]].append(task_name)
        if "subprocess_specs" in bpmn_definition_dict:
            for subprocess_name, subprocess_details in bpmn_definition_dict["subprocess_specs"].items():
                processes[subprocess_name] = []
                if "task_specs" in subprocess_details:
                    for task_name, _task_spec in subprocess_details["task_specs"].items():
                        processes[subprocess_name].append(task_name)
        return processes

    def find_process_model_process_name_by_task_name(
        self, task_name: str, processes: Optional[dict[str, list[str]]] = None
    ) -> str:
        """Gets the top level process of a process model using the task name that the process contains.

        For example, process_modelA has processA which has a call activity that calls processB which is inside of process_modelB.
        processB has subprocessA which has taskA. Using taskA this method should return processB and then that can be used with
        the spec reference cache to find process_modelB.
        """
        process_name_to_return = task_name
        if processes is None:
            processes = self.get_all_processes_with_task_name_list()

        for process_name, task_spec_names in processes.items():
            if task_name in task_spec_names:
                process_name_to_return = self.find_process_model_process_name_by_task_name(process_name, processes)
        return process_name_to_return

    #################################################################

    def get_all_task_specs(self) -> dict[str, dict]:
        """This looks both at top level task_specs and subprocess_specs in the serialized data.

        It returns a dict of all task specs based on the task name like it is in the serialized form.

        NOTE: this may not fully work for tasks that are NOT call activities since their task_name may not be unique
        but in our current use case we only care about the call activities here.
        """
        bpmn_definition_dict = self.full_bpmn_process_dict
        spiff_task_json = bpmn_definition_dict["spec"]["task_specs"] or {}
        if "subprocess_specs" in bpmn_definition_dict:
            for _subprocess_name, subprocess_details in bpmn_definition_dict["subprocess_specs"].items():
                if "task_specs" in subprocess_details:
                    spiff_task_json = spiff_task_json | subprocess_details["task_specs"]
        return spiff_task_json

    def get_subprocesses_by_child_task_ids(self) -> Tuple[dict, dict]:
        """Get all subprocess ids based on the child task ids.

        This is useful when trying to link the child task of a call activity back to
        the call activity that called it to get the appropriate data. For example, if you
        have a call activity "Log" that you call twice within the same process, the Hammer log file
        activity within the Log process will get called twice. They will potentially have different
        task data. We want to be able to differentiate those two activities.

        subprocess structure in the json:
            "subprocesses": { [subprocess_task_id]: "tasks" : { [task_id]: [bpmn_task_details] }}

        Also note that subprocess_task_id might in fact be a call activity, because spiff treats
        call activities like subprocesses in terms of the serialization.
        """
        process_instance_data_dict = self.full_bpmn_process_dict
        spiff_task_json = self.get_all_task_specs()

        subprocesses_by_child_task_ids = {}
        task_typename_by_task_id = {}
        if "subprocesses" in process_instance_data_dict:
            for subprocess_id, subprocess_details in process_instance_data_dict["subprocesses"].items():
                for task_id, task_details in subprocess_details["tasks"].items():
                    subprocesses_by_child_task_ids[task_id] = subprocess_id
                    task_name = task_details["task_spec"]
                    if task_name in spiff_task_json:
                        task_typename_by_task_id[task_id] = spiff_task_json[task_name]["typename"]
        return (subprocesses_by_child_task_ids, task_typename_by_task_id)

    def get_highest_level_calling_subprocesses_by_child_task_ids(
        self, subprocesses_by_child_task_ids: dict, task_typename_by_task_id: dict
    ) -> dict:
        """Ensure task ids point to the top level subprocess id.

        This is done by checking if a subprocess is also a task until the subprocess is no longer a task or a Call Activity.
        """
        for task_id, subprocess_id in subprocesses_by_child_task_ids.items():
            if subprocess_id in subprocesses_by_child_task_ids:
                current_subprocess_id_for_task = subprocesses_by_child_task_ids[task_id]
                if current_subprocess_id_for_task in task_typename_by_task_id:
                    # a call activity is like the top-level subprocess since it is the calling subprocess
                    # according to spiff and the top-level calling subprocess is really what we care about
                    if task_typename_by_task_id[current_subprocess_id_for_task] == "CallActivity":
                        continue

                subprocesses_by_child_task_ids[task_id] = subprocesses_by_child_task_ids[subprocess_id]
                self.get_highest_level_calling_subprocesses_by_child_task_ids(
                    subprocesses_by_child_task_ids, task_typename_by_task_id
                )
        return subprocesses_by_child_task_ids

    def _store_bpmn_process_definition(
        self,
        process_bpmn_properties: dict,
        bpmn_process_definition_parent: Optional[BpmnProcessDefinitionModel] = None,
        store_bpmn_definition_mappings: bool = False,
    ) -> BpmnProcessDefinitionModel:
        process_bpmn_identifier = process_bpmn_properties["name"]
        process_bpmn_name = process_bpmn_properties["description"]
        new_hash_digest = sha256(json.dumps(process_bpmn_properties, sort_keys=True).encode("utf8")).hexdigest()
        bpmn_process_definition: Optional[BpmnProcessDefinitionModel] = BpmnProcessDefinitionModel.query.filter_by(
            hash=new_hash_digest
        ).first()

        if bpmn_process_definition is None:
            task_specs = process_bpmn_properties.pop("task_specs")
            bpmn_process_definition = BpmnProcessDefinitionModel(
                hash=new_hash_digest,
                bpmn_identifier=process_bpmn_identifier,
                bpmn_name=process_bpmn_name,
                properties_json=process_bpmn_properties,
            )
            db.session.add(bpmn_process_definition)
            self._update_bpmn_definition_mappings(
                self.bpmn_definition_to_task_definitions_mappings,
                bpmn_process_definition.bpmn_identifier,
                bpmn_process_definition=bpmn_process_definition,
            )

            for task_bpmn_identifier, task_bpmn_properties in task_specs.items():
                task_bpmn_name = task_bpmn_properties["description"]
                task_definition = TaskDefinitionModel(
                    bpmn_process_definition=bpmn_process_definition,
                    bpmn_identifier=task_bpmn_identifier,
                    bpmn_name=task_bpmn_name,
                    properties_json=task_bpmn_properties,
                    typename=task_bpmn_properties["typename"],
                )
                db.session.add(task_definition)
                if store_bpmn_definition_mappings:
                    self._update_bpmn_definition_mappings(
                        self.bpmn_definition_to_task_definitions_mappings,
                        process_bpmn_identifier,
                        task_definition=task_definition,
                    )
        elif store_bpmn_definition_mappings:
            # this should only ever happen when new process instances use a pre-existing bpmn process definitions
            # otherwise this should get populated on processor initialization
            self._update_bpmn_definition_mappings(
                self.bpmn_definition_to_task_definitions_mappings,
                process_bpmn_identifier,
                bpmn_process_definition=bpmn_process_definition,
            )
            task_definitions = TaskDefinitionModel.query.filter_by(
                bpmn_process_definition_id=bpmn_process_definition.id
            ).all()
            for task_definition in task_definitions:
                self._update_bpmn_definition_mappings(
                    self.bpmn_definition_to_task_definitions_mappings,
                    process_bpmn_identifier,
                    task_definition=task_definition,
                )

        if bpmn_process_definition_parent is not None:
            bpmn_process_definition_relationship = BpmnProcessDefinitionRelationshipModel.query.filter_by(
                bpmn_process_definition_parent_id=bpmn_process_definition_parent.id,
                bpmn_process_definition_child_id=bpmn_process_definition.id,
            ).first()
            if bpmn_process_definition_relationship is None:
                bpmn_process_definition_relationship = BpmnProcessDefinitionRelationshipModel(
                    bpmn_process_definition_parent_id=bpmn_process_definition_parent.id,
                    bpmn_process_definition_child_id=bpmn_process_definition.id,
                )
                db.session.add(bpmn_process_definition_relationship)
        return bpmn_process_definition

    def _add_bpmn_process_definitions(self) -> None:
        """Adds serialized_bpmn_definition records to the db session.

        Expects the calling method to commit it.
        """
        if self.process_instance_model.bpmn_process_definition_id is not None:
            return None

        # we may have to already process bpmn_defintions if we ever care about the Root task again
        bpmn_dict = self.serialize()
        bpmn_dict_keys = ("spec", "subprocess_specs", "serializer_version")
        bpmn_spec_dict = {}
        for bpmn_key in bpmn_dict.keys():
            if bpmn_key in bpmn_dict_keys:
                bpmn_spec_dict[bpmn_key] = bpmn_dict[bpmn_key]

        # store only if mappings is currently empty. this also would mean this is a new instance that has never saved before
        store_bpmn_definition_mappings = not self.bpmn_definition_to_task_definitions_mappings
        bpmn_process_definition_parent = self._store_bpmn_process_definition(
            bpmn_spec_dict["spec"],
            store_bpmn_definition_mappings=store_bpmn_definition_mappings,
        )
        for process_bpmn_properties in bpmn_spec_dict["subprocess_specs"].values():
            self._store_bpmn_process_definition(
                process_bpmn_properties,
                bpmn_process_definition_parent,
                store_bpmn_definition_mappings=store_bpmn_definition_mappings,
            )
        self.process_instance_model.bpmn_process_definition = bpmn_process_definition_parent

    def save(self) -> None:
        """Saves the current state of this processor to the database."""
        self.process_instance_model.spiff_serializer_version = self.SERIALIZER_VERSION

        complete_states = [TaskState.CANCELLED, TaskState.COMPLETED]
        user_tasks = list(self.get_all_user_tasks())
        self.process_instance_model.status = self.get_status().value
        current_app.logger.debug(
            f"the_status: {self.process_instance_model.status} for instance {self.process_instance_model.id}"
        )
        self.process_instance_model.total_tasks = len(user_tasks)
        self.process_instance_model.completed_tasks = sum(1 for t in user_tasks if t.state in complete_states)

        if self.process_instance_model.start_in_seconds is None:
            self.process_instance_model.start_in_seconds = round(time.time())

        if self.process_instance_model.end_in_seconds is None:
            if self.bpmn_process_instance.is_completed():
                self.process_instance_model.end_in_seconds = round(time.time())

        db.session.add(self.process_instance_model)
        db.session.commit()

        human_tasks = HumanTaskModel.query.filter_by(
            process_instance_id=self.process_instance_model.id, completed=False
        ).all()
        ready_or_waiting_tasks = self.get_all_ready_or_waiting_tasks()

        process_model_display_name = ""
        process_model_info = self.process_model_service.get_process_model(
            self.process_instance_model.process_model_identifier
        )
        if process_model_info is not None:
            process_model_display_name = process_model_info.display_name

        self.extract_metadata(process_model_info)

        for ready_or_waiting_task in ready_or_waiting_tasks:
            # filter out non-usertasks
            task_spec = ready_or_waiting_task.task_spec
            if not self.bpmn_process_instance._is_engine_task(task_spec):
                potential_owner_hash = self.get_potential_owner_ids_from_task(ready_or_waiting_task)
                extensions = task_spec.extensions

                # in the xml, it's the id attribute. this identifies the process where the activity lives.
                # if it's in a subprocess, it's the inner process.
                bpmn_process_identifier = ready_or_waiting_task.workflow.name

                form_file_name = None
                ui_form_file_name = None
                if "properties" in extensions:
                    properties = extensions["properties"]
                    if "formJsonSchemaFilename" in properties:
                        form_file_name = properties["formJsonSchemaFilename"]
                    if "formUiSchemaFilename" in properties:
                        ui_form_file_name = properties["formUiSchemaFilename"]

                human_task = None
                for at in human_tasks:
                    if at.task_id == str(ready_or_waiting_task.id):
                        human_task = at
                        human_tasks.remove(at)

                if human_task is None:
                    task_guid = str(ready_or_waiting_task.id)
                    task_model = TaskModel.query.filter_by(guid=task_guid).first()
                    if task_model is None:
                        raise TaskNotFoundError(f"Could not find task for human task with guid: {task_guid}")

                    human_task = HumanTaskModel(
                        process_instance_id=self.process_instance_model.id,
                        process_model_display_name=process_model_display_name,
                        bpmn_process_identifier=bpmn_process_identifier,
                        form_file_name=form_file_name,
                        ui_form_file_name=ui_form_file_name,
                        task_model_id=task_model.id,
                        task_id=task_guid,
                        task_name=ready_or_waiting_task.task_spec.name,
                        task_title=ready_or_waiting_task.task_spec.description,
                        task_type=ready_or_waiting_task.task_spec.__class__.__name__,
                        task_status=ready_or_waiting_task.get_state_name(),
                        lane_assignment_id=potential_owner_hash["lane_assignment_id"],
                    )
                    db.session.add(human_task)

                    for potential_owner_id in potential_owner_hash["potential_owner_ids"]:
                        human_task_user = HumanTaskUserModel(user_id=potential_owner_id, human_task=human_task)
                        db.session.add(human_task_user)

                    db.session.commit()

        if len(human_tasks) > 0:
            for at in human_tasks:
                at.completed = True
                db.session.add(at)
            db.session.commit()

    def serialize_task_spec(self, task_spec: SpiffTask) -> Any:
        """Get a serialized version of a task spec."""
        # The task spec is NOT actually a SpiffTask, it is the task spec attached to a SpiffTask
        # Not sure why mypy accepts this but whatever.
        return self._serializer.spec_converter.convert(task_spec)

    def send_bpmn_event(self, event_data: dict[str, Any]) -> None:
        """Send an event to the workflow."""
        payload = event_data.pop("payload", None)
        event_definition = self._event_serializer.registry.restore(event_data)
        if payload is not None:
            event_definition.payload = payload
        current_app.logger.info(
            f"Event of type {event_definition.event_type} sent to process instance {self.process_instance_model.id}"
        )
        try:
            self.bpmn_process_instance.catch(event_definition)
        except Exception as e:
            print(e)

        # TODO: do_engine_steps without a lock
        self.do_engine_steps(save=True)

    def manual_complete_task(self, task_id: str, execute: bool) -> None:
        """Mark the task complete optionally executing it."""
        spiff_tasks_updated = {}
        start_in_seconds = time.time()
        spiff_task = self.bpmn_process_instance.get_task_from_id(UUID(task_id))
        event_type = ProcessInstanceEventType.task_skipped.value
        if execute:
            current_app.logger.info(
                f"Manually executing Task {spiff_task.task_spec.name} of process"
                f" instance {self.process_instance_model.id}"
            )
            # Executing a subworkflow manually will restart its subprocess and allow stepping through it
            if isinstance(spiff_task.task_spec, SubWorkflowTask):
                subprocess = self.bpmn_process_instance.get_subprocess(spiff_task)
                # We have to get to the actual start event
                for task in self.bpmn_process_instance.get_tasks(workflow=subprocess):
                    task.complete()
                    spiff_tasks_updated[task.id] = task
                    if isinstance(task.task_spec, StartEvent):
                        break
            else:
                spiff_task.complete()
                spiff_tasks_updated[spiff_task.id] = spiff_task
                for child in spiff_task.children:
                    spiff_tasks_updated[child.id] = child
            event_type = ProcessInstanceEventType.task_executed_manually.value
        else:
            spiff_logger = logging.getLogger("spiff")
            spiff_logger.info(f"Skipped task {spiff_task.task_spec.name}", extra=spiff_task.log_info())
            spiff_task._set_state(TaskState.COMPLETED)
            for child in spiff_task.children:
                child.task_spec._update(child)
                spiff_tasks_updated[child.id] = child
            spiff_task.workflow.last_task = spiff_task
            spiff_tasks_updated[spiff_task.id] = spiff_task

        end_in_seconds = time.time()

        if isinstance(spiff_task.task_spec, EndEvent):
            for task in self.bpmn_process_instance.get_tasks(TaskState.DEFINITE_MASK, workflow=spiff_task.workflow):
                task.complete()
                spiff_tasks_updated[task.id] = task

        # A subworkflow task will become ready when its workflow is complete.  Engine steps would normally
        # then complete it, but we have to do it ourselves here.
        for task in self.bpmn_process_instance.get_tasks(TaskState.READY):
            if isinstance(task.task_spec, SubWorkflowTask):
                task.complete()
                spiff_tasks_updated[task.id] = task

        for updated_spiff_task in spiff_tasks_updated.values():
            bpmn_process, task_model, new_task_models, new_json_data_dicts = (
                TaskService.find_or_create_task_model_from_spiff_task(
                    updated_spiff_task,
                    self.process_instance_model,
                    self._serializer,
                    bpmn_definition_to_task_definitions_mappings=self.bpmn_definition_to_task_definitions_mappings,
                )
            )
            bpmn_process_to_use = bpmn_process or task_model.bpmn_process
            bpmn_process_json_data = TaskService.update_task_data_on_bpmn_process(
                bpmn_process_to_use, updated_spiff_task.workflow.data
            )
            db.session.add(bpmn_process_to_use)
            json_data_dict_list = TaskService.update_task_model(task_model, updated_spiff_task, self._serializer)
            for json_data_dict in json_data_dict_list:
                if json_data_dict is not None:
                    new_json_data_dicts[json_data_dict["hash"]] = json_data_dict
            if bpmn_process_json_data is not None:
                new_json_data_dicts[bpmn_process_json_data["hash"]] = bpmn_process_json_data

            # spiff_task should be the main task we are completing and only it should get the timestamps
            if task_model.guid == str(spiff_task.id):
                task_model.start_in_seconds = start_in_seconds
                task_model.end_in_seconds = end_in_seconds

            new_task_models[task_model.guid] = task_model
            db.session.bulk_save_objects(new_task_models.values())
            TaskService.insert_or_update_json_data_records(new_json_data_dicts)

        self.add_event_to_process_instance(self.process_instance_model, event_type, task_guid=task_id)
        self.save()
        # Saving the workflow seems to reset the status
        self.suspend()

    # FIXME: this currently cannot work for multi-instance tasks and loopback. It can somewhat for not those
    #   if we can properly handling resetting children tasks. Right now if we set them all to FUTURE then
    #   they never get picked up by spiff and processed. The process instance just stops after the to_task_guid
    #   and marks itself complete without processing any of the children.
    @classmethod
    def reset_process(
        cls, process_instance: ProcessInstanceModel, to_task_guid: str, commit: Optional[bool] = False
    ) -> None:
        """Reset a process to an earlier state."""
        # raise Exception("This feature to reset a process instance to a given task is currently unavaiable")
        cls.add_event_to_process_instance(
            process_instance, ProcessInstanceEventType.process_instance_rewound_to_task.value, task_guid=to_task_guid
        )

        to_task_model = TaskModel.query.filter_by(guid=to_task_guid, process_instance_id=process_instance.id).first()
        if to_task_model is None:
            raise TaskNotFoundError(
                f"Cannot find a task with guid '{to_task_guid}' for process instance '{process_instance.id}'"
            )

        parent_bpmn_processes, task_models_of_parent_bpmn_processes = TaskService.task_models_of_parent_bpmn_processes(
            to_task_model
        )
        [p.guid for p in task_models_of_parent_bpmn_processes if p.guid]
        [p.id for p in parent_bpmn_processes]
        tasks_to_update_query = db.session.query(TaskModel).filter(
            and_(
                or_(
                    TaskModel.end_in_seconds > to_task_model.end_in_seconds,
                    TaskModel.end_in_seconds.is_(None),  # type: ignore
                ),
                TaskModel.process_instance_id == process_instance.id,
                # TaskModel.bpmn_process_id.in_(parent_bpmn_processes_ids),  # type: ignore
            )
        )
        tasks_to_update = tasks_to_update_query.all()

        # run all queries before making changes to task_model
        if commit:
            # tasks_to_delete_query = db.session.query(TaskModel).filter(
            #     and_(
            #         or_(
            #             TaskModel.end_in_seconds > to_task_model.end_in_seconds,
            #             TaskModel.end_in_seconds.is_not(None),  # type: ignore
            #         ),
            #         TaskModel.process_instance_id == process_instance.id,
            #         TaskModel.guid.not_in(task_models_of_parent_bpmn_processes_guids),  # type: ignore
            #         TaskModel.bpmn_process_id.not_in(parent_bpmn_processes_ids),  # type: ignore
            #     )
            # )
            #
            # tasks_to_delete = tasks_to_delete_query.all()
            #
            # # delete any later tasks from to_task_model and delete bpmn processes that may be
            # # link directly to one of those tasks.
            # tasks_to_delete_guids = [t.guid for t in tasks_to_delete]
            # tasks_to_delete_ids = [t.id for t in tasks_to_delete]
            # bpmn_processes_to_delete = BpmnProcessModel.query.filter(
            #     BpmnProcessModel.guid.in_(tasks_to_delete_guids)  # type: ignore
            # ).order_by(BpmnProcessModel.id.desc()).all()
            # human_tasks_to_delete = HumanTaskModel.query.filter(
            #     HumanTaskModel.task_model_id.in_(tasks_to_delete_ids)  # type: ignore
            # ).all()
            #
            #
            # import pdb; pdb.set_trace()
            # # ensure the correct order for foreign keys
            # for human_task_to_delete in human_tasks_to_delete:
            #     db.session.delete(human_task_to_delete)
            # db.session.commit()
            # for task_to_delete in tasks_to_delete:
            #     db.session.delete(task_to_delete)
            # db.session.commit()
            # for bpmn_process_to_delete in bpmn_processes_to_delete:
            #     db.session.delete(bpmn_process_to_delete)
            # db.session.commit()

            related_human_task = HumanTaskModel.query.filter_by(task_model_id=to_task_model.id).first()
            if related_human_task is not None:
                db.session.delete(related_human_task)

            tasks_to_update_ids = [t.id for t in tasks_to_update]
            human_tasks_to_delete = HumanTaskModel.query.filter(
                HumanTaskModel.task_model_id.in_(tasks_to_update_ids)  # type: ignore
            ).all()
            for human_task_to_delete in human_tasks_to_delete:
                db.session.delete(human_task_to_delete)
            db.session.commit()

        for task_to_update in tasks_to_update:
<<<<<<< HEAD
            # print(f"task_to_update: {task_to_update}")
            TaskService.reset_task_model(task_to_update, state="FUTURE", commit=commit)
            # if task_to_update.task_definition.bpmn_identifier != 'top_level_process_script_after_gate':
            #     TaskService.reset_task_model(task_to_update, state='FUTURE', commit=commit)
            # else:
            #     TaskService.reset_task_model(task_to_update, state=task_to_update.state, commit=commit)
=======
            TaskService.reset_task_model(task_to_update, state="FUTURE", commit=commit)
>>>>>>> 54b1a434

        parent_task_model = TaskModel.query.filter_by(guid=to_task_model.properties_json["parent"]).first()
        if parent_task_model is None:
            raise TaskNotFoundError(
                f"Cannot find a task with guid '{to_task_guid}' for process instance '{process_instance.id}'"
            )

        TaskService.reset_task_model(
            to_task_model,
            state="READY",
            json_data_hash=parent_task_model.json_data_hash,
            python_env_data_hash=parent_task_model.python_env_data_hash,
            commit=commit,
        )
        for task_model in task_models_of_parent_bpmn_processes:
            TaskService.reset_task_model(task_model, state="WAITING", commit=commit)

<<<<<<< HEAD
        bpmn_process = to_task_model.bpmn_process
        properties_json = copy.copy(bpmn_process.properties_json)
        properties_json['last_task'] = parent_task_model.guid
        bpmn_process.properties_json = properties_json
        db.session.add(bpmn_process)
        db.session.commit()

=======
>>>>>>> 54b1a434
        if commit:
            processor = ProcessInstanceProcessor(process_instance)
            processor.save()
            processor.suspend()

    @staticmethod
    def get_parser() -> MyCustomParser:
        """Get_parser."""
        parser = MyCustomParser()
        return parser

    @staticmethod
    def backfill_missing_spec_reference_records(
        bpmn_process_identifier: str,
    ) -> Optional[str]:
        """Backfill_missing_spec_reference_records."""
        process_models = ProcessModelService.get_process_models(recursive=True)
        for process_model in process_models:
            try:
                refs = SpecFileService.reference_map(SpecFileService.get_references_for_process(process_model))
                bpmn_process_identifiers = refs.keys()
                if bpmn_process_identifier in bpmn_process_identifiers:
                    SpecFileService.update_process_cache(refs[bpmn_process_identifier])
                    return FileSystemService.full_path_to_process_model_file(process_model)
            except Exception:
                current_app.logger.warning("Failed to parse process ", process_model.id)
        return None

    @staticmethod
    def bpmn_file_full_path_from_bpmn_process_identifier(
        bpmn_process_identifier: str,
    ) -> str:
        """Bpmn_file_full_path_from_bpmn_process_identifier."""
        if bpmn_process_identifier is None:
            raise ValueError(
                "bpmn_file_full_path_from_bpmn_process_identifier: bpmn_process_identifier is unexpectedly None"
            )

        spec_reference = SpecReferenceCache.query.filter_by(identifier=bpmn_process_identifier, type="process").first()
        bpmn_file_full_path = None
        if spec_reference is None:
            bpmn_file_full_path = ProcessInstanceProcessor.backfill_missing_spec_reference_records(
                bpmn_process_identifier
            )
        else:
            bpmn_file_full_path = os.path.join(
                FileSystemService.root_path(),
                spec_reference.relative_path,
            )
        if bpmn_file_full_path is None:
            raise (
                ApiError(
                    error_code="could_not_find_bpmn_process_identifier",
                    message="Could not find the the given bpmn process identifier from any sources: %s"
                    % bpmn_process_identifier,
                )
            )
        return os.path.abspath(bpmn_file_full_path)

    @staticmethod
    def update_spiff_parser_with_all_process_dependency_files(
        parser: BpmnDmnParser,
        processed_identifiers: Optional[set[str]] = None,
    ) -> None:
        """Update_spiff_parser_with_all_process_dependency_files."""
        if processed_identifiers is None:
            processed_identifiers = set()
        processor_dependencies = parser.get_process_dependencies()

        # since get_process_dependencies() returns a set with None sometimes, we need to remove it
        processor_dependencies = processor_dependencies - {None}

        processor_dependencies_new = processor_dependencies - processed_identifiers
        bpmn_process_identifiers_in_parser = parser.get_process_ids()

        new_bpmn_files = set()
        for bpmn_process_identifier in processor_dependencies_new:
            # ignore identifiers that spiff already knows about
            if bpmn_process_identifier in bpmn_process_identifiers_in_parser:
                continue

            new_bpmn_file_full_path = ProcessInstanceProcessor.bpmn_file_full_path_from_bpmn_process_identifier(
                bpmn_process_identifier
            )
            new_bpmn_files.add(new_bpmn_file_full_path)
            dmn_file_glob = os.path.join(os.path.dirname(new_bpmn_file_full_path), "*.dmn")
            parser.add_dmn_files_by_glob(dmn_file_glob)
            processed_identifiers.add(bpmn_process_identifier)

        if new_bpmn_files:
            parser.add_bpmn_files(new_bpmn_files)
            ProcessInstanceProcessor.update_spiff_parser_with_all_process_dependency_files(
                parser, processed_identifiers
            )

    @staticmethod
    def get_spec(
        files: List[File], process_model_info: ProcessModelInfo
    ) -> Tuple[BpmnProcessSpec, IdToBpmnProcessSpecMapping]:
        """Returns a SpiffWorkflow specification for the given process_instance spec, using the files provided."""
        parser = ProcessInstanceProcessor.get_parser()

        for file in files:
            data = SpecFileService.get_data(process_model_info, file.name)
            try:
                if file.type == FileType.bpmn.value:
                    bpmn: etree.Element = SpecFileService.get_etree_from_xml_bytes(data)
                    parser.add_bpmn_xml(bpmn, filename=file.name)
                elif file.type == FileType.dmn.value:
                    dmn: etree.Element = SpecFileService.get_etree_from_xml_bytes(data)
                    parser.add_dmn_xml(dmn, filename=file.name)
            except XMLSyntaxError as xse:
                raise ApiError(
                    error_code="invalid_xml",
                    message=f"'{file.name}' is not a valid xml file." + str(xse),
                ) from xse
        if process_model_info.primary_process_id is None or process_model_info.primary_process_id == "":
            raise (
                ApiError(
                    error_code="no_primary_bpmn_error",
                    message="There is no primary BPMN process id defined for process_model %s" % process_model_info.id,
                )
            )
        ProcessInstanceProcessor.update_spiff_parser_with_all_process_dependency_files(parser)

        try:
            bpmn_process_spec = parser.get_spec(process_model_info.primary_process_id)

            # returns a dict of {process_id: bpmn_process_spec}, otherwise known as an IdToBpmnProcessSpecMapping
            subprocesses = parser.get_subprocess_specs(process_model_info.primary_process_id)
        except ValidationException as ve:
            raise ApiError(
                error_code="process_instance_validation_error",
                message="Failed to parse the Workflow Specification. " + "Error is '%s.'" % str(ve),
                file_name=ve.file_name,
                task_name=ve.name,
                task_id=ve.id,
                tag=ve.tag,
            ) from ve
        return (bpmn_process_spec, subprocesses)

    @staticmethod
    def status_of(bpmn_process_instance: BpmnWorkflow) -> ProcessInstanceStatus:
        """Status_of."""
        if bpmn_process_instance.is_completed():
            return ProcessInstanceStatus.complete
        user_tasks = bpmn_process_instance.get_ready_user_tasks()

        # workflow.waiting_events (includes timers, and timers have a when firing property)

        # if the process instance has status "waiting" it will get picked up
        # by background processing. when that happens it can potentially overwrite
        # human tasks which is bad because we cache them with the previous id's.
        # waiting_tasks = bpmn_process_instance.get_tasks(TaskState.WAITING)
        # waiting_tasks = bpmn_process_instance.get_waiting()
        # if len(waiting_tasks) > 0:
        #     return ProcessInstanceStatus.waiting
        if len(user_tasks) > 0:
            return ProcessInstanceStatus.user_input_required
        else:
            return ProcessInstanceStatus.waiting

    def get_status(self) -> ProcessInstanceStatus:
        """Get_status."""
        the_status = self.status_of(self.bpmn_process_instance)
        # current_app.logger.debug(f"the_status: {the_status} for instance {self.process_instance_model.id}")
        return the_status

    # TODO: replace with implicit/more granular locking in workflow execution service
    # TODO: remove the retry logic once all user_input_required's don't need to be locked to check timers
    def lock_process_instance(
        self, lock_prefix: str, retry_count: int = 0, retry_interval_in_seconds: int = 0
    ) -> None:
        try:
            ProcessInstanceQueueService.dequeue(self.process_instance_model)
        except ProcessInstanceIsAlreadyLockedError as e:
            if retry_count > 0:
                current_app.logger.info(
                    f"process_instance_id {self.process_instance_model.id} is locked. "
                    f"will retry {retry_count} times with delay of {retry_interval_in_seconds}."
                )
                if retry_interval_in_seconds > 0:
                    time.sleep(retry_interval_in_seconds)
                self.lock_process_instance(lock_prefix, retry_count - 1, retry_interval_in_seconds)
            else:
                raise e

    # TODO: replace with implicit/more granular locking in workflow execution service
    def unlock_process_instance(self, lock_prefix: str) -> None:
        ProcessInstanceQueueService.enqueue(self.process_instance_model)

    def process_bpmn_messages(self) -> None:
        """Process_bpmn_messages."""
        bpmn_messages = self.bpmn_process_instance.get_bpmn_messages()
        for bpmn_message in bpmn_messages:
            message_instance = MessageInstanceModel(
                process_instance_id=self.process_instance_model.id,
                user_id=self.process_instance_model.process_initiator_id,  # TODO: use the correct swimlane user when that is set up
                message_type="send",
                name=bpmn_message.name,
                payload=bpmn_message.payload,
                correlation_keys=self.bpmn_process_instance.correlations,
            )
            db.session.add(message_instance)
            db.session.commit()

    def queue_waiting_receive_messages(self) -> None:
        """Queue_waiting_receive_messages."""
        waiting_events = self.bpmn_process_instance.waiting_events()
        waiting_message_events = filter(lambda e: e["event_type"] == "Message", waiting_events)

        for event in waiting_message_events:
            # Ensure we are only creating one message instance for each waiting message
            if (
                MessageInstanceModel.query.filter_by(
                    process_instance_id=self.process_instance_model.id,
                    message_type="receive",
                    name=event["name"],
                ).count()
                > 0
            ):
                continue

            # Create a new Message Instance
            message_instance = MessageInstanceModel(
                process_instance_id=self.process_instance_model.id,
                user_id=self.process_instance_model.process_initiator_id,
                message_type="receive",
                name=event["name"],
                correlation_keys=self.bpmn_process_instance.correlations,
            )
            for correlation_property in event["value"]:
                message_correlation = MessageInstanceCorrelationRuleModel(
                    message_instance_id=message_instance.id,
                    name=correlation_property.name,
                    retrieval_expression=correlation_property.retrieval_expression,
                )
                message_instance.correlation_rules.append(message_correlation)
            db.session.add(message_instance)
            db.session.commit()

    def do_engine_steps(
        self,
        exit_at: None = None,
        save: bool = False,
        execution_strategy_name: Optional[str] = None,
    ) -> None:
        self._add_bpmn_process_definitions()

        task_model_delegate = TaskModelSavingDelegate(
            serializer=self._serializer,
            process_instance=self.process_instance_model,
            bpmn_definition_to_task_definitions_mappings=self.bpmn_definition_to_task_definitions_mappings,
        )

        if execution_strategy_name is None:
            execution_strategy_name = current_app.config["SPIFFWORKFLOW_BACKEND_ENGINE_STEP_DEFAULT_STRATEGY_WEB"]

        execution_strategy = execution_strategy_named(execution_strategy_name, task_model_delegate)
        execution_service = WorkflowExecutionService(
            self.bpmn_process_instance,
            self.process_instance_model,
            execution_strategy,
            self._script_engine.environment.finalize_result,
            self.save,
        )
        try:
            execution_service.do_engine_steps(exit_at, save)
        finally:
            # clear out failling spiff tasks here since the ProcessInstanceProcessor creates an instance of the
            #   script engine on a class variable.
            if (
                hasattr(self._script_engine, "failing_spiff_task")
                and self._script_engine.failing_spiff_task is not None
            ):
                self._script_engine.failing_spiff_task = None

    @classmethod
    def get_tasks_with_data(cls, bpmn_process_instance: BpmnWorkflow) -> List[SpiffTask]:
        return [task for task in bpmn_process_instance.get_tasks(TaskState.FINISHED_MASK) if len(task.data) > 0]

    @classmethod
    def get_task_data_size(cls, bpmn_process_instance: BpmnWorkflow) -> int:
        tasks_with_data = cls.get_tasks_with_data(bpmn_process_instance)
        all_task_data = [task.data for task in tasks_with_data]

        try:
            return len(json.dumps(all_task_data))
        except Exception:
            return 0

    @classmethod
    def get_python_env_size(cls, bpmn_process_instance: BpmnWorkflow) -> int:
        user_defined_state = bpmn_process_instance.script_engine.environment.user_defined_state()

        try:
            return len(json.dumps(user_defined_state))
        except Exception:
            return 0

    def check_task_data_size(self) -> None:
        """CheckTaskDataSize."""
        task_data_len = self.get_task_data_size(self.bpmn_process_instance)

        # Not sure what the number here should be but this now matches the mysql
        # max_allowed_packet variable on dev - 1073741824
        task_data_limit = 1024**3

        if task_data_len > task_data_limit:
            raise (
                ApiError(
                    error_code="task_data_size_exceeded",
                    message=f"Maximum task data size of {task_data_limit} exceeded.",
                )
            )

    def serialize(self) -> dict:
        """Serialize."""
        self.check_task_data_size()
        self.preserve_script_engine_state()
        return self._serializer.workflow_to_dict(self.bpmn_process_instance)  # type: ignore

    def next_user_tasks(self) -> list[SpiffTask]:
        """Next_user_tasks."""
        return self.bpmn_process_instance.get_ready_user_tasks()  # type: ignore

    def next_task(self) -> SpiffTask:
        """Returns the next task that should be completed even if there are parallel tasks and multiple options are available.

        If the process_instance is complete
        it will return the final end task.
        """
        # If the whole blessed mess is done, return the end_event task in the tree
        # This was failing in the case of a call activity where we have an intermediate EndEvent
        # what we really want is the LAST EndEvent

        endtasks = []
        if self.bpmn_process_instance.is_completed():
            for task in SpiffTask.Iterator(self.bpmn_process_instance.task_tree, TaskState.ANY_MASK):
                # Assure that we find the end event for this process_instance, and not for any sub-process_instances.
                if isinstance(task.task_spec, EndEvent) and task.workflow == self.bpmn_process_instance:
                    endtasks.append(task)
            if len(endtasks) > 0:
                return endtasks[-1]

        # If there are ready tasks to complete, return the next ready task, but return the one
        # in the active parallel path if possible.  In some cases the active parallel path may itself be
        # a parallel gateway with multiple tasks, so prefer ones that share a parent.

        # Get a list of all ready tasks
        ready_tasks = self.bpmn_process_instance.get_tasks(TaskState.READY)

        if len(ready_tasks) == 0:
            # If no ready tasks exist, check for a waiting task.
            waiting_tasks = self.bpmn_process_instance.get_tasks(TaskState.WAITING)
            if len(waiting_tasks) > 0:
                return waiting_tasks[0]
            else:
                return  # We have not tasks to return.

        # Get a list of all completed user tasks (Non engine tasks)
        completed_user_tasks = self.completed_user_tasks()

        # If there are no completed user tasks, return the first ready task
        if len(completed_user_tasks) == 0:
            return ready_tasks[0]

        # Take the last completed task, find a child of it, and return that task
        last_user_task = completed_user_tasks[0]
        if len(ready_tasks) > 0:
            for task in ready_tasks:
                if task._is_descendant_of(last_user_task):
                    return task
            for task in ready_tasks:
                if self.bpmn_process_instance.last_task and task.parent == last_user_task.parent:
                    return task

            return ready_tasks[0]

        # If there are no ready tasks, but the thing isn't complete yet, find the first non-complete task
        # and return that
        next_task = None
        for task in SpiffTask.Iterator(self.bpmn_process_instance.task_tree, TaskState.NOT_FINISHED_MASK):
            next_task = task
        return next_task

    def completed_user_tasks(self) -> List[SpiffTask]:
        """Completed_user_tasks."""
        user_tasks = self.bpmn_process_instance.get_tasks(TaskState.COMPLETED)
        user_tasks.reverse()
        user_tasks = list(
            filter(
                lambda task: not self.bpmn_process_instance._is_engine_task(task.task_spec),
                user_tasks,
            )
        )
        return user_tasks  # type: ignore

    def get_task_dict_from_spiff_task(self, spiff_task: SpiffTask) -> dict[str, Any]:
        default_registry = DefaultRegistry()
        task_data = default_registry.convert(spiff_task.data)
        python_env = default_registry.convert(self._script_engine.environment.last_result())
        task_json: Dict[str, Any] = {
            "task_data": task_data,
            "python_env": python_env,
        }
        return task_json

    def complete_task(self, spiff_task: SpiffTask, human_task: HumanTaskModel, user: UserModel) -> None:
        """Complete_task."""
        task_model = TaskModel.query.filter_by(guid=human_task.task_id).first()
        if task_model is None:
            raise TaskNotFoundError(
                f"Cannot find a task with guid {self.process_instance_model.id} and task_id is {human_task.task_id}"
            )

        task_model.start_in_seconds = time.time()
        self.bpmn_process_instance.complete_task_from_id(spiff_task.id)
        task_model.end_in_seconds = time.time()

        human_task.completed_by_user_id = user.id
        human_task.completed = True
        human_task.task_status = spiff_task.get_state_name()
        db.session.add(human_task)

        json_data_dict_list = TaskService.update_task_model(task_model, spiff_task, self._serializer)
        for json_data_dict in json_data_dict_list:
            if json_data_dict is not None:
                json_data = db.session.query(JsonDataModel.id).filter_by(hash=json_data_dict["hash"]).first()
                if json_data is None:
                    json_data = JsonDataModel(**json_data_dict)
                    db.session.add(json_data)

        self.add_event_to_process_instance(
            self.process_instance_model,
            ProcessInstanceEventType.task_completed.value,
            task_guid=task_model.guid,
            user_id=user.id,
        )

        # this is the thing that actually commits the db transaction (on behalf of the other updates above as well)
        self.save()

    def get_data(self) -> dict[str, Any]:
        """Get_data."""
        return self.bpmn_process_instance.data  # type: ignore

    def get_current_data(self) -> dict[str, Any]:
        """Get the current data for the process.

        Return either the most recent task data or--if the process instance is complete--
        the process data.
        """
        if self.process_instance_model.status == "complete":
            return self.get_data()

        most_recent_task = None
        for task in self.get_all_ready_or_waiting_tasks():
            if most_recent_task is None:
                most_recent_task = task
            elif most_recent_task.last_state_change < task.last_state_change:  # type: ignore
                most_recent_task = task

        if most_recent_task:
            return most_recent_task.data  # type: ignore

        return {}

    def get_process_instance_id(self) -> int:
        """Get_process_instance_id."""
        return self.process_instance_model.id

    def get_ready_user_tasks(self) -> list[SpiffTask]:
        """Get_ready_user_tasks."""
        return self.bpmn_process_instance.get_ready_user_tasks()  # type: ignore

    def get_current_user_tasks(self) -> list[SpiffTask]:
        """Return a list of all user tasks that are READY or COMPLETE and are parallel to the READY Task."""
        ready_tasks = self.bpmn_process_instance.get_ready_user_tasks()
        additional_tasks = []
        if len(ready_tasks) > 0:
            for child in ready_tasks[0].parent.children:
                if child.state == TaskState.COMPLETED:
                    additional_tasks.append(child)
        return ready_tasks + additional_tasks  # type: ignore

    def get_all_user_tasks(self) -> List[SpiffTask]:
        """Get_all_user_tasks."""
        all_tasks = self.bpmn_process_instance.get_tasks(TaskState.ANY_MASK)
        return [t for t in all_tasks if not self.bpmn_process_instance._is_engine_task(t.task_spec)]

    def get_all_completed_tasks(self) -> list[SpiffTask]:
        """Get_all_completed_tasks."""
        all_tasks = self.bpmn_process_instance.get_tasks(TaskState.ANY_MASK)
        return [
            t
            for t in all_tasks
            if not self.bpmn_process_instance._is_engine_task(t.task_spec)
            and t.state in [TaskState.COMPLETED, TaskState.CANCELLED]
        ]

    def get_all_waiting_tasks(self) -> list[SpiffTask]:
        """Get_all_ready_or_waiting_tasks."""
        all_tasks = self.bpmn_process_instance.get_tasks(TaskState.ANY_MASK)
        return [t for t in all_tasks if t.state in [TaskState.WAITING]]

    def get_all_ready_or_waiting_tasks(self) -> list[SpiffTask]:
        """Get_all_ready_or_waiting_tasks."""
        all_tasks = self.bpmn_process_instance.get_tasks(TaskState.ANY_MASK)
        return [t for t in all_tasks if t.state in [TaskState.WAITING, TaskState.READY]]

    @classmethod
    def get_task_by_bpmn_identifier(
        cls, bpmn_task_identifier: str, bpmn_process_instance: BpmnWorkflow
    ) -> Optional[SpiffTask]:
        """Get_task_by_id."""
        all_tasks = bpmn_process_instance.get_tasks(TaskState.ANY_MASK)
        for task in all_tasks:
            if task.task_spec.name == bpmn_task_identifier:
                return task
        return None

    def get_nav_item(self, task: SpiffTask) -> Any:
        """Get_nav_item."""
        for nav_item in self.bpmn_process_instance.get_nav_list():
            if nav_item["task_id"] == task.id:
                return nav_item
        return None

    def find_spec_and_field(self, spec_name: str, field_id: Union[str, int]) -> Any:
        """Tracks down a form field by name in the process_instance spec(s), Returns a tuple of the task, and form."""
        process_instances = [self.bpmn_process_instance]
        for task in self.bpmn_process_instance.get_ready_user_tasks():
            if task.process_instance not in process_instances:
                process_instances.append(task.process_instance)
        for process_instance in process_instances:
            for spec in process_instance.spec.task_specs.values():
                if spec.name == spec_name:
                    if not hasattr(spec, "form"):
                        raise ApiError(
                            "invalid_spec",
                            "The spec name you provided does not contain a form.",
                        )

                    for field in spec.form.fields:
                        if field.id == field_id:
                            return spec, field

                    raise ApiError(
                        "invalid_field",
                        f"The task '{spec_name}' has no field named '{field_id}'",
                    )

        raise ApiError(
            "invalid_spec",
            f"Unable to find a task in the process_instance called '{spec_name}'",
        )

    def terminate(self) -> None:
        """Terminate."""
        self.bpmn_process_instance.cancel()
        self.save()
        self.process_instance_model.status = "terminated"
        db.session.add(self.process_instance_model)
        self.add_event_to_process_instance(
            self.process_instance_model, ProcessInstanceEventType.process_instance_terminated.value
        )
        db.session.commit()

    def suspend(self) -> None:
        """Suspend."""
        self.process_instance_model.status = ProcessInstanceStatus.suspended.value
        db.session.add(self.process_instance_model)
        self.add_event_to_process_instance(
            self.process_instance_model, ProcessInstanceEventType.process_instance_suspended.value
        )
        db.session.commit()

    def resume(self) -> None:
        """Resume."""
        self.process_instance_model.status = ProcessInstanceStatus.waiting.value
        db.session.add(self.process_instance_model)
        self.add_event_to_process_instance(
            self.process_instance_model, ProcessInstanceEventType.process_instance_resumed.value
        )
        db.session.commit()

    @classmethod
    def add_event_to_process_instance(
        cls,
        process_instance: ProcessInstanceModel,
        event_type: str,
        task_guid: Optional[str] = None,
        user_id: Optional[int] = None,
    ) -> None:
        if user_id is None and hasattr(g, "user") and g.user:
            user_id = g.user.id
        process_instance_event = ProcessInstanceEventModel(
            process_instance_id=process_instance.id, event_type=event_type, timestamp=time.time(), user_id=user_id
        )
        if task_guid:
            process_instance_event.task_guid = task_guid
        db.session.add(process_instance_event)<|MERGE_RESOLUTION|>--- conflicted
+++ resolved
@@ -1,8 +1,6 @@
 """Process_instance_processor."""
 import copy
 import _strptime  # type: ignore
-from sqlalchemy import or_
-from sqlalchemy import and_
 import decimal
 import json
 import logging
@@ -1349,16 +1347,12 @@
             db.session.commit()
 
         for task_to_update in tasks_to_update:
-<<<<<<< HEAD
             # print(f"task_to_update: {task_to_update}")
             TaskService.reset_task_model(task_to_update, state="FUTURE", commit=commit)
             # if task_to_update.task_definition.bpmn_identifier != 'top_level_process_script_after_gate':
             #     TaskService.reset_task_model(task_to_update, state='FUTURE', commit=commit)
             # else:
             #     TaskService.reset_task_model(task_to_update, state=task_to_update.state, commit=commit)
-=======
-            TaskService.reset_task_model(task_to_update, state="FUTURE", commit=commit)
->>>>>>> 54b1a434
 
         parent_task_model = TaskModel.query.filter_by(guid=to_task_model.properties_json["parent"]).first()
         if parent_task_model is None:
@@ -1376,7 +1370,6 @@
         for task_model in task_models_of_parent_bpmn_processes:
             TaskService.reset_task_model(task_model, state="WAITING", commit=commit)
 
-<<<<<<< HEAD
         bpmn_process = to_task_model.bpmn_process
         properties_json = copy.copy(bpmn_process.properties_json)
         properties_json['last_task'] = parent_task_model.guid
@@ -1384,8 +1377,6 @@
         db.session.add(bpmn_process)
         db.session.commit()
 
-=======
->>>>>>> 54b1a434
         if commit:
             processor = ProcessInstanceProcessor(process_instance)
             processor.save()
