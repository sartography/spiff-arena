# TODO: clean up this service for a clear distinction between it and the process_instance_service
#   where this points to the pi service
import copy
import decimal
import json
import logging
import os
import re
import time
import uuid
from collections.abc import Callable
from contextlib import suppress
from datetime import datetime
from datetime import timedelta
from hashlib import sha256
from typing import Any
from typing import NewType
from typing import TypedDict
from uuid import UUID

import _strptime  # type: ignore
import dateparser
import pytz
from flask import current_app
from lxml import etree  # type: ignore
from lxml.etree import XMLSyntaxError  # type: ignore
from RestrictedPython import safe_globals  # type: ignore
from SpiffWorkflow.bpmn import BpmnEvent  # type: ignore
from SpiffWorkflow.bpmn.exceptions import WorkflowTaskException  # type: ignore
from SpiffWorkflow.bpmn.parser.ValidationException import ValidationException  # type: ignore
from SpiffWorkflow.bpmn.script_engine import BasePythonScriptEngineEnvironment  # type: ignore
from SpiffWorkflow.bpmn.script_engine import PythonScriptEngine
from SpiffWorkflow.bpmn.script_engine import TaskDataEnvironment
from SpiffWorkflow.bpmn.serializer.default.task_spec import EventConverter  # type: ignore
from SpiffWorkflow.bpmn.serializer.helpers.registry import DefaultRegistry  # type: ignore
from SpiffWorkflow.bpmn.serializer.workflow import BpmnWorkflowSerializer  # type: ignore
from SpiffWorkflow.bpmn.specs.bpmn_process_spec import BpmnProcessSpec  # type: ignore
from SpiffWorkflow.bpmn.workflow import BpmnWorkflow  # type: ignore
from SpiffWorkflow.exceptions import WorkflowException  # type: ignore
from SpiffWorkflow.serializer.exceptions import MissingSpecError  # type: ignore
from SpiffWorkflow.spiff.parser.process import SpiffBpmnParser  # type: ignore
from SpiffWorkflow.spiff.serializer.config import SPIFF_CONFIG  # type: ignore
from SpiffWorkflow.spiff.serializer.task_spec import ServiceTaskConverter  # type: ignore
from SpiffWorkflow.spiff.serializer.task_spec import StandardLoopTaskConverter
from SpiffWorkflow.spiff.specs.defaults import ServiceTask  # type: ignore

# fix for StandardLoopTask
from SpiffWorkflow.spiff.specs.defaults import StandardLoopTask
from SpiffWorkflow.task import Task as SpiffTask  # type: ignore
from SpiffWorkflow.util.deep_merge import DeepMerge  # type: ignore
from SpiffWorkflow.util.task import TaskIterator  # type: ignore
from SpiffWorkflow.util.task import TaskState
from sqlalchemy import and_

from spiffworkflow_backend.data_stores.json import JSONDataStore
from spiffworkflow_backend.data_stores.json import JSONDataStoreConverter
from spiffworkflow_backend.data_stores.json import JSONFileDataStore
from spiffworkflow_backend.data_stores.json import JSONFileDataStoreConverter
from spiffworkflow_backend.data_stores.kkv import KKVDataStore
from spiffworkflow_backend.data_stores.kkv import KKVDataStoreConverter
from spiffworkflow_backend.data_stores.typeahead import TypeaheadDataStore
from spiffworkflow_backend.data_stores.typeahead import TypeaheadDataStoreConverter
from spiffworkflow_backend.exceptions.api_error import ApiError
from spiffworkflow_backend.models.bpmn_process import BpmnProcessModel
from spiffworkflow_backend.models.bpmn_process_definition import BpmnProcessDefinitionModel
from spiffworkflow_backend.models.bpmn_process_definition_relationship import BpmnProcessDefinitionRelationshipModel

# noqa: F401
from spiffworkflow_backend.models.db import db
from spiffworkflow_backend.models.file import File
from spiffworkflow_backend.models.file import FileType
from spiffworkflow_backend.models.future_task import FutureTaskModel
from spiffworkflow_backend.models.group import GroupModel
from spiffworkflow_backend.models.human_task import HumanTaskModel
from spiffworkflow_backend.models.human_task_user import HumanTaskUserModel
from spiffworkflow_backend.models.json_data import JsonDataModel
from spiffworkflow_backend.models.process_instance import ProcessInstanceModel
from spiffworkflow_backend.models.process_instance import ProcessInstanceStatus
from spiffworkflow_backend.models.process_instance_event import ProcessInstanceEventType
from spiffworkflow_backend.models.process_instance_metadata import ProcessInstanceMetadataModel
from spiffworkflow_backend.models.process_model import ProcessModelInfo
from spiffworkflow_backend.models.reference_cache import ReferenceCacheModel
from spiffworkflow_backend.models.script_attributes_context import ScriptAttributesContext
from spiffworkflow_backend.models.task import TaskModel
from spiffworkflow_backend.models.task import TaskNotFoundError
from spiffworkflow_backend.models.task_definition import TaskDefinitionModel
from spiffworkflow_backend.models.user import UserModel
from spiffworkflow_backend.scripts.script import Script
from spiffworkflow_backend.services.custom_parser import MyCustomParser
from spiffworkflow_backend.services.element_units_service import ElementUnitsService
from spiffworkflow_backend.services.file_system_service import FileSystemService
from spiffworkflow_backend.services.jinja_service import JinjaHelpers
from spiffworkflow_backend.services.process_instance_queue_service import ProcessInstanceQueueService
from spiffworkflow_backend.services.process_instance_tmp_service import ProcessInstanceTmpService
from spiffworkflow_backend.services.process_model_service import ProcessModelService
from spiffworkflow_backend.services.service_task_service import CustomServiceTask
from spiffworkflow_backend.services.service_task_service import ServiceTaskDelegate
from spiffworkflow_backend.services.spec_file_service import SpecFileService
from spiffworkflow_backend.services.task_service import TaskService
from spiffworkflow_backend.services.user_service import UserService
from spiffworkflow_backend.services.workflow_execution_service import ExecutionStrategy
from spiffworkflow_backend.services.workflow_execution_service import ExecutionStrategyNotConfiguredError
from spiffworkflow_backend.services.workflow_execution_service import SkipOneExecutionStrategy
from spiffworkflow_backend.services.workflow_execution_service import TaskModelSavingDelegate
from spiffworkflow_backend.services.workflow_execution_service import TaskRunnability
from spiffworkflow_backend.services.workflow_execution_service import WorkflowExecutionService
from spiffworkflow_backend.services.workflow_execution_service import execution_strategy_named
from spiffworkflow_backend.specs.start_event import StartEvent

SPIFF_CONFIG[StandardLoopTask] = StandardLoopTaskConverter


# this custom converter is just so we use 'ServiceTask' as the typename in the serialization
# rather than 'CustomServiceTask'
class CustomServiceTaskConverter(ServiceTaskConverter):  # type: ignore
    def __init__(self, target_class, registry, typename: str = "ServiceTask"):  # type: ignore
        super().__init__(target_class, registry, typename)


SPIFF_CONFIG[CustomServiceTask] = CustomServiceTaskConverter
del SPIFF_CONFIG[ServiceTask]

SPIFF_CONFIG[StartEvent] = EventConverter
SPIFF_CONFIG[JSONDataStore] = JSONDataStoreConverter
SPIFF_CONFIG[JSONFileDataStore] = JSONFileDataStoreConverter
SPIFF_CONFIG[KKVDataStore] = KKVDataStoreConverter
SPIFF_CONFIG[TypeaheadDataStore] = TypeaheadDataStoreConverter

# Sorry about all this crap.  I wanted to move this thing to another file, but
# importing a bunch of types causes circular imports.

WorkflowCompletedHandler = Callable[[ProcessInstanceModel], None]


def _import(name: str, glbls: dict[str, Any], *args: Any) -> None:
    if name not in glbls:
        raise ImportError(f"Import not allowed: {name}", name=name)


class PotentialOwnerIdList(TypedDict):
    potential_owner_ids: list[int]
    lane_assignment_id: int | None


class ProcessInstanceProcessorError(Exception):
    pass


class NoPotentialOwnersForTaskError(Exception):
    pass


class PotentialOwnerUserNotFoundError(Exception):
    pass


class MissingProcessInfoError(Exception):
    pass


class TaskDataBasedScriptEngineEnvironment(TaskDataEnvironment):  # type: ignore
    def __init__(self, environment_globals: dict[str, Any]):
        self._last_result: dict[str, Any] = {}
        self._non_user_defined_keys = {"__annotations__"}
        super().__init__(environment_globals)

    def execute(
        self,
        script: str,
        context: dict[str, Any],
        external_context: dict[str, Any] | None = None,
    ) -> bool:
        super().execute(script, context, external_context)
        for key in self._non_user_defined_keys:
            if key in context:
                context.pop(key)
        self._last_result = context
        return True

    def user_defined_state(self, external_context: dict[str, Any] | None = None) -> dict[str, Any]:
        return {}

    def last_result(self) -> dict[str, Any]:
        return dict(self._last_result.items())

    def clear_state(self) -> None:
        pass

    def preserve_state(self, bpmn_process_instance: BpmnWorkflow) -> None:
        pass

    def restore_state(self, bpmn_process_instance: BpmnWorkflow) -> None:
        pass

    def finalize_result(self, bpmn_process_instance: BpmnWorkflow) -> None:
        pass

    def revise_state_with_task_data(self, task: SpiffTask) -> None:
        pass


class NonTaskDataBasedScriptEngineEnvironment(BasePythonScriptEngineEnvironment):  # type: ignore
    PYTHON_ENVIRONMENT_STATE_KEY = "spiff__python_env_state"

    def __init__(self, environment_globals: dict[str, Any]):
        self.state: dict[str, Any] = {}
        self.non_user_defined_keys = set([*environment_globals.keys()] + ["__builtins__", "__annotations__"])
        super().__init__(environment_globals)

    def evaluate(
        self,
        expression: str,
        context: dict[str, Any],
        external_context: dict[str, Any] | None = None,
    ) -> Any:
        state = {}
        state.update(self.globals)
        state.update(external_context or {})
        state.update(self.state)
        state.update(context)
        return eval(expression, state)  # noqa

    def execute(
        self,
        script: str,
        context: dict[str, Any],
        external_context: dict[str, Any] | None = None,
    ) -> bool:
        self.state.update(self.globals)
        self.state.update(external_context or {})
        self.state.update(context)
        try:
            exec(script, self.state)  # noqa
            return True
        finally:
            # since the task data is not directly mutated when the script executes, need to determine which keys
            # have been deleted from the environment and remove them from task data if present.
            context_keys_to_drop = context.keys() - self.state.keys()

            for key_to_drop in context_keys_to_drop:
                context.pop(key_to_drop)

            self.state = self.user_defined_state(external_context)

            # the task data needs to be updated with the current state so data references can be resolved properly.
            # the state will be removed later once the task is completed.
            context.update(self.state)

    def user_defined_state(self, external_context: dict[str, Any] | None = None) -> dict[str, Any]:
        keys_to_filter = self.non_user_defined_keys
        if external_context is not None:
            keys_to_filter |= set(external_context.keys())

        return {k: v for k, v in self.state.items() if k not in keys_to_filter and not callable(v)}

    def last_result(self) -> dict[str, Any]:
        return dict(self.state.items())

    def clear_state(self) -> None:
        self.state = {}

    def preserve_state(self, bpmn_process_instance: BpmnWorkflow) -> None:
        key = self.PYTHON_ENVIRONMENT_STATE_KEY
        state = self.user_defined_state()
        bpmn_process_instance.data[key] = state

    def restore_state(self, bpmn_process_instance: BpmnWorkflow) -> None:
        key = self.PYTHON_ENVIRONMENT_STATE_KEY
        self.state = bpmn_process_instance.data.get(key, {})

    def finalize_result(self, bpmn_process_instance: BpmnWorkflow) -> None:
        bpmn_process_instance.data.update(self.user_defined_state())

    def revise_state_with_task_data(self, task: SpiffTask) -> None:
        state_keys = set(self.state.keys())
        task_data_keys = set(task.data.keys())
        state_keys_to_remove = state_keys - task_data_keys
        task_data_keys_to_keep = task_data_keys - state_keys

        self.state = {k: v for k, v in self.state.items() if k not in state_keys_to_remove}
        task.data = {k: v for k, v in task.data.items() if k in task_data_keys_to_keep}

        if hasattr(task.task_spec, "_result_variable"):
            result_variable = task.task_spec._result_variable(task)
            if result_variable in task.data:
                self.state[result_variable] = task.data.pop(result_variable)


class CustomScriptEngineEnvironment(TaskDataBasedScriptEngineEnvironment):
    pass


class CustomBpmnScriptEngine(PythonScriptEngine):  # type: ignore
    """This is a custom script processor that can be easily injected into Spiff Workflow.

    It will execute python code read in from the bpmn.  It will also make any scripts in the
    scripts directory available for execution.
    """

    def __init__(self, use_restricted_script_engine: bool = True) -> None:
        default_globals = {
            "_strptime": _strptime,
            "dateparser": dateparser,
            "datetime": datetime,
            "decimal": decimal,
            "dict": dict,
            "enumerate": enumerate,
            "filter": filter,
            "format": format,
            "json": json,
            "list": list,
            "map": map,
            "pytz": pytz,
            "set": set,
            "sum": sum,
            "time": time,
            "timedelta": timedelta,
            "uuid": uuid,
            **JinjaHelpers.get_helper_mapping(),
        }

        if os.environ.get("SPIFFWORKFLOW_BACKEND_USE_RESTRICTED_SCRIPT_ENGINE") == "false":
            use_restricted_script_engine = False

        if use_restricted_script_engine:
            # This will overwrite the standard builtins
            default_globals.update(safe_globals)
            default_globals["__builtins__"]["__import__"] = _import

        environment = CustomScriptEngineEnvironment(default_globals)
        super().__init__(environment=environment)

    def __get_augment_methods(self, task: SpiffTask | None) -> dict[str, Callable]:
        tld = current_app.config.get("THREAD_LOCAL_DATA")
        process_model_identifier = None
        process_instance_id = None
        if tld:
            if hasattr(tld, "process_model_identifier"):
                process_model_identifier = tld.process_model_identifier
            if hasattr(tld, "process_instance_id"):
                process_instance_id = tld.process_instance_id
        script_attributes_context = ScriptAttributesContext(
            task=task,
            environment_identifier=current_app.config["ENV_IDENTIFIER"],
            process_instance_id=process_instance_id,
            process_model_identifier=process_model_identifier,
        )
        return Script.generate_augmented_list(script_attributes_context)

<<<<<<< HEAD
    def evaluate(self, task: SpiffTask, expression: str, external_context: dict[str, Any] | None = None) -> Any:
        """Evaluate the given expression, within the context of the given task and return the result."""
=======
    def evaluate(
        self,
        task: SpiffTask,
        expression: str,
        external_context: dict[str, Any] | None = None,
    ) -> Any:
        return self._evaluate(expression, task.data, task, external_context)

    def _evaluate(
        self,
        expression: str,
        context: dict[str, Any],
        task: SpiffTask | None = None,
        external_context: dict[str, Any] | None = None,
    ) -> Any:
        """Evaluate the given expression, within the context of the given task and return the result."""

>>>>>>> a71af6e4
        methods = self.__get_augment_methods(task)
        if external_context:
            methods.update(external_context)

        try:
            return super().evaluate(task, expression, external_context=methods)
        except Exception as exception:
            if task is None:
                raise WorkflowException(
                    f"Error evaluating expression: '{expression}', {str(exception)}",
                ) from exception
            else:
                raise WorkflowTaskException(
                    f"Error evaluating expression '{expression}', {str(exception)}",
                    task=task,
                    exception=exception,
                ) from exception

    def execute(self, task: SpiffTask, script: str, external_context: Any = None) -> bool:
        try:
            # reset failing task just in case
            methods = self.__get_augment_methods(task)
            if external_context:
                methods.update(external_context)

            # do not run script if it is blank
            if script:
                super().execute(task, script, methods)
            return True
        except WorkflowException as e:
            raise e
        except Exception as e:
            raise self.create_task_exec_exception(task, script, e) from e

    def call_service(
        self,
        operation_name: str,
        operation_params: dict[str, Any],
        spiff_task: SpiffTask,
    ) -> str:
        return ServiceTaskDelegate.call_connector(operation_name, operation_params, spiff_task)


IdToBpmnProcessSpecMapping = NewType("IdToBpmnProcessSpecMapping", dict[str, BpmnProcessSpec])


class ProcessInstanceProcessor:
    _default_script_engine = CustomBpmnScriptEngine()
    SERIALIZER_VERSION = "3"

    wf_spec_converter = BpmnWorkflowSerializer.configure(SPIFF_CONFIG)
    _serializer = BpmnWorkflowSerializer(wf_spec_converter, version=SERIALIZER_VERSION)

    PROCESS_INSTANCE_ID_KEY = "process_instance_id"
    VALIDATION_PROCESS_KEY = "validate_only"

    # __init__ calls these helpers:
    #   * get_spec, which returns a spec and any subprocesses (as IdToBpmnProcessSpecMapping dict)
    #   * __get_bpmn_process_instance, which takes spec and subprocesses and instantiates and returns a BpmnWorkflow
    def __init__(
        self,
        process_instance_model: ProcessInstanceModel,
        validate_only: bool = False,
        script_engine: PythonScriptEngine | None = None,
        workflow_completed_handler: WorkflowCompletedHandler | None = None,
        process_id_to_run: str | None = None,
        additional_processing_identifier: str | None = None,
        include_task_data_for_completed_tasks: bool = False,
    ) -> None:
        """Create a Workflow Processor based on the serialized information available in the process_instance model."""
        self._script_engine = script_engine or self.__class__._default_script_engine
        self._workflow_completed_handler = workflow_completed_handler
        self.additional_processing_identifier = additional_processing_identifier
        self.setup_processor_with_process_instance(
            process_instance_model=process_instance_model,
            validate_only=validate_only,
            process_id_to_run=process_id_to_run,
            include_task_data_for_completed_tasks=include_task_data_for_completed_tasks,
        )

    def setup_processor_with_process_instance(
        self,
        process_instance_model: ProcessInstanceModel,
        validate_only: bool = False,
        process_id_to_run: str | None = None,
        include_task_data_for_completed_tasks: bool = False,
    ) -> None:
        tld = current_app.config["THREAD_LOCAL_DATA"]
        tld.process_instance_id = process_instance_model.id

        # we want this to be the fully qualified path to the process model including all group subcomponents
        tld.process_model_identifier = f"{process_instance_model.process_model_identifier}"

        self.process_instance_model = process_instance_model
        bpmn_process_spec = None
        self.full_bpmn_process_dict: dict = {}

        # this caches the bpmn_process_definition_identifier and task_identifier back to the bpmn_process_id
        # in the database. This is to cut down on database queries while adding new tasks to the database.
        # Structure:
        #   { "[[BPMN_PROCESS_DEFINITION_IDENTIFIER]]": {
        #       "[[TASK_IDENTIFIER]]": [[TASK_DEFINITION]],
        #       "bpmn_process_definition": [[BPMN_PROCESS_DEFINITION]] }
        #   }
        # To use from a spiff_task:
        #   [spiff_task.workflow.spec.name][spiff_task.task_spec.name]
        self.bpmn_definition_to_task_definitions_mappings: dict = {}

        subprocesses: IdToBpmnProcessSpecMapping | None = None
        if not process_instance_model.spiffworkflow_fully_initialized():
            (
                bpmn_process_spec,
                subprocesses,
            ) = ProcessInstanceProcessor.get_process_model_and_subprocesses(
                process_instance_model.process_model_identifier, process_id_to_run=process_id_to_run
            )

        self.process_model_identifier = process_instance_model.process_model_identifier
        self.process_model_display_name = process_instance_model.process_model_display_name

        try:
            (
                self.bpmn_process_instance,
                self.full_bpmn_process_dict,
                self.bpmn_definition_to_task_definitions_mappings,
            ) = self.__get_bpmn_process_instance(
                process_instance_model,
                bpmn_process_spec,
                validate_only,
                subprocesses=subprocesses,
            )
            self.set_script_engine(self.bpmn_process_instance, self._script_engine)

        except MissingSpecError as ke:
            raise ApiError(
                error_code="unexpected_process_instance_structure",
                message=(
                    f"Failed to deserialize process_instance '{self.process_model_identifier}' due to a mis-placed or"
                    f" missing task '{str(ke)}'"
                ),
            ) from ke

    @classmethod
    def get_process_model_and_subprocesses(
        cls,
        process_model_identifier: str,
        process_id_to_run: str | None = None,
    ) -> tuple[BpmnProcessSpec, IdToBpmnProcessSpecMapping]:
        process_model_info = ProcessModelService.get_process_model(process_model_identifier)
        if process_model_info is None:
            raise (
                ApiError(
                    "process_model_not_found",
                    f"The given process model was not found: {process_model_identifier}.",
                )
            )
        spec_files = FileSystemService.get_files(process_model_info)
        return cls.get_spec(spec_files, process_model_info, process_id_to_run=process_id_to_run)

    @classmethod
    def get_bpmn_process_instance_from_process_model(cls, process_model_identifier: str) -> BpmnWorkflow:
        (bpmn_process_spec, subprocesses) = cls.get_process_model_and_subprocesses(
            process_model_identifier,
        )
        bpmn_process_instance = cls.get_bpmn_process_instance_from_workflow_spec(bpmn_process_spec, subprocesses)
        cls.set_script_engine(bpmn_process_instance)
        return bpmn_process_instance

    @staticmethod
    def set_script_engine(bpmn_process_instance: BpmnWorkflow, script_engine: PythonScriptEngine | None = None) -> None:
        script_engine_to_use = script_engine or ProcessInstanceProcessor._default_script_engine
        script_engine_to_use.environment.restore_state(bpmn_process_instance)
        bpmn_process_instance.script_engine = script_engine_to_use

    def preserve_script_engine_state(self) -> None:
        self._script_engine.environment.preserve_state(self.bpmn_process_instance)

    @classmethod
    def _update_bpmn_definition_mappings(
        cls,
        bpmn_definition_to_task_definitions_mappings: dict,
        bpmn_process_definition_identifier: str,
        task_definition: TaskDefinitionModel | None = None,
        bpmn_process_definition: BpmnProcessDefinitionModel | None = None,
    ) -> None:
        if bpmn_process_definition_identifier not in bpmn_definition_to_task_definitions_mappings:
            bpmn_definition_to_task_definitions_mappings[bpmn_process_definition_identifier] = {}

        if task_definition is not None:
            bpmn_definition_to_task_definitions_mappings[bpmn_process_definition_identifier][
                task_definition.bpmn_identifier
            ] = task_definition

        if bpmn_process_definition is not None:
            bpmn_definition_to_task_definitions_mappings[bpmn_process_definition_identifier][
                "bpmn_process_definition"
            ] = bpmn_process_definition

    @classmethod
    def _get_definition_dict_for_bpmn_process_definition(
        cls,
        bpmn_process_definition: BpmnProcessDefinitionModel,
        bpmn_definition_to_task_definitions_mappings: dict,
    ) -> dict:
        cls._update_bpmn_definition_mappings(
            bpmn_definition_to_task_definitions_mappings,
            bpmn_process_definition.bpmn_identifier,
            bpmn_process_definition=bpmn_process_definition,
        )
        task_definitions = TaskDefinitionModel.query.filter_by(bpmn_process_definition_id=bpmn_process_definition.id).all()
        bpmn_process_definition_dict: dict = bpmn_process_definition.properties_json
        bpmn_process_definition_dict["task_specs"] = {}
        for task_definition in task_definitions:
            bpmn_process_definition_dict["task_specs"][task_definition.bpmn_identifier] = task_definition.properties_json
            cls._update_bpmn_definition_mappings(
                bpmn_definition_to_task_definitions_mappings,
                bpmn_process_definition.bpmn_identifier,
                task_definition=task_definition,
            )
        return bpmn_process_definition_dict

    @classmethod
    def _set_definition_dict_for_bpmn_subprocess_definitions(
        cls,
        bpmn_process_definition: BpmnProcessDefinitionModel,
        spiff_bpmn_process_dict: dict,
        bpmn_definition_to_task_definitions_mappings: dict,
    ) -> None:
        # find all child subprocesses of a process
        bpmn_process_subprocess_definitions = (
            BpmnProcessDefinitionModel.query.join(
                BpmnProcessDefinitionRelationshipModel,
                BpmnProcessDefinitionModel.id == BpmnProcessDefinitionRelationshipModel.bpmn_process_definition_child_id,
            )
            .filter_by(bpmn_process_definition_parent_id=bpmn_process_definition.id)
            .all()
        )

        bpmn_subprocess_definition_bpmn_identifiers = {}
        for bpmn_subprocess_definition in bpmn_process_subprocess_definitions:
            cls._update_bpmn_definition_mappings(
                bpmn_definition_to_task_definitions_mappings,
                bpmn_subprocess_definition.bpmn_identifier,
                bpmn_process_definition=bpmn_subprocess_definition,
            )
            bpmn_process_definition_dict: dict = bpmn_subprocess_definition.properties_json
            spiff_bpmn_process_dict["subprocess_specs"][bpmn_subprocess_definition.bpmn_identifier] = bpmn_process_definition_dict
            spiff_bpmn_process_dict["subprocess_specs"][bpmn_subprocess_definition.bpmn_identifier]["task_specs"] = {}
            bpmn_subprocess_definition_bpmn_identifiers[bpmn_subprocess_definition.id] = (
                bpmn_subprocess_definition.bpmn_identifier
            )

        task_definitions = TaskDefinitionModel.query.filter(
            TaskDefinitionModel.bpmn_process_definition_id.in_(bpmn_subprocess_definition_bpmn_identifiers.keys())  # type: ignore
        ).all()
        for task_definition in task_definitions:
            bpmn_subprocess_definition_bpmn_identifier = bpmn_subprocess_definition_bpmn_identifiers[
                task_definition.bpmn_process_definition_id
            ]
            cls._update_bpmn_definition_mappings(
                bpmn_definition_to_task_definitions_mappings,
                bpmn_subprocess_definition_bpmn_identifier,
                task_definition=task_definition,
            )
            spiff_bpmn_process_dict["subprocess_specs"][bpmn_subprocess_definition_bpmn_identifier]["task_specs"][
                task_definition.bpmn_identifier
            ] = task_definition.properties_json

    @classmethod
    def _get_bpmn_process_dict(
        cls,
        bpmn_process: BpmnProcessModel,
        get_tasks: bool = False,
        include_task_data_for_completed_tasks: bool = False,
    ) -> dict:
        json_data = JsonDataModel.query.filter_by(hash=bpmn_process.json_data_hash).first()
        bpmn_process_dict = {"data": json_data.data, "tasks": {}}
        bpmn_process_dict.update(bpmn_process.properties_json)
        if get_tasks:
            tasks = TaskModel.query.filter_by(bpmn_process_id=bpmn_process.id).all()
            cls._get_tasks_dict(
                tasks, bpmn_process_dict, include_task_data_for_completed_tasks=include_task_data_for_completed_tasks
            )
        return bpmn_process_dict

    @classmethod
    def _get_tasks_dict(
        cls,
        tasks: list[TaskModel],
        spiff_bpmn_process_dict: dict,
        bpmn_subprocess_id_to_guid_mappings: dict | None = None,
        include_task_data_for_completed_tasks: bool = False,
    ) -> None:
        json_data_hashes = set()
        states_to_not_rehydrate_data: list[str] = []
        if include_task_data_for_completed_tasks:
            states_to_not_rehydrate_data = ["COMPLETED", "CANCELLED", "ERROR"]
        for task in tasks:
            if task.state not in states_to_not_rehydrate_data:
                json_data_hashes.add(task.json_data_hash)
        json_data_records = JsonDataModel.query.filter(JsonDataModel.hash.in_(json_data_hashes)).all()  # type: ignore
        json_data_mappings = {}
        for json_data_record in json_data_records:
            json_data_mappings[json_data_record.hash] = json_data_record.data
        for task in tasks:
            tasks_dict = spiff_bpmn_process_dict["tasks"]
            if bpmn_subprocess_id_to_guid_mappings:
                bpmn_subprocess_guid = bpmn_subprocess_id_to_guid_mappings[task.bpmn_process_id]
                tasks_dict = spiff_bpmn_process_dict["subprocesses"][bpmn_subprocess_guid]["tasks"]
            tasks_dict[task.guid] = task.properties_json
            task_data = {}
            if task.state not in states_to_not_rehydrate_data:
                task_data = json_data_mappings[task.json_data_hash]
            tasks_dict[task.guid]["data"] = task_data

    @classmethod
    def _get_full_bpmn_process_dict(
        cls,
        process_instance_model: ProcessInstanceModel,
        bpmn_definition_to_task_definitions_mappings: dict,
        include_task_data_for_completed_tasks: bool = False,
    ) -> dict:
        if process_instance_model.bpmn_process_definition_id is None:
            return {}

        spiff_bpmn_process_dict: dict = {
            "serializer_version": process_instance_model.spiff_serializer_version,
            "spec": {},
            "subprocess_specs": {},
            "subprocesses": {},
        }
        bpmn_process_definition = process_instance_model.bpmn_process_definition
        if bpmn_process_definition is not None:
            spiff_bpmn_process_dict["spec"] = cls._get_definition_dict_for_bpmn_process_definition(
                bpmn_process_definition,
                bpmn_definition_to_task_definitions_mappings,
            )
            cls._set_definition_dict_for_bpmn_subprocess_definitions(
                bpmn_process_definition,
                spiff_bpmn_process_dict,
                bpmn_definition_to_task_definitions_mappings,
            )

            #
            # see if we have any cached element units and if so step on the spec and subprocess_specs.
            # in the early stages of development this will return the full workflow when the feature
            # flag is set to on. as time goes we will need to think about how this plays in with the
            # bpmn definition tables more.
            #

            subprocess_specs_for_ready_tasks = set()
            element_unit_process_dict = None
            full_process_model_hash = bpmn_process_definition.full_process_model_hash

            if full_process_model_hash is not None:
                process_id = bpmn_process_definition.bpmn_identifier
                element_id = bpmn_process_definition.bpmn_identifier

                subprocess_specs_for_ready_tasks = {
                    r.bpmn_identifier
                    for r in db.session.query(BpmnProcessDefinitionModel.bpmn_identifier)  # type: ignore
                    .join(TaskDefinitionModel)
                    .join(TaskModel)
                    .filter(TaskModel.process_instance_id == process_instance_model.id)
                    .filter(TaskModel.state == "READY")
                    .all()
                }

                element_unit_process_dict = ElementUnitsService.workflow_from_cached_element_unit(
                    full_process_model_hash, process_id, element_id
                )

            if element_unit_process_dict is not None:
                spiff_bpmn_process_dict["spec"] = element_unit_process_dict["spec"]
                keys = list(spiff_bpmn_process_dict["subprocess_specs"].keys())
                for k in keys:
                    if k not in subprocess_specs_for_ready_tasks and k not in element_unit_process_dict["subprocess_specs"]:
                        spiff_bpmn_process_dict["subprocess_specs"].pop(k)

            bpmn_process = process_instance_model.bpmn_process
            if bpmn_process is not None:
                single_bpmn_process_dict = cls._get_bpmn_process_dict(
                    bpmn_process, get_tasks=True, include_task_data_for_completed_tasks=include_task_data_for_completed_tasks
                )
                spiff_bpmn_process_dict.update(single_bpmn_process_dict)

                bpmn_subprocesses = BpmnProcessModel.query.filter_by(top_level_process_id=bpmn_process.id).all()
                bpmn_subprocess_id_to_guid_mappings = {}
                for bpmn_subprocess in bpmn_subprocesses:
                    subprocess_identifier = bpmn_subprocess.bpmn_process_definition.bpmn_identifier
                    if subprocess_identifier not in spiff_bpmn_process_dict["subprocess_specs"]:
                        current_app.logger.info(f"Deferring subprocess spec: '{subprocess_identifier}'")
                        continue
                    bpmn_subprocess_id_to_guid_mappings[bpmn_subprocess.id] = bpmn_subprocess.guid
                    single_bpmn_process_dict = cls._get_bpmn_process_dict(bpmn_subprocess)
                    spiff_bpmn_process_dict["subprocesses"][bpmn_subprocess.guid] = single_bpmn_process_dict

                tasks = TaskModel.query.filter(
                    TaskModel.bpmn_process_id.in_(bpmn_subprocess_id_to_guid_mappings.keys())  # type: ignore
                ).all()
                cls._get_tasks_dict(
                    tasks,
                    spiff_bpmn_process_dict,
                    bpmn_subprocess_id_to_guid_mappings,
                    include_task_data_for_completed_tasks=include_task_data_for_completed_tasks,
                )

        return spiff_bpmn_process_dict

    def current_user(self) -> Any:
        current_user = None
        if UserService.has_user():
            current_user = UserService.current_user()

        # fall back to initiator if g.user is not set
        # this is for background processes when there will not be a user
        #   coming in from the api
        elif self.process_instance_model.process_initiator_id:
            current_user = self.process_instance_model.process_initiator

        return current_user

    @staticmethod
    def get_bpmn_process_instance_from_workflow_spec(
        spec: BpmnProcessSpec,
        subprocesses: IdToBpmnProcessSpecMapping | None = None,
    ) -> BpmnWorkflow:
        bpmn_process_instance = BpmnWorkflow(
            spec,
            subprocess_specs=subprocesses,
        )
        return bpmn_process_instance

    @staticmethod
    def __get_bpmn_process_instance(
        process_instance_model: ProcessInstanceModel,
        spec: BpmnProcessSpec | None = None,
        validate_only: bool = False,
        subprocesses: IdToBpmnProcessSpecMapping | None = None,
        include_task_data_for_completed_tasks: bool = False,
    ) -> tuple[BpmnWorkflow, dict, dict]:
        full_bpmn_process_dict = {}
        bpmn_definition_to_task_definitions_mappings: dict = {}
        if process_instance_model.spiffworkflow_fully_initialized():
            # turn off logging to avoid duplicated spiff logs
            spiff_logger = logging.getLogger("spiff")
            original_spiff_logger_log_level = spiff_logger.level
            spiff_logger.setLevel(logging.WARNING)

            try:
                full_bpmn_process_dict = ProcessInstanceProcessor._get_full_bpmn_process_dict(
                    process_instance_model,
                    bpmn_definition_to_task_definitions_mappings,
                    include_task_data_for_completed_tasks=include_task_data_for_completed_tasks,
                )
                # FIXME: the from_dict entrypoint in spiff will one day do this copy instead
                process_copy = copy.deepcopy(full_bpmn_process_dict)
                bpmn_process_instance = ProcessInstanceProcessor._serializer.from_dict(process_copy)
            except Exception as err:
                raise err
            finally:
                spiff_logger.setLevel(original_spiff_logger_log_level)
        else:
            bpmn_process_instance = ProcessInstanceProcessor.get_bpmn_process_instance_from_workflow_spec(spec, subprocesses)
            bpmn_process_instance.data[ProcessInstanceProcessor.VALIDATION_PROCESS_KEY] = validate_only

        return (
            bpmn_process_instance,
            full_bpmn_process_dict,
            bpmn_definition_to_task_definitions_mappings,
        )

    def add_data_to_bpmn_process_instance(self, data: dict) -> None:
        # if we do not use a deep merge, then the data does not end up on the object for some reason
        self.bpmn_process_instance.data = DeepMerge.merge(self.bpmn_process_instance.data, data)

    def raise_if_no_potential_owners(self, potential_owner_ids: list[int], message: str) -> None:
        if not potential_owner_ids:
            raise NoPotentialOwnersForTaskError(message)

    def get_potential_owner_ids_from_task(self, task: SpiffTask) -> PotentialOwnerIdList:
        task_spec = task.task_spec
        task_lane = "process_initiator"
        if task_spec.lane is not None and task_spec.lane != "":
            task_lane = task_spec.lane

        potential_owner_ids = []
        lane_assignment_id = None

        if "allowGuest" in task.task_spec.extensions and task.task_spec.extensions["allowGuest"] == "true":
            guest_user = UserService.find_or_create_guest_user()
            potential_owner_ids = [guest_user.id]
        elif re.match(r"(process.?)initiator", task_lane, re.IGNORECASE):
            potential_owner_ids = [self.process_instance_model.process_initiator_id]
        else:
            group_model = GroupModel.query.filter_by(identifier=task_lane).first()
            if group_model is not None:
                lane_assignment_id = group_model.id
            if "lane_owners" in task.data and task_lane in task.data["lane_owners"]:
                for username in task.data["lane_owners"][task_lane]:
                    lane_owner_user = UserModel.query.filter_by(username=username).first()
                    if lane_owner_user is not None:
                        potential_owner_ids.append(lane_owner_user.id)
                self.raise_if_no_potential_owners(
                    potential_owner_ids,
                    (
                        "No users found in task data lane owner list for lane:"
                        f" {task_lane}. The user list used:"
                        f" {task.data['lane_owners'][task_lane]}"
                    ),
                )
            else:
                if group_model is None:
                    raise (NoPotentialOwnersForTaskError(f"Could not find a group with name matching lane: {task_lane}"))
                potential_owner_ids = [i.user_id for i in group_model.user_group_assignments]
                self.raise_if_no_potential_owners(
                    potential_owner_ids,
                    f"Could not find any users in group to assign to lane: {task_lane}",
                )

        return {
            "potential_owner_ids": potential_owner_ids,
            "lane_assignment_id": lane_assignment_id,
        }

    def extract_metadata(self, process_model_info: ProcessModelInfo) -> None:
        metadata_extraction_paths = process_model_info.metadata_extraction_paths
        if metadata_extraction_paths is None:
            return
        if len(metadata_extraction_paths) <= 0:
            return

        current_data = self.get_current_data()
        for metadata_extraction_path in metadata_extraction_paths:
            key = metadata_extraction_path["key"]
            path = metadata_extraction_path["path"]
            path_segments = path.split(".")
            data_for_key = current_data
            for path_segment in path_segments:
                if path_segment in data_for_key:
                    data_for_key = data_for_key[path_segment]
                else:
                    data_for_key = None  # type: ignore
                    break

            if data_for_key is not None:
                pim = ProcessInstanceMetadataModel.query.filter_by(
                    process_instance_id=self.process_instance_model.id,
                    key=key,
                ).first()
                if pim is None:
                    pim = ProcessInstanceMetadataModel(
                        process_instance_id=self.process_instance_model.id,
                        key=key,
                    )
                pim.value = str(data_for_key)[0:255]
                db.session.add(pim)
                db.session.commit()

    def _store_bpmn_process_definition(
        self,
        process_bpmn_properties: dict,
        bpmn_process_definition_parent: BpmnProcessDefinitionModel | None = None,
        store_bpmn_definition_mappings: bool = False,
        full_bpmn_spec_dict: dict | None = None,
    ) -> BpmnProcessDefinitionModel:
        process_bpmn_identifier = process_bpmn_properties["name"]
        process_bpmn_name = process_bpmn_properties["description"]

        bpmn_process_definition: BpmnProcessDefinitionModel | None = None
        single_process_hash = sha256(json.dumps(process_bpmn_properties, sort_keys=True).encode("utf8")).hexdigest()
        full_process_model_hash = None
        if full_bpmn_spec_dict is not None:
            full_process_model_hash = sha256(json.dumps(full_bpmn_spec_dict, sort_keys=True).encode("utf8")).hexdigest()
            bpmn_process_definition = BpmnProcessDefinitionModel.query.filter_by(
                full_process_model_hash=full_process_model_hash
            ).first()
        else:
            bpmn_process_definition = BpmnProcessDefinitionModel.query.filter_by(single_process_hash=single_process_hash).first()

        if bpmn_process_definition is None:
            task_specs = process_bpmn_properties.pop("task_specs")
            bpmn_process_definition = BpmnProcessDefinitionModel(
                single_process_hash=single_process_hash,
                full_process_model_hash=full_process_model_hash,
                bpmn_identifier=process_bpmn_identifier,
                bpmn_name=process_bpmn_name,
                properties_json=process_bpmn_properties,
            )
            db.session.add(bpmn_process_definition)
            self._update_bpmn_definition_mappings(
                self.bpmn_definition_to_task_definitions_mappings,
                bpmn_process_definition.bpmn_identifier,
                bpmn_process_definition=bpmn_process_definition,
            )
            for task_bpmn_identifier, task_bpmn_properties in task_specs.items():
                task_bpmn_name = task_bpmn_properties["bpmn_name"]
                task_definition = TaskDefinitionModel(
                    bpmn_process_definition=bpmn_process_definition,
                    bpmn_identifier=task_bpmn_identifier,
                    bpmn_name=task_bpmn_name,
                    properties_json=task_bpmn_properties,
                    typename=task_bpmn_properties["typename"],
                )
                db.session.add(task_definition)
                if store_bpmn_definition_mappings:
                    self._update_bpmn_definition_mappings(
                        self.bpmn_definition_to_task_definitions_mappings,
                        process_bpmn_identifier,
                        task_definition=task_definition,
                    )
        elif store_bpmn_definition_mappings:
            # this should only ever happen when new process instances use a pre-existing bpmn process definitions
            # otherwise this should get populated on processor initialization
            self._update_bpmn_definition_mappings(
                self.bpmn_definition_to_task_definitions_mappings,
                process_bpmn_identifier,
                bpmn_process_definition=bpmn_process_definition,
            )
            task_definitions = TaskDefinitionModel.query.filter_by(bpmn_process_definition_id=bpmn_process_definition.id).all()
            for task_definition in task_definitions:
                self._update_bpmn_definition_mappings(
                    self.bpmn_definition_to_task_definitions_mappings,
                    process_bpmn_identifier,
                    task_definition=task_definition,
                )

        if bpmn_process_definition_parent is not None:
            bpmn_process_definition_relationship = BpmnProcessDefinitionRelationshipModel.query.filter_by(
                bpmn_process_definition_parent_id=bpmn_process_definition_parent.id,
                bpmn_process_definition_child_id=bpmn_process_definition.id,
            ).first()
            if bpmn_process_definition_relationship is None:
                bpmn_process_definition_relationship = BpmnProcessDefinitionRelationshipModel(
                    bpmn_process_definition_parent_id=bpmn_process_definition_parent.id,
                    bpmn_process_definition_child_id=bpmn_process_definition.id,
                )
                db.session.add(bpmn_process_definition_relationship)
        return bpmn_process_definition

    def _add_bpmn_process_definitions(self) -> None:
        """Adds serialized_bpmn_definition records to the db session.

        Expects the calling method to commit it.
        """
        if self.process_instance_model.spiffworkflow_fully_initialized():
            return None

        bpmn_dict = self.serialize()
        bpmn_dict_keys = ("spec", "subprocess_specs", "serializer_version")
        bpmn_spec_dict = {}
        for bpmn_key in bpmn_dict.keys():
            if bpmn_key in bpmn_dict_keys:
                bpmn_spec_dict[bpmn_key] = bpmn_dict[bpmn_key]

        # store only if mappings is currently empty. this also would mean this is a new instance that has never saved before
        store_bpmn_definition_mappings = not self.bpmn_definition_to_task_definitions_mappings
        bpmn_process_definition_parent = self._store_bpmn_process_definition(
            bpmn_spec_dict["spec"],
            store_bpmn_definition_mappings=store_bpmn_definition_mappings,
            full_bpmn_spec_dict=bpmn_spec_dict,
        )
        for process_bpmn_properties in bpmn_spec_dict["subprocess_specs"].values():
            self._store_bpmn_process_definition(
                process_bpmn_properties,
                bpmn_process_definition_parent,
                store_bpmn_definition_mappings=store_bpmn_definition_mappings,
            )
        self.process_instance_model.bpmn_process_definition = bpmn_process_definition_parent

        #
        # builds and caches the element units for the parent bpmn process defintion. these
        # element units can then be queried using the same hash for later execution.
        #
        # TODO: this seems to be run each time a process instance is started, so element
        # units will only be queried after a save/resume point. the hash used as the key
        # can be anything, so possibly some hash of all files required to form the process
        # definition and their hashes could be used? Not sure how that plays in with the
        # bpmn_process_defintion hash though.
        #

        # TODO: first time through for an instance the bpmn_spec_dict seems to get mutated,
        # so for now we don't seed the cache until the second instance. not immediately a
        # problem and can be part of the larger discussion mentioned in the TODO above.

        full_process_model_hash = bpmn_process_definition_parent.full_process_model_hash

        if full_process_model_hash is not None and "task_specs" in bpmn_spec_dict["spec"]:
            ElementUnitsService.cache_element_units_for_workflow(full_process_model_hash, bpmn_spec_dict)

    def save(self) -> None:
        """Saves the current state of this processor to the database."""
        self.process_instance_model.spiff_serializer_version = self.SERIALIZER_VERSION
        self.process_instance_model.status = self.get_status().value
        current_app.logger.debug(
            f"the_status: {self.process_instance_model.status} for instance {self.process_instance_model.id}"
        )

        if self.process_instance_model.start_in_seconds is None:
            self.process_instance_model.start_in_seconds = round(time.time())

        if self.process_instance_model.end_in_seconds is None:
            if self.bpmn_process_instance.is_completed():
                self.process_instance_model.end_in_seconds = round(time.time())
                if self._workflow_completed_handler is not None:
                    self._workflow_completed_handler(self.process_instance_model)

        db.session.add(self.process_instance_model)
        db.session.commit()

        human_tasks = HumanTaskModel.query.filter_by(process_instance_id=self.process_instance_model.id, completed=False).all()
        ready_or_waiting_tasks = self.get_all_ready_or_waiting_tasks()

        process_model_display_name = ""
        process_model_info = ProcessModelService.get_process_model(self.process_instance_model.process_model_identifier)
        if process_model_info is not None:
            process_model_display_name = process_model_info.display_name

        self.extract_metadata(process_model_info)

        for ready_or_waiting_task in ready_or_waiting_tasks:
            # filter out non-usertasks
            task_spec = ready_or_waiting_task.task_spec
            if task_spec.manual:
                potential_owner_hash = self.get_potential_owner_ids_from_task(ready_or_waiting_task)
                extensions = task_spec.extensions

                # in the xml, it's the id attribute. this identifies the process where the activity lives.
                # if it's in a subprocess, it's the inner process.
                bpmn_process_identifier = ready_or_waiting_task.workflow.spec.name

                form_file_name = None
                ui_form_file_name = None
                if "properties" in extensions:
                    properties = extensions["properties"]
                    if "formJsonSchemaFilename" in properties:
                        form_file_name = properties["formJsonSchemaFilename"]
                    if "formUiSchemaFilename" in properties:
                        ui_form_file_name = properties["formUiSchemaFilename"]

                human_task = None
                for at in human_tasks:
                    if at.task_id == str(ready_or_waiting_task.id):
                        human_task = at
                        human_tasks.remove(at)

                if human_task is None:
                    task_guid = str(ready_or_waiting_task.id)
                    task_model = TaskModel.query.filter_by(guid=task_guid).first()
                    if task_model is None:
                        raise TaskNotFoundError(f"Could not find task for human task with guid: {task_guid}")

                    human_task = HumanTaskModel(
                        process_instance_id=self.process_instance_model.id,
                        process_model_display_name=process_model_display_name,
                        bpmn_process_identifier=bpmn_process_identifier,
                        form_file_name=form_file_name,
                        ui_form_file_name=ui_form_file_name,
                        task_guid=task_model.guid,
                        task_id=task_guid,
                        task_name=ready_or_waiting_task.task_spec.bpmn_id,
                        task_title=ready_or_waiting_task.task_spec.bpmn_name,
                        task_type=ready_or_waiting_task.task_spec.__class__.__name__,
                        task_status=TaskState.get_name(ready_or_waiting_task.state),
                        lane_assignment_id=potential_owner_hash["lane_assignment_id"],
                    )
                    db.session.add(human_task)

                    for potential_owner_id in potential_owner_hash["potential_owner_ids"]:
                        human_task_user = HumanTaskUserModel(user_id=potential_owner_id, human_task=human_task)
                        db.session.add(human_task_user)

                    db.session.commit()

        if len(human_tasks) > 0:
            for at in human_tasks:
                at.completed = True
                db.session.add(at)
            db.session.commit()

    def serialize_task_spec(self, task_spec: SpiffTask) -> dict:
        """Get a serialized version of a task spec."""
        # The task spec is NOT actually a SpiffTask, it is the task spec attached to a SpiffTask
        # Not sure why mypy accepts this but whatever.
        result: dict = self._serializer.to_dict(task_spec)
        return result

    def send_bpmn_event(self, event_data: dict[str, Any]) -> None:
        """Send an event to the workflow."""
        payload = event_data.pop("payload", None)
        event_definition = self._serializer.from_dict(event_data)
        bpmn_event = BpmnEvent(
            event_definition=event_definition,
            payload=payload,
        )
        try:
            self.bpmn_process_instance.send_event(bpmn_event)
        except Exception as e:
            current_app.logger.warning(e)

        # TODO: do_engine_steps without a lock
        self.do_engine_steps(save=True)

    def manual_complete_task(self, task_id: str, execute: bool, user: UserModel) -> None:
        """Mark the task complete optionally executing it."""
        spiff_task = self.bpmn_process_instance.get_task_from_id(UUID(task_id))
        event_type = ProcessInstanceEventType.task_skipped.value
        if execute:
            event_type = ProcessInstanceEventType.task_executed_manually.value

        start_time = time.time()

        # manual actually means any human task
        if spiff_task.task_spec.manual:
            # Executing or not executing a human task results in the same state.
            current_app.logger.info(
                f"Manually skipping Human Task {spiff_task.task_spec.name} of process instance {self.process_instance_model.id}"
            )
            human_task = HumanTaskModel.query.filter_by(task_id=task_id).first()
            self.complete_task(spiff_task, human_task=human_task, user=user)
        elif execute:
            current_app.logger.info(
                f"Manually executing Task {spiff_task.task_spec.name} of process instance {self.process_instance_model.id}"
            )
            self.do_engine_steps(save=True, execution_strategy_name="run_current_ready_tasks")
        else:
            current_app.logger.info(f"Skipped task {spiff_task.task_spec.name}", extra=spiff_task.log_info())
            task_model_delegate = TaskModelSavingDelegate(
                serializer=self._serializer,
                process_instance=self.process_instance_model,
                bpmn_definition_to_task_definitions_mappings=self.bpmn_definition_to_task_definitions_mappings,
            )
            execution_strategy = SkipOneExecutionStrategy(
                task_model_delegate, self.lazy_load_subprocess_specs, {"spiff_task": spiff_task}
            )
            self.do_engine_steps(save=True, execution_strategy=execution_strategy)

        spiff_tasks = self.bpmn_process_instance.get_tasks()
        task_service = TaskService(
            process_instance=self.process_instance_model,
            serializer=self._serializer,
            bpmn_definition_to_task_definitions_mappings=self.bpmn_definition_to_task_definitions_mappings,
        )
        task_service.update_all_tasks_from_spiff_tasks(spiff_tasks, [], start_time)
        ProcessInstanceTmpService.add_event_to_process_instance(self.process_instance_model, event_type, task_guid=task_id)

        self.save()
        # Saving the workflow seems to reset the status
        self.suspend()

    @classmethod
    def reset_process(cls, process_instance: ProcessInstanceModel, to_task_guid: str) -> None:
        """Reset a process to an earlier state."""
        start_time = time.time()

        # Log the event that we are moving back to a previous task.
        ProcessInstanceTmpService.add_event_to_process_instance(
            process_instance, ProcessInstanceEventType.process_instance_rewound_to_task.value, task_guid=to_task_guid
        )
        processor = ProcessInstanceProcessor(process_instance, include_task_data_for_completed_tasks=True)
        deleted_tasks = processor.bpmn_process_instance.reset_from_task_id(UUID(to_task_guid))
        spiff_tasks = processor.bpmn_process_instance.get_tasks()

        task_service = TaskService(
            process_instance=processor.process_instance_model,
            serializer=processor._serializer,
            bpmn_definition_to_task_definitions_mappings=processor.bpmn_definition_to_task_definitions_mappings,
        )
        task_service.update_all_tasks_from_spiff_tasks(spiff_tasks, deleted_tasks, start_time, to_task_guid=to_task_guid)

        # Save the process
        processor.save()
        processor.suspend()

    @staticmethod
    def get_parser() -> MyCustomParser:
        parser = MyCustomParser()
        return parser

    @staticmethod
    def backfill_missing_spec_reference_records(
        bpmn_process_identifier: str,
    ) -> str | None:
        process_models = ProcessModelService.get_process_models(recursive=True)
        for process_model in process_models:
            try:
                refs = SpecFileService.reference_map(SpecFileService.get_references_for_process(process_model))
                bpmn_process_identifiers = refs.keys()
                if bpmn_process_identifier in bpmn_process_identifiers:
                    SpecFileService.update_process_cache(refs[bpmn_process_identifier])
                    return FileSystemService.full_path_to_process_model_file(process_model)
            except Exception:
                current_app.logger.warning("Failed to parse process ", process_model.id)
        return None

    @staticmethod
    def bpmn_file_full_path_from_bpmn_process_identifier(
        bpmn_process_identifier: str,
    ) -> str:
        if bpmn_process_identifier is None:
            raise ValueError("bpmn_file_full_path_from_bpmn_process_identifier: bpmn_process_identifier is unexpectedly None")

        spec_reference = ReferenceCacheModel.basic_query().filter_by(identifier=bpmn_process_identifier, type="process").first()
        bpmn_file_full_path = None
        if spec_reference is None:
            bpmn_file_full_path = ProcessInstanceProcessor.backfill_missing_spec_reference_records(bpmn_process_identifier)
        else:
            bpmn_file_full_path = os.path.join(
                FileSystemService.root_path(),
                spec_reference.relative_path(),
            )
        if bpmn_file_full_path is None:
            raise (
                ApiError(
                    error_code="could_not_find_bpmn_process_identifier",
                    message=f"Could not find the the given bpmn process identifier from any sources: {bpmn_process_identifier}",
                )
            )
        return os.path.abspath(bpmn_file_full_path)

    @staticmethod
    def update_spiff_parser_with_all_process_dependency_files(
        parser: SpiffBpmnParser,
        processed_identifiers: set[str] | None = None,
    ) -> None:
        if processed_identifiers is None:
            processed_identifiers = set()
        processor_dependencies = parser.get_process_dependencies()

        # since get_process_dependencies() returns a set with None sometimes, we need to remove it
        processor_dependencies = processor_dependencies - {None}

        processor_dependencies_new = processor_dependencies - processed_identifiers
        bpmn_process_identifiers_in_parser = parser.get_process_ids()

        new_bpmn_files = set()
        for bpmn_process_identifier in processor_dependencies_new:
            # ignore identifiers that spiff already knows about
            if bpmn_process_identifier in bpmn_process_identifiers_in_parser:
                continue

            new_bpmn_file_full_path = ProcessInstanceProcessor.bpmn_file_full_path_from_bpmn_process_identifier(
                bpmn_process_identifier
            )
            new_bpmn_files.add(new_bpmn_file_full_path)
            dmn_file_glob = os.path.join(os.path.dirname(new_bpmn_file_full_path), "*.dmn")
            parser.add_dmn_files_by_glob(dmn_file_glob)
            processed_identifiers.add(bpmn_process_identifier)

        if new_bpmn_files:
            parser.add_bpmn_files(new_bpmn_files)
            ProcessInstanceProcessor.update_spiff_parser_with_all_process_dependency_files(parser, processed_identifiers)

    @staticmethod
    def get_spec(
        files: list[File],
        process_model_info: ProcessModelInfo,
        process_id_to_run: str | None = None,
    ) -> tuple[BpmnProcessSpec, IdToBpmnProcessSpecMapping]:
        """Returns a SpiffWorkflow specification for the given process_instance spec, using the files provided."""
        parser = ProcessInstanceProcessor.get_parser()

        process_id = process_id_to_run or process_model_info.primary_process_id

        for file in files:
            data = SpecFileService.get_data(process_model_info, file.name)
            try:
                if file.type == FileType.bpmn.value:
                    bpmn: etree.Element = SpecFileService.get_etree_from_xml_bytes(data)
                    parser.add_bpmn_xml(bpmn, filename=file.name)
                elif file.type == FileType.dmn.value:
                    dmn: etree.Element = SpecFileService.get_etree_from_xml_bytes(data)
                    parser.add_dmn_xml(dmn, filename=file.name)
            except XMLSyntaxError as xse:
                raise ApiError(
                    error_code="invalid_xml",
                    message=f"'{file.name}' is not a valid xml file." + str(xse),
                ) from xse
        if process_id is None or process_id == "":
            raise (
                ApiError(
                    error_code="no_primary_bpmn_error",
                    message=f"There is no primary BPMN process id defined for process_model {process_model_info.id}",
                )
            )
        ProcessInstanceProcessor.update_spiff_parser_with_all_process_dependency_files(parser)

        try:
            bpmn_process_spec = parser.get_spec(process_id)

            # returns a dict of {process_id: bpmn_process_spec}, otherwise known as an IdToBpmnProcessSpecMapping
            subprocesses = parser.get_subprocess_specs(process_id)
        except ValidationException as ve:
            raise ApiError(
                error_code="process_instance_validation_error",
                message="Failed to parse the Workflow Specification. " + f"Error is '{str(ve)}.'",
                file_name=ve.file_name,
                task_name=ve.name,
                task_id=ve.id,
                tag=ve.tag,
            ) from ve
        return (bpmn_process_spec, subprocesses)

    @staticmethod
    def status_of(bpmn_process_instance: BpmnWorkflow) -> ProcessInstanceStatus:
        if bpmn_process_instance.is_completed():
            return ProcessInstanceStatus.complete
        user_tasks = bpmn_process_instance.get_tasks(state=TaskState.READY, manual=True)
        ready_tasks = bpmn_process_instance.get_tasks(state=TaskState.READY)

        # workflow.waiting_events (includes timers, and timers have a when firing property)

        # if the process instance has status "waiting" it will get picked up
        # by background processing. when that happens it can potentially overwrite
        # human tasks which is bad because we cache them with the previous id's.
        # waiting_tasks = bpmn_process_instance.get_tasks(state=TaskState.WAITING)
        # waiting_tasks = bpmn_process_instance.get_waiting()
        # if len(waiting_tasks) > 0:
        #     return ProcessInstanceStatus.waiting
        if len(user_tasks) > 0:
            return ProcessInstanceStatus.user_input_required
        elif len(ready_tasks) > 0:
            return ProcessInstanceStatus.running
        else:
            return ProcessInstanceStatus.waiting

    def get_status(self) -> ProcessInstanceStatus:
        the_status = self.status_of(self.bpmn_process_instance)
        # current_app.logger.debug(f"the_status: {the_status} for instance {self.process_instance_model.id}")
        return the_status

    def element_unit_specs_loader(self, process_id: str, element_id: str) -> dict[str, Any] | None:
        full_process_model_hash = self.process_instance_model.bpmn_process_definition.full_process_model_hash
        if full_process_model_hash is None:
            return None

        element_unit_process_dict = ElementUnitsService.workflow_from_cached_element_unit(
            full_process_model_hash,
            process_id,
            element_id,
        )

        if element_unit_process_dict is not None:
            spec_dict = element_unit_process_dict["spec"]
            subprocess_specs_dict = element_unit_process_dict["subprocess_specs"]

            restored_specs = {k: self.wf_spec_converter.restore(v) for k, v in subprocess_specs_dict.items()}
            restored_specs[spec_dict["name"]] = self.wf_spec_converter.restore(spec_dict)

            return restored_specs

        return None

    def lazy_load_subprocess_specs(self) -> None:
        tasks = self.bpmn_process_instance.get_tasks(state=TaskState.DEFINITE_MASK)
        loaded_specs = set(self.bpmn_process_instance.subprocess_specs.keys())
        for task in tasks:
            if task.task_spec.__class__.__name__ != "CallActivity":
                continue
            spec_to_check = task.task_spec.spec

            if spec_to_check not in loaded_specs:
                lazy_subprocess_specs = self.element_unit_specs_loader(spec_to_check, spec_to_check)
                if lazy_subprocess_specs is None:
                    continue

                for name, spec in lazy_subprocess_specs.items():
                    if name not in loaded_specs:
                        self.bpmn_process_instance.subprocess_specs[name] = spec
                        self.refresh_waiting_tasks()
                        loaded_specs.add(name)

    def refresh_waiting_tasks(self) -> None:
        self.lazy_load_subprocess_specs()
        self.bpmn_process_instance.refresh_waiting_tasks()

    def do_engine_steps(
        self,
        exit_at: None = None,
        save: bool = False,
        execution_strategy_name: str | None = None,
        execution_strategy: ExecutionStrategy | None = None,
    ) -> TaskRunnability:
        if self.process_instance_model.persistence_level != "none":
            with ProcessInstanceQueueService.dequeued(
                self.process_instance_model, additional_processing_identifier=self.additional_processing_identifier
            ):
                # TODO: ideally we just lock in the execution service, but not sure
                # about _add_bpmn_process_definitions and if that needs to happen in
                # the same lock like it does on main
                return self._do_engine_steps(exit_at, save, execution_strategy_name, execution_strategy)
        else:
            return self._do_engine_steps(
                exit_at,
                save=False,
                execution_strategy_name=execution_strategy_name,
                execution_strategy=execution_strategy,
            )

    def _do_engine_steps(
        self,
        exit_at: None = None,
        save: bool = False,
        execution_strategy_name: str | None = None,
        execution_strategy: ExecutionStrategy | None = None,
    ) -> TaskRunnability:
        self._add_bpmn_process_definitions()

        task_model_delegate = TaskModelSavingDelegate(
            serializer=self._serializer,
            process_instance=self.process_instance_model,
            bpmn_definition_to_task_definitions_mappings=self.bpmn_definition_to_task_definitions_mappings,
        )

        if execution_strategy is None:
            if execution_strategy_name is None:
                execution_strategy_name = current_app.config["SPIFFWORKFLOW_BACKEND_ENGINE_STEP_DEFAULT_STRATEGY_WEB"]
            if execution_strategy_name is None:
                raise ExecutionStrategyNotConfiguredError(
                    "SPIFFWORKFLOW_BACKEND_ENGINE_STEP_DEFAULT_STRATEGY_WEB has not been set"
                )
            execution_strategy = execution_strategy_named(
                execution_strategy_name, task_model_delegate, self.lazy_load_subprocess_specs
            )

        execution_service = WorkflowExecutionService(
            self.bpmn_process_instance,
            self.process_instance_model,
            execution_strategy,
            self._script_engine.environment.finalize_result,
            self.save,
            additional_processing_identifier=self.additional_processing_identifier,
        )
        task_runnability = execution_service.run_and_save(exit_at, save)
        self.check_all_tasks()
        return task_runnability

    @classmethod
    def get_tasks_with_data(cls, bpmn_process_instance: BpmnWorkflow) -> list[SpiffTask]:
        return [task for task in bpmn_process_instance.get_tasks(state=TaskState.FINISHED_MASK) if len(task.data) > 0]

    @classmethod
    def get_task_data_size(cls, bpmn_process_instance: BpmnWorkflow) -> int:
        tasks_with_data = cls.get_tasks_with_data(bpmn_process_instance)
        all_task_data = [task.data for task in tasks_with_data]

        try:
            return len(json.dumps(all_task_data))
        except Exception:
            return 0

    @classmethod
    def get_python_env_size(cls, bpmn_process_instance: BpmnWorkflow) -> int:
        user_defined_state = bpmn_process_instance.script_engine.environment.user_defined_state()

        try:
            return len(json.dumps(user_defined_state))
        except Exception:
            return 0

    def check_task_data_size(self) -> None:
        task_data_len = self.get_task_data_size(self.bpmn_process_instance)

        # Not sure what the number here should be but this now matches the mysql
        # max_allowed_packet variable on dev - 1073741824
        task_data_limit = 1024**3

        if task_data_len > task_data_limit:
            raise (
                ApiError(
                    error_code="task_data_size_exceeded",
                    message=f"Maximum task data size of {task_data_limit} exceeded.",
                )
            )

    def serialize(self) -> dict:
        self.check_task_data_size()
        self.preserve_script_engine_state()
        return self._serializer.to_dict(self.bpmn_process_instance)  # type: ignore

    def next_user_tasks(self) -> list[SpiffTask]:
        return self.bpmn_process_instance.get_tasks(state=TaskState.READY, manual=True)  # type: ignore

    def next_task(self) -> SpiffTask:
        """Returns the next task that should be completed even if there are parallel tasks and multiple options are available.

        If the process_instance is complete it will return the final end task.
        If the process_instance is in an error state it will return the task that is erroring.
        """
        # If the whole blessed mess is done, return the end_event task in the tree
        # This was failing in the case of a call activity where we have an intermediate EndEvent
        # what we really want is the LAST EndEvent

        endtasks = []
        if self.bpmn_process_instance.is_completed():
            for spiff_task in TaskIterator(self.bpmn_process_instance.task_tree, TaskState.ANY_MASK):
                # Assure that we find the end event for this process_instance, and not for any sub-process_instances.
                if TaskService.is_main_process_end_event(spiff_task):
                    endtasks.append(spiff_task)
            if len(endtasks) > 0:
                return endtasks[-1]

        # If there are ready tasks to complete, return the next ready task, but return the one
        # in the active parallel path if possible.  In some cases the active parallel path may itself be
        # a parallel gateway with multiple tasks, so prefer ones that share a parent.

        # Get a list of all ready tasks
        ready_tasks = self.bpmn_process_instance.get_tasks(state=TaskState.READY)

        if len(ready_tasks) == 0:
            # If no ready tasks exist, check for a waiting task.
            waiting_tasks = self.bpmn_process_instance.get_tasks(state=TaskState.WAITING)
            if len(waiting_tasks) > 0:
                return waiting_tasks[0]

            # If there are no ready tasks, and not waiting tasks, return the latest error.
            error_task = None
            for task in TaskIterator(self.bpmn_process_instance.task_tree, TaskState.ERROR):
                error_task = task
            return error_task

        # Get a list of all completed user tasks (Non engine tasks)
        completed_user_tasks = self.completed_user_tasks()

        # If there are no completed user tasks, return the first ready task
        if len(completed_user_tasks) == 0:
            return ready_tasks[0]

        # Take the last completed task, find a child of it, and return that task
        last_user_task = completed_user_tasks[0]
        if len(ready_tasks) > 0:
            for task in ready_tasks:
                if task.is_descendant_of(last_user_task):
                    return task
            for task in ready_tasks:
                if self.bpmn_process_instance.last_task and task.parent == last_user_task.parent:
                    return task

            return ready_tasks[0]

        # If there are no ready tasks, but the thing isn't complete yet, find the first non-complete task
        # and return that
        next_task_to_return = None
        for task in TaskIterator(self.bpmn_process_instance.task_tree, TaskState.NOT_FINISHED_MASK):
            next_task_to_return = task
        return next_task_to_return

    def completed_user_tasks(self) -> list[SpiffTask]:
        user_tasks = self.bpmn_process_instance.get_tasks(state=TaskState.COMPLETED)
        user_tasks.reverse()
        user_tasks = list(
            filter(
                lambda task: task.task_spec.manual,
                user_tasks,
            )
        )
        return user_tasks  # type: ignore

    def get_task_dict_from_spiff_task(self, spiff_task: SpiffTask) -> dict[str, Any]:
        default_registry = DefaultRegistry()
        task_data = default_registry.convert(spiff_task.data)
        python_env = default_registry.convert(self._script_engine.environment.last_result())
        task_json: dict[str, Any] = {
            "task_data": task_data,
            "python_env": python_env,
        }
        return task_json

    def complete_task(self, spiff_task: SpiffTask, human_task: HumanTaskModel, user: UserModel) -> None:
        task_model = TaskModel.query.filter_by(guid=human_task.task_id).first()
        if task_model is None:
            raise TaskNotFoundError(
                f"Cannot find a task with guid {self.process_instance_model.id} and task_id is {human_task.task_id}"
            )

        run_started_at = time.time()
        task_model.start_in_seconds = run_started_at
        task_exception = None
        task_event = ProcessInstanceEventType.task_completed.value
        try:
            self.bpmn_process_instance.run_task_from_id(spiff_task.id)
        except Exception as ex:
            task_exception = ex
            task_event = ProcessInstanceEventType.task_failed.value

        task_model.end_in_seconds = time.time()

        human_task.completed_by_user_id = user.id
        human_task.completed = True
        human_task.task_status = TaskState.get_name(spiff_task.state)
        db.session.add(human_task)

        task_service = TaskService(
            process_instance=self.process_instance_model,
            serializer=self._serializer,
            bpmn_definition_to_task_definitions_mappings=self.bpmn_definition_to_task_definitions_mappings,
            run_started_at=run_started_at,
        )
        task_service.update_task_model(task_model, spiff_task)
        JsonDataModel.insert_or_update_json_data_records(task_service.json_data_dicts)

        ProcessInstanceTmpService.add_event_to_process_instance(
            self.process_instance_model,
            task_event,
            task_guid=task_model.guid,
            user_id=user.id,
            exception=task_exception,
        )

        # children of a multi-instance task has the attribute "triggered" set to True
        # so use that to determine if a spiff_task is apart of a multi-instance task
        # and therefore we need to process its parent since the current task will not
        # know what is actually going on.
        # Basically "triggered" means "this task is not part of the task spec outputs"
        spiff_task_to_process = spiff_task
        if spiff_task_to_process.triggered is True:
            spiff_task_to_process = spiff_task.parent

        tasks_to_update = self.bpmn_process_instance.get_tasks(updated_ts=run_started_at)
        for spiff_task_to_update in tasks_to_update:
            if spiff_task_to_update.id != spiff_task.id:
                task_service.update_task_model_with_spiff_task(spiff_task_to_update)

        task_service.save_objects_to_database()

        # this is the thing that actually commits the db transaction (on behalf of the other updates above as well)
        self.save()

        if task_exception is not None:
            raise task_exception

    def get_data(self) -> dict[str, Any]:
        return self.bpmn_process_instance.data  # type: ignore

    def get_current_data(self) -> dict[str, Any]:
        """Get the current data for the process.

        Return either the most recent task data or--if the process instance is complete--
        the process data.
        """
        if self.process_instance_model.status == ProcessInstanceStatus.complete.value:
            return self.get_data()

        most_recent_task = None
        for task in self.get_all_ready_or_waiting_tasks():
            if most_recent_task is None:
                most_recent_task = task
            elif most_recent_task.last_state_change < task.last_state_change:  # type: ignore
                most_recent_task = task

        if most_recent_task:
            return most_recent_task.data  # type: ignore

        return {}

    def get_process_instance_id(self) -> int:
        return self.process_instance_model.id

    def get_ready_user_tasks(self) -> list[SpiffTask]:
        return self.bpmn_process_instance.get_tasks(state=TaskState.READY, manual=True)  # type: ignore

    def get_current_user_tasks(self) -> list[SpiffTask]:
        """Return a list of all user tasks that are READY or COMPLETE and are parallel to the READY Task."""
        ready_tasks = self.bpmn_process_instance.get_tasks(state=TaskState.READY, manual=True)
        additional_tasks = []
        if len(ready_tasks) > 0:
            for child in ready_tasks[0].parent.children:
                if child.state == TaskState.COMPLETED:
                    additional_tasks.append(child)
        return ready_tasks + additional_tasks  # type: ignore

    def get_all_user_tasks(self) -> list[SpiffTask]:
        all_tasks = self.bpmn_process_instance.get_tasks(state=TaskState.ANY_MASK)
        return [t for t in all_tasks if t.task_spec.manual]

    def get_all_completed_tasks(self) -> list[SpiffTask]:
        all_tasks = self.bpmn_process_instance.get_tasks(state=TaskState.ANY_MASK)
        return [t for t in all_tasks if t.task_spec.manual and t.state in [TaskState.COMPLETED, TaskState.CANCELLED]]

    def get_all_waiting_tasks(self) -> list[SpiffTask]:
        all_tasks = self.bpmn_process_instance.get_tasks(state=TaskState.ANY_MASK)
        return [t for t in all_tasks if t.state in [TaskState.WAITING]]

    def get_all_ready_or_waiting_tasks(self) -> list[SpiffTask]:
        all_tasks = self.bpmn_process_instance.get_tasks(state=TaskState.ANY_MASK)
        return [t for t in all_tasks if t.state in [TaskState.WAITING, TaskState.READY]]

    def get_task_by_guid(self, task_guid: str) -> SpiffTask | None:
        return self.bpmn_process_instance.get_task_from_id(UUID(task_guid))

    @classmethod
    def get_task_by_bpmn_identifier(cls, bpmn_task_identifier: str, bpmn_process_instance: BpmnWorkflow) -> SpiffTask | None:
        all_tasks = bpmn_process_instance.get_tasks(state=TaskState.ANY_MASK)
        for task in all_tasks:
            if task.task_spec.name == bpmn_task_identifier:
                return task
        return None

    # for debugging, get the full json representation into a file on disk
    def dump_to_disk(self, filename: str = "process.json") -> None:
        with open(filename, "w") as f:
            f.write(json.dumps(self.serialize(), indent=2))

    def remove_spiff_tasks_for_termination(self) -> None:
        start_time = time.time()
        deleted_tasks = self.bpmn_process_instance.cancel() or []
        spiff_tasks = self.bpmn_process_instance.get_tasks()

        task_service = TaskService(
            process_instance=self.process_instance_model,
            serializer=self._serializer,
            bpmn_definition_to_task_definitions_mappings=self.bpmn_definition_to_task_definitions_mappings,
        )
        task_service.update_all_tasks_from_spiff_tasks(spiff_tasks, deleted_tasks, start_time)

        # we may want to move this to task_service.update_all_tasks_from_spiff_tasks,
        # but not sure it's always good to it.
        # for cancelled tasks, spiff only returns tasks that were cancelled,
        # not the ones that were deleted so we have to find them
        spiff_task_guids = [str(st.id) for st in spiff_tasks]
        tasks_no_longer_in_spiff = TaskModel.query.filter(
            and_(
                TaskModel.process_instance_id == self.process_instance_model.id,
                TaskModel.guid.not_in(spiff_task_guids),  # type: ignore
            )
        ).all()
        for task in tasks_no_longer_in_spiff:
            db.session.delete(task)

        self.save()

    def terminate(self) -> None:
        with suppress(KeyError):
            self.remove_spiff_tasks_for_termination()
        self.process_instance_model.status = "terminated"
        db.session.add(self.process_instance_model)
        ProcessInstanceTmpService.add_event_to_process_instance(
            self.process_instance_model, ProcessInstanceEventType.process_instance_terminated.value
        )
        db.session.commit()

    def suspend(self) -> None:
        self.process_instance_model.status = ProcessInstanceStatus.suspended.value
        db.session.add(self.process_instance_model)
        ProcessInstanceTmpService.add_event_to_process_instance(
            self.process_instance_model, ProcessInstanceEventType.process_instance_suspended.value
        )
        db.session.commit()

    def bring_archived_future_tasks_back_to_life(self) -> None:
        archived_future_tasks = (
            self.process_instance_model.future_tasks_query()
            .filter(FutureTaskModel.archived_for_process_instance_status == True)  # noqa: E712
            .all()
        )
        for archived_future_task in archived_future_tasks:
            archived_future_task.archived_for_process_instance_status = False
            db.session.add(archived_future_task)

    def resume(self) -> None:
        self.process_instance_model.status = ProcessInstanceStatus.waiting.value
        db.session.add(self.process_instance_model)
        self.bring_archived_future_tasks_back_to_life()
        ProcessInstanceTmpService.add_event_to_process_instance(
            self.process_instance_model, ProcessInstanceEventType.process_instance_resumed.value
        )
        db.session.commit()

    def check_all_tasks(self) -> None:
        if current_app.config["SPIFFWORKFLOW_BACKEND_DEBUG_TASK_CONSISTENCY"] is not True:
            return
        tasks = TaskModel.query.filter_by(process_instance_id=self.process_instance_model.id).all()
        missing_child_guids = []
        for task in tasks:
            for child_task_guid in task.properties_json["children"]:
                child_task = TaskModel.query.filter_by(guid=child_task_guid).first()
                if child_task is None:
                    missing_child_guids.append(f"Missing child guid {child_task_guid} for {task.properties_json}")

        if len(missing_child_guids) > 0:
            raise Exception(missing_child_guids)<|MERGE_RESOLUTION|>--- conflicted
+++ resolved
@@ -347,28 +347,8 @@
         )
         return Script.generate_augmented_list(script_attributes_context)
 
-<<<<<<< HEAD
     def evaluate(self, task: SpiffTask, expression: str, external_context: dict[str, Any] | None = None) -> Any:
         """Evaluate the given expression, within the context of the given task and return the result."""
-=======
-    def evaluate(
-        self,
-        task: SpiffTask,
-        expression: str,
-        external_context: dict[str, Any] | None = None,
-    ) -> Any:
-        return self._evaluate(expression, task.data, task, external_context)
-
-    def _evaluate(
-        self,
-        expression: str,
-        context: dict[str, Any],
-        task: SpiffTask | None = None,
-        external_context: dict[str, Any] | None = None,
-    ) -> Any:
-        """Evaluate the given expression, within the context of the given task and return the result."""
-
->>>>>>> a71af6e4
         methods = self.__get_augment_methods(task)
         if external_context:
             methods.update(external_context)
@@ -617,9 +597,9 @@
             bpmn_process_definition_dict: dict = bpmn_subprocess_definition.properties_json
             spiff_bpmn_process_dict["subprocess_specs"][bpmn_subprocess_definition.bpmn_identifier] = bpmn_process_definition_dict
             spiff_bpmn_process_dict["subprocess_specs"][bpmn_subprocess_definition.bpmn_identifier]["task_specs"] = {}
-            bpmn_subprocess_definition_bpmn_identifiers[bpmn_subprocess_definition.id] = (
-                bpmn_subprocess_definition.bpmn_identifier
-            )
+            bpmn_subprocess_definition_bpmn_identifiers[
+                bpmn_subprocess_definition.id
+            ] = bpmn_subprocess_definition.bpmn_identifier
 
         task_definitions = TaskDefinitionModel.query.filter(
             TaskDefinitionModel.bpmn_process_definition_id.in_(bpmn_subprocess_definition_bpmn_identifiers.keys())  # type: ignore
