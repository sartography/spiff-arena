--- conflicted
+++ resolved
@@ -1687,20 +1687,7 @@
             self._script_engine.environment.finalize_result,
             self.save,
         )
-<<<<<<< HEAD
-        try:
-            execution_service.run_and_save(exit_at, save)
-        finally:
-            # clear out failling spiff tasks here since the ProcessInstanceProcessor creates an instance of the
-            #    script engine on a class variable.
-            if (
-                hasattr(self._script_engine, "failing_spiff_task")
-                and self._script_engine.failing_spiff_task is not None
-            ):
-                self._script_engine.failing_spiff_task = None
-=======
-        execution_service.run(exit_at, save)
->>>>>>> 1dfa64ca
+        execution_service.run_and_save(exit_at, save)
 
     @classmethod
     def get_tasks_with_data(cls, bpmn_process_instance: BpmnWorkflow) -> List[SpiffTask]:
