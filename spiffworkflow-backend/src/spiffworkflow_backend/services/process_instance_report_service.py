--- conflicted
+++ resolved
@@ -43,7 +43,6 @@
     @classmethod
     def system_metadata_map(cls, metadata_key: str) -> Optional[ReportMetadata]:
         # TODO replace with system reports that are loaded on launch (or similar)
-<<<<<<< HEAD
         terminal_status_values = ",".join(ProcessInstanceModel.terminal_statuses())
         non_terminal_status_values = ",".join(ProcessInstanceModel.non_terminal_statuses())
         active_status_values = ",".join(ProcessInstanceModel.active_statuses())
@@ -94,7 +93,7 @@
                 {"Header": "Task", "accessor": "task_title"},
                 {"Header": "Waiting For", "accessor": "waiting_for"},
                 {"Header": "Started", "accessor": "start_in_seconds"},
-                {"Header": "Last Updated", "accessor": "updated_at_in_seconds"},
+                {"Header": "Last Updated", "accessor": "task_updated_at_in_seconds"},
                 {"Header": "status", "accessor": "status"},
             ],
             "filter_by": [
@@ -117,7 +116,7 @@
                 {"Header": "Task", "accessor": "task_title"},
                 {"Header": "Started By", "accessor": "process_initiator_username"},
                 {"Header": "Started", "accessor": "start_in_seconds"},
-                {"Header": "Last Updated", "accessor": "updated_at_in_seconds"},
+                {"Header": "Last Updated", "accessor": "task_updated_at_in_seconds"},
             ],
             "filter_by": [
                 {"field_name": "with_tasks_i_can_complete", "field_value": True},
@@ -139,7 +138,7 @@
                 {"Header": "Task", "accessor": "task_title"},
                 {"Header": "Started By", "accessor": "process_initiator_username"},
                 {"Header": "Started", "accessor": "start_in_seconds"},
-                {"Header": "Last Updated", "accessor": "updated_at_in_seconds"},
+                {"Header": "Last Updated", "accessor": "task_updated_at_in_seconds"},
             ],
             "filter_by": [
                 {"field_name": "process_status", "field_value": active_status_values},
@@ -149,122 +148,6 @@
                 },
             ],
             "order_by": ["-start_in_seconds", "-id"],
-=======
-        temp_system_metadata_map = {
-            "default": {
-                "columns": cls.builtin_column_options(),
-                "filter_by": [],
-                "order_by": ["-start_in_seconds", "-id"],
-            },
-            "system_report_completed_instances_initiated_by_me": {
-                "columns": [
-                    {"Header": "id", "accessor": "id"},
-                    {
-                        "Header": "process_model_display_name",
-                        "accessor": "process_model_display_name",
-                    },
-                    {"Header": "start_in_seconds", "accessor": "start_in_seconds"},
-                    {"Header": "end_in_seconds", "accessor": "end_in_seconds"},
-                    {"Header": "status", "accessor": "status"},
-                ],
-                "filter_by": [
-                    {"field_name": "initiated_by_me", "field_value": "true"},
-                    {"field_name": "has_terminal_status", "field_value": "true"},
-                ],
-                "order_by": ["-start_in_seconds", "-id"],
-            },
-            "system_report_completed_instances_with_tasks_completed_by_me": {
-                "columns": cls.builtin_column_options(),
-                "filter_by": [
-                    {"field_name": "with_tasks_completed_by_me", "field_value": "true"},
-                    {"field_name": "has_terminal_status", "field_value": "true"},
-                ],
-                "order_by": ["-start_in_seconds", "-id"],
-            },
-            "system_report_completed_instances_with_tasks_completed_by_my_groups": {
-                "columns": cls.builtin_column_options(),
-                "filter_by": [
-                    {
-                        "field_name": "with_tasks_assigned_to_my_group",
-                        "field_value": "true",
-                    },
-                    {"field_name": "has_terminal_status", "field_value": "true"},
-                ],
-                "order_by": ["-start_in_seconds", "-id"],
-            },
-            "system_report_in_progress_instances_initiated_by_me": {
-                "columns": [
-                    {"Header": "id", "accessor": "id"},
-                    {
-                        "Header": "process_model_display_name",
-                        "accessor": "process_model_display_name",
-                    },
-                    {"Header": "Task", "accessor": "task_title"},
-                    {"Header": "Waiting For", "accessor": "waiting_for"},
-                    {"Header": "Started", "accessor": "start_in_seconds"},
-                    {"Header": "Last Updated", "accessor": "task_updated_at_in_seconds"},
-                    {"Header": "status", "accessor": "status"},
-                ],
-                "filter_by": [
-                    {"field_name": "initiated_by_me", "field_value": "true"},
-                    {"field_name": "has_terminal_status", "field_value": "false"},
-                    {
-                        "field_name": "oldest_open_human_task_fields",
-                        "field_value": (
-                            "task_id,task_title,task_name,potential_owner_usernames,assigned_user_group_identifier"
-                        ),
-                    },
-                ],
-                "order_by": ["-start_in_seconds", "-id"],
-            },
-            "system_report_in_progress_instances_with_tasks_for_me": {
-                "columns": [
-                    {"Header": "id", "accessor": "id"},
-                    {
-                        "Header": "process_model_display_name",
-                        "accessor": "process_model_display_name",
-                    },
-                    {"Header": "Task", "accessor": "task_title"},
-                    {"Header": "Started By", "accessor": "process_initiator_username"},
-                    {"Header": "Started", "accessor": "start_in_seconds"},
-                    {"Header": "Last Updated", "accessor": "task_updated_at_in_seconds"},
-                ],
-                "filter_by": [
-                    {"field_name": "with_tasks_i_can_complete", "field_value": "true"},
-                    {"field_name": "has_active_status", "field_value": "true"},
-                    {
-                        "field_name": "oldest_open_human_task_fields",
-                        "field_value": "task_id,task_title,task_name",
-                    },
-                ],
-                "order_by": ["-start_in_seconds", "-id"],
-            },
-            "system_report_in_progress_instances_with_tasks_for_my_group": {
-                "columns": [
-                    {"Header": "id", "accessor": "id"},
-                    {
-                        "Header": "process_model_display_name",
-                        "accessor": "process_model_display_name",
-                    },
-                    {"Header": "Task", "accessor": "task_title"},
-                    {"Header": "Started By", "accessor": "process_initiator_username"},
-                    {"Header": "Started", "accessor": "start_in_seconds"},
-                    {"Header": "Last Updated", "accessor": "task_updated_at_in_seconds"},
-                ],
-                "filter_by": [
-                    {
-                        "field_name": "with_tasks_assigned_to_my_group",
-                        "field_value": "true",
-                    },
-                    {"field_name": "has_active_status", "field_value": "true"},
-                    {
-                        "field_name": "oldest_open_human_task_fields",
-                        "field_value": "task_id,task_title,task_name",
-                    },
-                ],
-                "order_by": ["-start_in_seconds", "-id"],
-            },
->>>>>>> 31caff03
         }
 
         temp_system_metadata_map = {
