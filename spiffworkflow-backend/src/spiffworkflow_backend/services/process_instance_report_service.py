import copy
import re
from collections.abc import Generator
from typing import Any

import sqlalchemy
from flask import current_app
from flask_sqlalchemy.query import Query
from spiffworkflow_backend.exceptions.api_error import ApiError
from spiffworkflow_backend.models.bpmn_process import BpmnProcessModel
from spiffworkflow_backend.models.db import SpiffworkflowBaseDBModel
from spiffworkflow_backend.models.db import db
from spiffworkflow_backend.models.group import GroupModel
from spiffworkflow_backend.models.human_task import HumanTaskModel
from spiffworkflow_backend.models.human_task_user import HumanTaskUserModel
from spiffworkflow_backend.models.process_instance import ProcessInstanceModel
from spiffworkflow_backend.models.process_instance_event import ProcessInstanceEventModel
from spiffworkflow_backend.models.process_instance_metadata import ProcessInstanceMetadataModel
from spiffworkflow_backend.models.process_instance_report import FilterValue
from spiffworkflow_backend.models.process_instance_report import ProcessInstanceReportModel
from spiffworkflow_backend.models.process_instance_report import ReportMetadata
from spiffworkflow_backend.models.process_instance_report import ReportMetadataColumn
from spiffworkflow_backend.models.task import TaskModel  # noqa: F401
from spiffworkflow_backend.models.task_definition import TaskDefinitionModel
from spiffworkflow_backend.models.user import UserModel
from spiffworkflow_backend.models.user_group_assignment import UserGroupAssignmentModel
from spiffworkflow_backend.services.process_model_service import ProcessModelService
from sqlalchemy import and_
from sqlalchemy import func
from sqlalchemy import or_
from sqlalchemy.orm import aliased
from sqlalchemy.orm import selectinload
from sqlalchemy.orm.util import AliasedClass


class ProcessInstanceReportNotFoundError(Exception):
    pass


class ProcessInstanceReportMetadataInvalidError(Exception):
    pass


class ProcessInstanceReportService:
    @classmethod
    def system_metadata_map(cls, metadata_key: str) -> ReportMetadata | None:
        # TODO replace with system reports that are loaded on launch (or similar)
        terminal_status_values = ",".join(ProcessInstanceModel.terminal_statuses())
        non_terminal_status_values = ",".join(ProcessInstanceModel.non_terminal_statuses())
        active_status_values = ",".join(ProcessInstanceModel.active_statuses())
        default: ReportMetadata = {
            "columns": cls.builtin_column_options(),
            "filter_by": [],
            "order_by": ["-start_in_seconds", "-id"],
        }
        system_report_completed_instances_initiated_by_me: ReportMetadata = {
            "columns": [
                {"Header": "Id", "accessor": "id", "filterable": False},
                {
                    "Header": "Process",
                    "accessor": "process_model_display_name",
                    "filterable": False,
                },
<<<<<<< HEAD
                {"Header": "Start Time", "accessor": "start_in_seconds", "filterable": False},
                {"Header": "End Time", "accessor": "end_in_seconds", "filterable": False},
                {"Header": "Last Milestone", "accessor": "last_milestone_bpmn_name", "filterable": False},
=======
                {"Header": "Start time", "accessor": "start_in_seconds", "filterable": False},
                {"Header": "End time", "accessor": "end_in_seconds", "filterable": False},
>>>>>>> 875db6b1
                {"Header": "Status", "accessor": "status", "filterable": False},
            ],
            "filter_by": [
                {"field_name": "initiated_by_me", "field_value": True, "operator": "equals"},
                {"field_name": "process_status", "field_value": terminal_status_values, "operator": "equals"},
            ],
            "order_by": ["-start_in_seconds", "-id"],
        }
        system_report_completed_instances_with_tasks_completed_by_me: ReportMetadata = {
            "columns": cls.builtin_column_options(),
            "filter_by": [
                {"field_name": "instances_with_tasks_completed_by_me", "field_value": True, "operator": "equals"},
                {"field_name": "process_status", "field_value": terminal_status_values, "operator": "equals"},
            ],
            "order_by": ["-start_in_seconds", "-id"],
        }
        system_report_completed_instances: ReportMetadata = {
            "columns": cls.builtin_column_options(),
            "filter_by": [
                {"field_name": "process_status", "field_value": terminal_status_values, "operator": "equals"},
            ],
            "order_by": ["-start_in_seconds", "-id"],
        }
        system_report_in_progress_instances_initiated_by_me: ReportMetadata = {
            "columns": [
                {"Header": "Id", "accessor": "id", "filterable": False},
                {
                    "Header": "Process",
                    "accessor": "process_model_display_name",
                    "filterable": False,
                },
                {"Header": "Task", "accessor": "task_title", "filterable": False},
                {"Header": "Waiting for", "accessor": "waiting_for", "filterable": False},
                {"Header": "Started", "accessor": "start_in_seconds", "filterable": False},
<<<<<<< HEAD
                {"Header": "Last Updated", "accessor": "task_updated_at_in_seconds", "filterable": False},
                {"Header": "Last Milestone", "accessor": "last_milestone_bpmn_name", "filterable": False},
=======
                {"Header": "Last updated", "accessor": "task_updated_at_in_seconds", "filterable": False},
>>>>>>> 875db6b1
                {"Header": "Status", "accessor": "status", "filterable": False},
            ],
            "filter_by": [
                {"field_name": "initiated_by_me", "field_value": True, "operator": "equals"},
                {"field_name": "process_status", "field_value": non_terminal_status_values, "operator": "equals"},
                {
                    "field_name": "with_oldest_open_task",
                    "field_value": True,
                    "operator": "equals",
                },
            ],
            "order_by": ["-start_in_seconds", "-id"],
        }
        system_report_in_progress_instances_with_tasks_for_me: ReportMetadata = {
            "columns": [
                {"Header": "Id", "accessor": "id", "filterable": False},
                {
                    "Header": "Process",
                    "accessor": "process_model_display_name",
                    "filterable": False,
                },
                {"Header": "Task", "accessor": "task_title", "filterable": False},
                {"Header": "Started by", "accessor": "process_initiator_username", "filterable": False},
                {"Header": "Started", "accessor": "start_in_seconds", "filterable": False},
<<<<<<< HEAD
                {"Header": "Last Updated", "accessor": "task_updated_at_in_seconds", "filterable": False},
                {"Header": "Last Milestone", "accessor": "last_milestone_bpmn_name", "filterable": False},
=======
                {"Header": "Last updated", "accessor": "task_updated_at_in_seconds", "filterable": False},
>>>>>>> 875db6b1
            ],
            "filter_by": [
                {"field_name": "instances_with_tasks_waiting_for_me", "field_value": True, "operator": "equals"},
                {"field_name": "process_status", "field_value": active_status_values, "operator": "equals"},
                {
                    "field_name": "with_oldest_open_task",
                    "field_value": True,
                    "operator": "equals",
                },
            ],
            "order_by": ["-start_in_seconds", "-id"],
        }
        system_report_in_progress_instances_with_tasks: ReportMetadata = {
            "columns": [
                {"Header": "Id", "accessor": "id", "filterable": False},
                {
                    "Header": "Process",
                    "accessor": "process_model_display_name",
                    "filterable": False,
                },
                {"Header": "Task", "accessor": "task_title", "filterable": False},
                {"Header": "Started by", "accessor": "process_initiator_username", "filterable": False},
                {"Header": "Started", "accessor": "start_in_seconds", "filterable": False},
<<<<<<< HEAD
                {"Header": "Last Updated", "accessor": "task_updated_at_in_seconds", "filterable": False},
                {"Header": "Last Milestone", "accessor": "last_milestone_bpmn_name", "filterable": False},
=======
                {"Header": "Last updated", "accessor": "task_updated_at_in_seconds", "filterable": False},
>>>>>>> 875db6b1
            ],
            "filter_by": [
                {"field_name": "process_status", "field_value": active_status_values, "operator": "equals"},
                {
                    "field_name": "with_oldest_open_task",
                    "field_value": True,
                    "operator": "equals",
                },
            ],
            "order_by": ["-start_in_seconds", "-id"],
        }

        temp_system_metadata_map = {
            "default": default,
            "system_report_completed_instances_initiated_by_me": system_report_completed_instances_initiated_by_me,
            "system_report_completed_instances_with_tasks_completed_by_me": (
                system_report_completed_instances_with_tasks_completed_by_me
            ),
            "system_report_completed_instances": system_report_completed_instances,
            "system_report_in_progress_instances_initiated_by_me": system_report_in_progress_instances_initiated_by_me,
            "system_report_in_progress_instances_with_tasks_for_me": (
                system_report_in_progress_instances_with_tasks_for_me
            ),
            "system_report_in_progress_instances_with_tasks": system_report_in_progress_instances_with_tasks,
        }
        if metadata_key not in temp_system_metadata_map:
            return None
        return_value: ReportMetadata = temp_system_metadata_map[metadata_key]
        return return_value

    @classmethod
    def compile_report(cls, report_metadata: ReportMetadata, user: UserModel) -> None:
        compiled_filters: list[FilterValue] = []
        old_filters = copy.deepcopy(report_metadata["filter_by"])
        for filter in old_filters:
            if filter["field_name"] == "initiated_by_me":
                compiled_filters.append(
                    {"field_name": "process_initiator_username", "field_value": user.username, "operator": "equals"}
                )
            else:
                compiled_filters.append(filter)

        report_metadata["filter_by"] = compiled_filters

    @classmethod
    def report_with_identifier(
        cls,
        user: UserModel,
        report_id: int | None = None,
        report_identifier: str | None = None,
    ) -> ProcessInstanceReportModel:
        if report_id is not None:
            process_instance_report = ProcessInstanceReportModel.query.filter_by(
                id=report_id, created_by_id=user.id
            ).first()
            if process_instance_report is not None:
                return process_instance_report  # type: ignore

        if report_identifier is None:
            report_identifier = "default"
        process_instance_report = ProcessInstanceReportModel.query.filter_by(
            identifier=report_identifier, created_by_id=user.id
        ).first()

        if process_instance_report is not None:
            return process_instance_report  # type: ignore

        report_metadata = cls.system_metadata_map(report_identifier)
        if report_metadata is None:
            raise ProcessInstanceReportNotFoundError(
                f"Could not find a report with identifier '{report_identifier}' for user '{user.username}'"
            )
        cls.compile_report(report_metadata, user=user)

        process_instance_report = ProcessInstanceReportModel(
            identifier=report_identifier,
            created_by_id=user.id,
            report_metadata=report_metadata,
        )

        return process_instance_report  # type: ignore

    @classmethod
    def add_metadata_columns_to_process_instance(
        cls,
        process_instance_sqlalchemy_rows: list[sqlalchemy.engine.row.Row],  # type: ignore
        metadata_columns: list[ReportMetadataColumn],
    ) -> list[dict]:
        results = []
        cls.non_metadata_columns()
        for process_instance_row in process_instance_sqlalchemy_rows:
            process_instance_mapping = process_instance_row._mapping
            process_instance_dict = process_instance_row[0].serialized()
            for metadata_column in metadata_columns:
                if metadata_column["accessor"] not in process_instance_dict:
                    process_instance_dict[metadata_column["accessor"]] = process_instance_mapping[
                        metadata_column["accessor"]
                    ]

            if "last_milestone_bpmn_name" in process_instance_mapping:
                process_instance_dict["last_milestone_bpmn_name"] = process_instance_mapping[
                    "last_milestone_bpmn_name"
                ]

            results.append(process_instance_dict)
        return results

    @classmethod
    def add_human_task_fields(
        cls, process_instance_dicts: list[dict], restrict_human_tasks_to_user: UserModel | None = None
    ) -> list[dict]:
        fields_to_return = [
            "task_id",
            "task_title",
            "task_name",
            "potential_owner_usernames",
            "assigned_user_group_identifier",
        ]
        for process_instance_dict in process_instance_dicts:
            assigned_user = aliased(UserModel)
            human_task_query = (
                HumanTaskModel.query.filter_by(process_instance_id=process_instance_dict["id"], completed=False)
                .group_by(HumanTaskModel.id)
                .outerjoin(
                    HumanTaskUserModel,
                    HumanTaskModel.id == HumanTaskUserModel.human_task_id,
                )
                .outerjoin(assigned_user, assigned_user.id == HumanTaskUserModel.user_id)
                .outerjoin(GroupModel, GroupModel.id == HumanTaskModel.lane_assignment_id)
            )
            if restrict_human_tasks_to_user is not None:
                human_task_query = human_task_query.filter(
                    HumanTaskUserModel.user_id == restrict_human_tasks_to_user.id
                )
            potential_owner_usernames_from_group_concat_or_similar = cls._get_potential_owner_usernames(assigned_user)
            human_task = (
                human_task_query.add_columns(
                    HumanTaskModel.task_id,
                    HumanTaskModel.task_name,
                    HumanTaskModel.task_title,
                    func.max(GroupModel.identifier).label("assigned_user_group_identifier"),
                    potential_owner_usernames_from_group_concat_or_similar,
                )
                .order_by(HumanTaskModel.id.asc())  # type: ignore
                .first()
            )
            if human_task is not None:
                for field in fields_to_return:
                    process_instance_dict[field] = getattr(human_task, field)
        return process_instance_dicts

    @classmethod
    def _get_potential_owner_usernames(cls, assigned_user: AliasedClass) -> Any:
        potential_owner_usernames_from_group_concat_or_similar = func.group_concat(
            assigned_user.username.distinct()
        ).label("potential_owner_usernames")
        db_type = current_app.config.get("SPIFFWORKFLOW_BACKEND_DATABASE_TYPE")

        if db_type == "postgres":
            potential_owner_usernames_from_group_concat_or_similar = func.string_agg(
                assigned_user.username.distinct(), ", "
            ).label("potential_owner_usernames")

        return potential_owner_usernames_from_group_concat_or_similar

    @classmethod
    def get_column_names_for_model(cls, model: type[SpiffworkflowBaseDBModel]) -> list[str]:
        return [i.name for i in model.__table__.columns]

    @classmethod
    def process_instance_stock_columns(cls) -> list[str]:
        return cls.get_column_names_for_model(ProcessInstanceModel)

    @classmethod
    def non_metadata_columns(cls) -> list[str]:
        return cls.process_instance_stock_columns() + ["process_initiator_username", "last_milestone_bpmn_name"]

    @classmethod
    def builtin_column_options(cls) -> list[ReportMetadataColumn]:
        """Columns that are actually in the process instance table."""
        return_value: list[ReportMetadataColumn] = [
            {"Header": "Id", "accessor": "id", "filterable": False},
            {
                "Header": "Process",
                "accessor": "process_model_display_name",
                "filterable": False,
            },
            {"Header": "Start", "accessor": "start_in_seconds", "filterable": False},
            {"Header": "End", "accessor": "end_in_seconds", "filterable": False},
            {
                "Header": "Started by",
                "accessor": "process_initiator_username",
                "filterable": False,
            },
            {"Header": "Last Milestone", "accessor": "last_milestone_bpmn_name", "filterable": False},
            {"Header": "Status", "accessor": "status", "filterable": False},
        ]
        return return_value

    @classmethod
    def system_report_column_options(cls) -> list[ReportMetadataColumn]:
        """Columns that are used with certain system reports."""
        return_value: list[ReportMetadataColumn] = [
            {"Header": "Task", "accessor": "task_title", "filterable": False},
            {"Header": "Waiting for", "accessor": "waiting_for", "filterable": False},
        ]
        return return_value

    @classmethod
    def get_filter_value(cls, filters: list[FilterValue], filter_key: str) -> Any:
        for filter in filters:
            if filter["field_name"] == filter_key and filter["field_value"] is not None:
                return filter["field_value"]

    @classmethod
    def check_filter_value(cls, filters: list[FilterValue], filter_key: str) -> Generator:
        value = cls.get_filter_value(filters, filter_key)
        if value is not None:
            yield value

    @classmethod
    def add_or_update_filter(cls, filters: list[FilterValue], new_filter: FilterValue) -> None:
        filter_found = False
        for filter in filters:
            if filter["field_name"] == new_filter["field_name"]:
                filter["field_value"] = new_filter["field_value"]
                filter_found = True
        if filter_found is False:
            filters.append(new_filter)

    @classmethod
    def filter_by_user_group_identifier(
        cls,
        process_instance_query: Query,
        user_group_identifier: str,
        user: UserModel,
        human_task_already_joined: bool | None = False,
        process_status: str | None = None,
        instances_with_tasks_waiting_for_me: bool | None = False,
    ) -> Query:
        group_model_join_conditions = [GroupModel.id == HumanTaskModel.lane_assignment_id]
        if user_group_identifier:
            group_model_join_conditions.append(GroupModel.identifier == user_group_identifier)

        if human_task_already_joined is False:
            process_instance_query = process_instance_query.join(HumanTaskModel)  # type: ignore
        if process_status is not None:
            non_active_statuses = [
                s for s in process_status.split(",") if s not in ProcessInstanceModel.active_statuses()
            ]
            if len(non_active_statuses) == 0:
                process_instance_query = process_instance_query.filter(
                    HumanTaskModel.completed.is_(False)  # type: ignore
                )
                # Check to make sure the task is not only available for the group but the user as well
                if instances_with_tasks_waiting_for_me is not True:
                    human_task_user_alias = aliased(HumanTaskUserModel)
                    process_instance_query = process_instance_query.join(  # type: ignore
                        human_task_user_alias,
                        and_(
                            human_task_user_alias.human_task_id == HumanTaskModel.id,
                            human_task_user_alias.user_id == user.id,
                        ),
                    )

        process_instance_query = process_instance_query.join(GroupModel, and_(*group_model_join_conditions))  # type: ignore
        process_instance_query = process_instance_query.join(  # type: ignore
            UserGroupAssignmentModel,
            UserGroupAssignmentModel.group_id == GroupModel.id,
        )
        process_instance_query = process_instance_query.filter(UserGroupAssignmentModel.user_id == user.id)
        return process_instance_query

    @classmethod
    def add_last_milestone(cls, process_instance_query: Query) -> Query:
        # get a subquery for the max process_instance_event that is associcated with
        # a top-level bpmn process start and end events or is an IntermediateThrowEvent
        max_pie_subquery = (
            db.session.query(func.max(ProcessInstanceEventModel.id).label("max_pie_id"))  # type: ignore
            .join(TaskModel, TaskModel.guid == ProcessInstanceEventModel.task_guid)
            .join(TaskDefinitionModel, TaskDefinitionModel.id == TaskModel.task_definition_id)
            .join(BpmnProcessModel, BpmnProcessModel.id == TaskModel.bpmn_process_id)
            .filter(
                or_(
                    and_(
                        TaskDefinitionModel.typename.in_(["StartEvent", "EndEvent", "IntermediateThrowEvent"]),  # type: ignore
                        TaskDefinitionModel.bpmn_name != None,  # noqa: E711
                    ),
                    and_(
                        or_(
                            BpmnProcessModel.direct_parent_process_id == None,  # noqa: E711
                        ),
                        TaskDefinitionModel.typename.in_(["StartEvent", "EndEvent"]),  # type: ignore
                    ),
                ),
            )
            .group_by(ProcessInstanceEventModel.process_instance_id)
            .subquery()
        )

        # get another subquery to get the task bpmn identifier so we can use it for an outerjoin with a process_instance.
        # this is also here since we need the join to all tables to be innerjoins but the main process instance needs them to
        # be outerjoins. otherwise if a process instance hasn't actually run yet, it won't return in the query.
        last_milestone_subquery = (
            db.session.query(  # type: ignore
                ProcessInstanceEventModel.process_instance_id.label("process_instance_id"),  # type: ignore
                func.max(TaskDefinitionModel.bpmn_name).label("last_milestone_bpmn_name"),
            )
            .join(max_pie_subquery, ProcessInstanceEventModel.id == max_pie_subquery.c.max_pie_id)
            .join(TaskModel, TaskModel.guid == ProcessInstanceEventModel.task_guid)
            .join(TaskDefinitionModel, TaskDefinitionModel.id == TaskModel.task_definition_id)
            .group_by(ProcessInstanceEventModel.process_instance_id)
            .subquery()
        )

        # use an outerjoin so records still return even if the instance hasn't been started and therefore
        # does not have any events associated with it
        process_instance_query = process_instance_query.outerjoin(
            last_milestone_subquery, last_milestone_subquery.c.process_instance_id == ProcessInstanceModel.id
        ).add_columns(  # type: ignore
            func.max(last_milestone_subquery.c.last_milestone_bpmn_name).label("last_milestone_bpmn_name")
        )

        return process_instance_query

    @classmethod
    def run_process_instance_report(
        cls,
        report_metadata: ReportMetadata,
        user: UserModel,
        page: int = 1,
        per_page: int = 100,
    ) -> dict:
        process_instance_query = ProcessInstanceModel.query
        # Always join that hot user table for good performance at serialization time.
        process_instance_query = process_instance_query.options(selectinload(ProcessInstanceModel.process_initiator))
        filters = report_metadata["filter_by"]
        restrict_human_tasks_to_user = None

        for value in cls.check_filter_value(filters, "process_model_identifier"):
            process_model = ProcessModelService.get_process_model(
                f"{value}",
            )
            process_instance_query = process_instance_query.filter_by(process_model_identifier=process_model.id)

        # this can never happen. obviously the class has the columns it defines. this is just to appease mypy.
        if ProcessInstanceModel.start_in_seconds is None or ProcessInstanceModel.end_in_seconds is None:
            raise (
                ApiError(
                    error_code="unexpected_condition",
                    message="Something went very wrong",
                    status_code=500,
                )
            )

        for value in cls.check_filter_value(filters, "start_from"):
            process_instance_query = process_instance_query.filter(ProcessInstanceModel.start_in_seconds >= value)
        for value in cls.check_filter_value(filters, "start_to"):
            process_instance_query = process_instance_query.filter(ProcessInstanceModel.start_in_seconds <= value)
        for value in cls.check_filter_value(filters, "end_from"):
            process_instance_query = process_instance_query.filter(ProcessInstanceModel.end_in_seconds >= value)
        for value in cls.check_filter_value(filters, "end_to"):
            process_instance_query = process_instance_query.filter(ProcessInstanceModel.end_in_seconds <= value)

        process_status = cls.get_filter_value(filters, "process_status")
        if process_status is not None:
            process_instance_query = process_instance_query.filter(
                ProcessInstanceModel.status.in_(process_status.split(","))  # type: ignore
            )

        has_active_status = cls.get_filter_value(filters, "has_active_status")
        if has_active_status:
            process_instance_query = process_instance_query.filter(
                ProcessInstanceModel.status.in_(ProcessInstanceModel.active_statuses())  # type: ignore
            )

        for value in cls.check_filter_value(filters, "process_initiator_username"):
            initiator = UserModel.query.filter_by(username=value).first()
            process_initiator_id = -1
            if initiator:
                process_initiator_id = initiator.id
            process_instance_query = process_instance_query.filter_by(process_initiator_id=process_initiator_id)

        instances_with_tasks_completed_by_me = cls.get_filter_value(filters, "instances_with_tasks_completed_by_me")
        instances_with_tasks_waiting_for_me = cls.get_filter_value(filters, "instances_with_tasks_waiting_for_me")
        user_group_identifier = cls.get_filter_value(filters, "user_group_identifier")

        # builtin only - for the for-me paths
        with_relation_to_me = cls.get_filter_value(filters, "with_relation_to_me")

        if (
            not instances_with_tasks_completed_by_me
            and not user_group_identifier
            and not instances_with_tasks_waiting_for_me
            and with_relation_to_me is True
        ):
            process_instance_query = process_instance_query.outerjoin(HumanTaskModel).outerjoin(
                HumanTaskUserModel,
                and_(
                    HumanTaskModel.id == HumanTaskUserModel.human_task_id,
                    HumanTaskUserModel.user_id == user.id,
                ),
            )
            process_instance_query = process_instance_query.filter(
                or_(
                    HumanTaskUserModel.id.is_not(None),
                    ProcessInstanceModel.process_initiator_id == user.id,
                )
            )

        if instances_with_tasks_completed_by_me is True and instances_with_tasks_waiting_for_me is True:
            raise ProcessInstanceReportMetadataInvalidError(
                "Cannot set both 'instances_with_tasks_completed_by_me' and 'instances_with_tasks_waiting_for_me' to"
                " true. You must choose one."
            )

        # ensure we only join with HumanTaskModel once
        human_task_already_joined = False

        if instances_with_tasks_completed_by_me is True:
            process_instance_query = process_instance_query.filter(
                ProcessInstanceModel.process_initiator_id != user.id
            )
            process_instance_query = process_instance_query.join(
                HumanTaskModel,
                and_(
                    HumanTaskModel.process_instance_id == ProcessInstanceModel.id,
                    HumanTaskModel.completed_by_user_id == user.id,
                ),
            )
            human_task_already_joined = True

        # this excludes some tasks you can complete, because that's the way the requirements were described.
        # if it's assigned to one of your groups, it does not get returned by this query.
        if instances_with_tasks_waiting_for_me is True:
            process_instance_query = process_instance_query.filter(
                ProcessInstanceModel.process_initiator_id != user.id
            )
            process_instance_query = process_instance_query.join(
                HumanTaskModel,
                and_(
                    HumanTaskModel.process_instance_id == ProcessInstanceModel.id,
                    HumanTaskModel.lane_assignment_id.is_(None),  # type: ignore
                    HumanTaskModel.completed.is_(False),  # type: ignore
                ),
            ).join(
                HumanTaskUserModel,
                and_(HumanTaskUserModel.human_task_id == HumanTaskModel.id, HumanTaskUserModel.user_id == user.id),
            )
            human_task_already_joined = True
            restrict_human_tasks_to_user = user

        if user_group_identifier is not None:
            process_instance_query = cls.filter_by_user_group_identifier(
                process_instance_query=process_instance_query,
                user_group_identifier=user_group_identifier,
                user=user,
                human_task_already_joined=human_task_already_joined,
                process_status=process_status,
                instances_with_tasks_waiting_for_me=instances_with_tasks_waiting_for_me,
            )

        process_instance_query = cls.add_last_milestone(process_instance_query)

        instance_metadata_aliases = {}
        if report_metadata["columns"] is None or len(report_metadata["columns"]) < 1:
            report_metadata["columns"] = cls.builtin_column_options()

        for column in report_metadata["columns"]:
            if column["accessor"] in cls.non_metadata_columns():
                continue
            instance_metadata_alias = aliased(ProcessInstanceMetadataModel)
            instance_metadata_aliases[column["accessor"]] = instance_metadata_alias

            filter_for_column = None
            if "filter_by" in report_metadata:
                filter_for_column = next(
                    (f for f in report_metadata["filter_by"] if f["field_name"] == column["accessor"]),
                    None,
                )
            isouter = True
            conditions = [
                ProcessInstanceModel.id == instance_metadata_alias.process_instance_id,
                instance_metadata_alias.key == column["accessor"],
            ]
            if filter_for_column:
                isouter = False
                if "operator" not in filter_for_column or filter_for_column["operator"] == "equals":
                    conditions.append(instance_metadata_alias.value == filter_for_column["field_value"])
                elif filter_for_column["operator"] == "not equals":
                    conditions.append(instance_metadata_alias.value != filter_for_column["field_value"])
                elif filter_for_column["operator"] == "contains":
                    conditions.append(instance_metadata_alias.value.like(f"%{filter_for_column['field_value']}%"))
                elif filter_for_column["operator"] == "is_empty":
                    # we still need to return results if the metadata value is null so make sure it's outer join
                    isouter = True
                    conditions.append(
                        or_(instance_metadata_alias.value.is_(None), instance_metadata_alias.value == "")
                    )
                elif filter_for_column["operator"] == "is_not_empty":
                    conditions.append(
                        or_(instance_metadata_alias.value.is_not(None), instance_metadata_alias.value != "")
                    )
            process_instance_query = process_instance_query.join(
                instance_metadata_alias, and_(*conditions), isouter=isouter
            ).add_columns(func.max(instance_metadata_alias.value).label(column["accessor"]))

        order_by_query_array = []
        order_by_array = report_metadata["order_by"]
        if len(order_by_array) < 1:
            order_by_array = ProcessInstanceReportModel.default_order_by()
        for order_by_option in order_by_array:
            attribute = re.sub("^-", "", order_by_option)
            if attribute in cls.process_instance_stock_columns():
                if order_by_option.startswith("-"):
                    order_by_query_array.append(getattr(ProcessInstanceModel, attribute).desc())
                else:
                    order_by_query_array.append(getattr(ProcessInstanceModel, attribute).asc())
            elif attribute in instance_metadata_aliases:
                if order_by_option.startswith("-"):
                    order_by_query_array.append(func.max(instance_metadata_aliases[attribute].value).desc())
                else:
                    order_by_query_array.append(func.max(instance_metadata_aliases[attribute].value).asc())

        process_instances = (
            process_instance_query.group_by(ProcessInstanceModel.id)
            .add_columns(ProcessInstanceModel.id)
            .order_by(*order_by_query_array)
            .paginate(page=page, per_page=per_page, error_out=False)
        )
        results = cls.add_metadata_columns_to_process_instance(process_instances.items, report_metadata["columns"])

        for value in cls.check_filter_value(filters, "with_oldest_open_task"):
            if value is True:
                results = cls.add_human_task_fields(results, restrict_human_tasks_to_user=restrict_human_tasks_to_user)

        report_metadata["filter_by"] = filters
        response_json = {
            "report_metadata": report_metadata,
            "results": results,
            "pagination": {
                "count": len(results),
                "total": process_instances.total,
                "pages": process_instances.pages,
            },
        }
        return response_json<|MERGE_RESOLUTION|>--- conflicted
+++ resolved
@@ -61,14 +61,11 @@
                     "accessor": "process_model_display_name",
                     "filterable": False,
                 },
-<<<<<<< HEAD
                 {"Header": "Start Time", "accessor": "start_in_seconds", "filterable": False},
                 {"Header": "End Time", "accessor": "end_in_seconds", "filterable": False},
-                {"Header": "Last Milestone", "accessor": "last_milestone_bpmn_name", "filterable": False},
-=======
                 {"Header": "Start time", "accessor": "start_in_seconds", "filterable": False},
                 {"Header": "End time", "accessor": "end_in_seconds", "filterable": False},
->>>>>>> 875db6b1
+                {"Header": "Last milestone", "accessor": "last_milestone_bpmn_name", "filterable": False},
                 {"Header": "Status", "accessor": "status", "filterable": False},
             ],
             "filter_by": [
@@ -103,12 +100,8 @@
                 {"Header": "Task", "accessor": "task_title", "filterable": False},
                 {"Header": "Waiting for", "accessor": "waiting_for", "filterable": False},
                 {"Header": "Started", "accessor": "start_in_seconds", "filterable": False},
-<<<<<<< HEAD
-                {"Header": "Last Updated", "accessor": "task_updated_at_in_seconds", "filterable": False},
-                {"Header": "Last Milestone", "accessor": "last_milestone_bpmn_name", "filterable": False},
-=======
                 {"Header": "Last updated", "accessor": "task_updated_at_in_seconds", "filterable": False},
->>>>>>> 875db6b1
+                {"Header": "Last milestone", "accessor": "last_milestone_bpmn_name", "filterable": False},
                 {"Header": "Status", "accessor": "status", "filterable": False},
             ],
             "filter_by": [
@@ -133,12 +126,8 @@
                 {"Header": "Task", "accessor": "task_title", "filterable": False},
                 {"Header": "Started by", "accessor": "process_initiator_username", "filterable": False},
                 {"Header": "Started", "accessor": "start_in_seconds", "filterable": False},
-<<<<<<< HEAD
-                {"Header": "Last Updated", "accessor": "task_updated_at_in_seconds", "filterable": False},
-                {"Header": "Last Milestone", "accessor": "last_milestone_bpmn_name", "filterable": False},
-=======
                 {"Header": "Last updated", "accessor": "task_updated_at_in_seconds", "filterable": False},
->>>>>>> 875db6b1
+                {"Header": "Last milestone", "accessor": "last_milestone_bpmn_name", "filterable": False},
             ],
             "filter_by": [
                 {"field_name": "instances_with_tasks_waiting_for_me", "field_value": True, "operator": "equals"},
@@ -162,12 +151,8 @@
                 {"Header": "Task", "accessor": "task_title", "filterable": False},
                 {"Header": "Started by", "accessor": "process_initiator_username", "filterable": False},
                 {"Header": "Started", "accessor": "start_in_seconds", "filterable": False},
-<<<<<<< HEAD
-                {"Header": "Last Updated", "accessor": "task_updated_at_in_seconds", "filterable": False},
-                {"Header": "Last Milestone", "accessor": "last_milestone_bpmn_name", "filterable": False},
-=======
                 {"Header": "Last updated", "accessor": "task_updated_at_in_seconds", "filterable": False},
->>>>>>> 875db6b1
+                {"Header": "Last milestone", "accessor": "last_milestone_bpmn_name", "filterable": False},
             ],
             "filter_by": [
                 {"field_name": "process_status", "field_value": active_status_values, "operator": "equals"},
