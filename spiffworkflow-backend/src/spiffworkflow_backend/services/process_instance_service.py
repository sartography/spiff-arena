--- conflicted
+++ resolved
@@ -191,10 +191,6 @@
     def do_waiting(cls, status_value: str) -> None:
         run_at_in_seconds_threshold = round(time.time())
         min_age_in_seconds = 60  # to avoid conflicts with the interstitial page, we wait 60 seconds before processing
-<<<<<<< HEAD
-=======
-        # min_age_in_seconds = 0  # to avoid conflicts with the interstitial page, we wait 60 seconds before processing
->>>>>>> b5a33134
         process_instance_ids_to_check = ProcessInstanceQueueService.peek_many(
             status_value, run_at_in_seconds_threshold, min_age_in_seconds
         )
