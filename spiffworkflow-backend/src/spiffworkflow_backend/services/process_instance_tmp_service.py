import logging
import time
import traceback

from flask import g
from SpiffWorkflow.bpmn.exceptions import WorkflowTaskException  # type: ignore

from spiffworkflow_backend.models.db import db
from spiffworkflow_backend.models.process_instance import ProcessInstanceModel
from spiffworkflow_backend.models.process_instance_error_detail import ProcessInstanceErrorDetailModel
from spiffworkflow_backend.models.process_instance_event import ProcessInstanceEventModel
from spiffworkflow_backend.models.process_instance_migration_detail import ProcessInstanceMigrationDetailDict
from spiffworkflow_backend.models.process_instance_migration_detail import ProcessInstanceMigrationDetailModel
from spiffworkflow_backend.models.process_instance_queue import ProcessInstanceQueueModel
from spiffworkflow_backend.services.logging_service import LoggingService


class ProcessInstanceTmpService:
    """Temporary service to hold methods that should eventually be moved to ProcessInstanceService.

    These methods cannot live there due to circular import issues with the ProcessInstanceProcessor.
    """

    # TODO: move to process_instance_service once we clean it and the processor up
    @classmethod
    def add_event_to_process_instance(
        cls,
        process_instance: ProcessInstanceModel,
        event_type: str,
        task_guid: str | None = None,
        user_id: int | None = None,
        exception: Exception | None = None,
        timestamp: float | None = None,
        add_to_db_session: bool | None = True,
        migration_details: ProcessInstanceMigrationDetailDict | None = None,
    ) -> tuple[ProcessInstanceEventModel, ProcessInstanceErrorDetailModel | None]:
        if user_id is None and hasattr(g, "user") and g.user:
            user_id = g.user.id
        if timestamp is None:
            timestamp = time.time()

        process_instance_event = ProcessInstanceEventModel(
            process_instance_id=process_instance.id, event_type=event_type, timestamp=timestamp, user_id=user_id
        )
        if task_guid:
            process_instance_event.task_guid = task_guid

        if add_to_db_session:
            db.session.add(process_instance_event)

        process_instance_error_detail = None
        if exception is not None:
            # NOTE: I tried to move this to its own method but
            # est_unlocks_if_an_exception_is_thrown_with_a__dequeued_process_instance
            # gave sqlalchemy rollback errors. I could not figure out why so went back to this.
            #
            # truncate to avoid database errors on large values. We observed that text in mysql is 65K.
            stacktrace = traceback.format_exc().split("\n")
            message = str(exception)[0:1023]

            task_line_number = None
            task_line_contents = None
            task_trace = None
            task_offset = None

            # check for the class name string for ApiError to avoid circular imports
            if isinstance(exception, WorkflowTaskException) or (
                exception.__class__.__name__ == "ApiError" and exception.error_code == "task_error"  # type: ignore
            ):
                task_line_number = exception.line_number  # type: ignore
                error_line = exception.error_line  # type: ignore
                task_line_contents = None if error_line is None else error_line[0:255]
                task_trace = exception.task_trace  # type: ignore
                task_offset = exception.offset  # type: ignore

            process_instance_error_detail = ProcessInstanceErrorDetailModel(
                process_instance_event=process_instance_event,
                message=message,
                stacktrace=stacktrace,
                task_line_number=task_line_number,
                task_line_contents=task_line_contents,
                task_trace=task_trace,
                task_offset=task_offset,
            )

            if add_to_db_session:
                db.session.add(process_instance_error_detail)

<<<<<<< HEAD
        LoggingService.log_event(event_type, task_guid)
        
=======
        if migration_details is not None:
            pi_detail = cls.add_process_instance_migration_detail(process_instance_event, migration_details)
            if add_to_db_session:
                db.session.add(pi_detail)
>>>>>>> b4e9dfff
        return (process_instance_event, process_instance_error_detail)

    @classmethod
    def add_process_instance_migration_detail(
        cls, process_instance_event: ProcessInstanceEventModel, migration_details: ProcessInstanceMigrationDetailDict
    ) -> ProcessInstanceMigrationDetailModel:
        pi_detail = ProcessInstanceMigrationDetailModel(
            process_instance_event=process_instance_event,
            initial_git_revision=migration_details["initial_git_revision"],
            target_git_revision=migration_details["target_git_revision"],
            initial_bpmn_process_hash=migration_details["initial_bpmn_process_hash"],
            target_bpmn_process_hash=migration_details["target_bpmn_process_hash"],
        )
        return pi_detail

    @staticmethod
    def is_enqueued_to_run_in_the_future(process_instance: ProcessInstanceModel) -> bool:
        queue_entry = (
            db.session.query(ProcessInstanceQueueModel)
            .filter(ProcessInstanceQueueModel.process_instance_id == process_instance.id)
            .first()
        )

        if queue_entry is None:
            return False

        current_time = round(time.time())
        return queue_entry.run_at_in_seconds > current_time<|MERGE_RESOLUTION|>--- conflicted
+++ resolved
@@ -86,15 +86,13 @@
             if add_to_db_session:
                 db.session.add(process_instance_error_detail)
 
-<<<<<<< HEAD
         LoggingService.log_event(event_type, task_guid)
         
-=======
         if migration_details is not None:
             pi_detail = cls.add_process_instance_migration_detail(process_instance_event, migration_details)
             if add_to_db_session:
                 db.session.add(pi_detail)
->>>>>>> b4e9dfff
+                
         return (process_instance_event, process_instance_error_detail)
 
     @classmethod
