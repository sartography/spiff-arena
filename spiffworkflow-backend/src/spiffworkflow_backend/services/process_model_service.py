"""Process_model_service."""
import json
import os
import shutil
from typing import Any
from typing import List
from typing import Optional
from typing import TypeVar

from flask_bpmn.api.api_error import ApiError

from spiffworkflow_backend.exceptions.process_entity_not_found_error import (
    ProcessEntityNotFoundError,
)
from spiffworkflow_backend.models.process_group import ProcessGroup
from spiffworkflow_backend.models.process_group import ProcessGroupSchema
from spiffworkflow_backend.models.process_instance import ProcessInstanceModel
from spiffworkflow_backend.models.process_model import ProcessModelInfo
from spiffworkflow_backend.models.process_model import ProcessModelInfoSchema
from spiffworkflow_backend.services.file_system_service import FileSystemService

T = TypeVar("T")


class ProcessModelService(FileSystemService):
    """ProcessModelService."""

    """This is a way of persisting json files to the file system in a way that mimics the data
    as it would have been stored in the database. This is specific to Workflow Specifications, and
    Workflow Specification process_groups.
    We do this, so we can easily drop in a new configuration on the file system, and change all
    the workflow process_models at once, or manage those file in a git repository. """

    GROUP_SCHEMA = ProcessGroupSchema()
    PROCESS_MODEL_SCHEMA = ProcessModelInfoSchema()

    def is_group(self, path: str) -> bool:
        """Is_group."""
        group_json_path = os.path.join(path, self.PROCESS_GROUP_JSON_FILE)
        if os.path.exists(group_json_path):
            return True
        return False

    def is_model(self, path: str) -> bool:
        """Is_model."""
        model_json_path = os.path.join(path, self.PROCESS_MODEL_JSON_FILE)
        if os.path.exists(model_json_path):
            return True
        return False

    @staticmethod
<<<<<<< HEAD
    def write_json_file(file_path: str, json_data: dict, indent: int = 4, sort_keys: bool = True) -> None:
=======
    def write_json_file(file_path: str, json_data: dict, indent: int = 4, sort_keys: bool = True):
        """Write json file."""
>>>>>>> 3640657c
        with open(file_path, "w") as h_open:
            json.dump(json_data, h_open, indent=indent, sort_keys=sort_keys)

    @staticmethod
    def get_batch(
        items: list[T],
        page: int = 1,
        per_page: int = 10,
    ) -> list[T]:
        """Get_batch."""
        start = (page - 1) * per_page
        end = start + per_page
        return items[start:end]

    def add_process_model(self, process_model: ProcessModelInfo) -> None:
        """Add_spec."""
        display_order = self.next_display_order(process_model)
        process_model.display_order = display_order
        self.save_process_model(process_model)

    def update_process_model(
        self, process_model: ProcessModelInfo, attributes_to_update: dict
    ) -> None:
        """Update_spec."""
        for atu_key, atu_value in attributes_to_update.items():
            if hasattr(process_model, atu_key):
                setattr(process_model, atu_key, atu_value)
        self.save_process_model(process_model)

    def save_process_model(self, process_model: ProcessModelInfo) -> None:
        """Save_process_model."""
        process_model_path = os.path.abspath(
            os.path.join(FileSystemService.root_path(), process_model.id)
        )
        os.makedirs(process_model_path, exist_ok=True)
        json_path = os.path.abspath(
            os.path.join(process_model_path, self.PROCESS_MODEL_JSON_FILE)
        )
        process_model_id = process_model.id
        # we don't save id in the json file
        # this allows us to move models around on the filesystem
        # the id is determined by its location on the filesystem
        delattr(process_model, "id")
        json_data = self.PROCESS_MODEL_SCHEMA.dump(process_model)
        self.write_json_file(json_path, json_data)
        process_model.id = process_model_id

    def process_model_delete(self, process_model_id: str) -> None:
        """Delete Procecss Model."""
        instances = ProcessInstanceModel.query.filter(
            ProcessInstanceModel.process_model_identifier == process_model_id
        ).all()
        if len(instances) > 0:
            raise ApiError(
                error_code="existing_instances",
                message=f"We cannot delete the model `{process_model_id}`, there are existing instances that depend on it.",
            )
        self.get_process_model(process_model_id)
        # path = self.workflow_path(process_model)
        path = f"{FileSystemService.root_path()}/{process_model_id}"
        shutil.rmtree(path)

    @classmethod
    def get_process_model_from_relative_path(
        cls, relative_path: str
    ) -> ProcessModelInfo:
        """Get_process_model_from_relative_path."""
        process_group_identifier, _ = os.path.split(relative_path)
        process_group = cls().get_process_group(process_group_identifier)
        path = os.path.join(FileSystemService.root_path(), relative_path)
        return cls().__scan_process_model(path, process_group=process_group)

    def get_process_model(self, process_model_id: str) -> ProcessModelInfo:
        """Get a process model from a model and group id.

        process_model_id is the full path to the model--including groups.
        """
        if not os.path.exists(FileSystemService.root_path()):
            raise ProcessEntityNotFoundError("process_model_root_not_found")

        model_path = os.path.abspath(
            os.path.join(FileSystemService.root_path(), process_model_id)
        )
        if self.is_model(model_path):
            process_model = self.get_process_model_from_relative_path(process_model_id)
            return process_model

        # group_path, model_id = os.path.split(process_model_id)
        # if group_path is not None:
        #     process_group = self.get_process_group(group_path)
        #     if process_group is not None:
        #         for process_model in process_group.process_models:
        #             if process_model_id == process_model.id:
        #                 return process_model
        # with os.scandir(FileSystemService.root_path()) as process_group_dirs:
        #     for item in process_group_dirs:
        #         process_group_dir = item
        #         if item.is_dir():
        #             with os.scandir(item.path) as spec_dirs:
        #                 for sd in spec_dirs:
        #                     if sd.name == process_model_id:
        #                         # Now we have the process_group directory, and spec directory
        #                         process_group = self.__scan_process_group(
        #                             process_group_dir
        #                         )
        #                         return self.__scan_process_model(sd.path, sd.name, process_group)
        raise ProcessEntityNotFoundError("process_model_not_found")

    def get_process_models(
        self, process_group_id: Optional[str] = None
    ) -> List[ProcessModelInfo]:
        """Get process models."""
        process_groups = []
        if process_group_id is None:
            process_groups = self.get_process_groups()
        else:
            process_group = self.get_process_group(process_group_id)
            if process_group is not None:
                process_groups.append(process_group)

        process_models = []
        for process_group in process_groups:
            process_models.extend(process_group.process_models)
        process_models.sort()
        return process_models

    def get_process_groups(
        self, process_group_id: Optional[str] = None
    ) -> list[ProcessGroup]:
        """Returns the process_groups as a list in display order."""
        process_groups = self.__scan_process_groups(process_group_id)
        process_groups.sort()
        return process_groups

    def get_process_group(self, process_group_id: str) -> ProcessGroup:
        """Look for a given process_group, and return it."""
        if os.path.exists(FileSystemService.root_path()):
            process_group_path = os.path.abspath(
                os.path.join(FileSystemService.root_path(), process_group_id)
            )
            if self.is_group(process_group_path):
                return self.__scan_process_group(process_group_path)
                # nested_groups = []
                # process_group_dir = os.scandir(process_group_path)
                # for item in process_group_dir:
                #     if self.is_group(item.path):
                #         nested_group = self.get_process_group(os.path.join(process_group_path, item.path))
                #         nested_groups.append(nested_group)
                #     elif self.is_model(item.path):
                #         print("get_process_group: ")
                #         return self.__scan_process_group(process_group_path)
            # with os.scandir(FileSystemService.root_path()) as directory_items:
            #     for item in directory_items:
            #         if item.is_dir() and item.name == process_group_id:
            #             return self.__scan_process_group(item)

        raise ProcessEntityNotFoundError(
            "process_group_not_found", f"Process Group Id: {process_group_id}"
        )

    def add_process_group(self, process_group: ProcessGroup) -> ProcessGroup:
        """Add_process_group."""
        display_order = len(self.get_process_groups())
        process_group.display_order = display_order
        return self.update_process_group(process_group)

    def update_process_group(self, process_group: ProcessGroup) -> ProcessGroup:
        """Update_process_group."""
        cat_path = self.process_group_path(process_group.id)
        os.makedirs(cat_path, exist_ok=True)
        json_path = os.path.join(cat_path, self.PROCESS_GROUP_JSON_FILE)
        serialized_process_group = process_group.serialized
        # we don't store `id` in the json files
        # this allows us to move groups around on the filesystem
        del serialized_process_group["id"]
        self.write_json_file(json_path, serialized_process_group)
        return process_group

    def __get_all_nested_models(self, group_path: str) -> list:
        """__get_all_nested_models."""
        all_nested_models = []
        for _root, dirs, _files in os.walk(group_path):
            for dir in dirs:
                model_dir = os.path.join(group_path, dir)
                if ProcessModelService().is_model(model_dir):
                    process_model = self.get_process_model(model_dir)
                    all_nested_models.append(process_model)
        return all_nested_models

    def process_group_delete(self, process_group_id: str) -> None:
        """Delete_process_group."""
        problem_models = []
        path = self.process_group_path(process_group_id)
        if os.path.exists(path):
            nested_models = self.__get_all_nested_models(path)
            for process_model in nested_models:
                instances = ProcessInstanceModel.query.filter(
                    ProcessInstanceModel.process_model_identifier == process_model.id
                ).all()
                if len(instances) > 0:
                    problem_models.append(process_model)
            if len(problem_models) > 0:
                raise ApiError(
                    error_code="existing_instances",
                    message=f"We cannot delete the group `{process_group_id}`, "
                    f"there are models with existing instances inside the group. {problem_models}",
                )
            shutil.rmtree(path)
        self.cleanup_process_group_display_order()

    def cleanup_process_group_display_order(self) -> List[Any]:
        """Cleanup_process_group_display_order."""
        process_groups = self.get_process_groups()  # Returns an ordered list
        index = 0
        for process_group in process_groups:
            process_group.display_order = index
            self.update_process_group(process_group)
            index += 1
        return process_groups

    def __scan_process_groups(
        self, process_group_id: Optional[str] = None
    ) -> list[ProcessGroup]:
        """__scan_process_groups."""
        if not os.path.exists(FileSystemService.root_path()):
            return []  # Nothing to scan yet.  There are no files.
        if process_group_id is not None:
            scan_path = os.path.join(FileSystemService.root_path(), process_group_id)
        else:
            scan_path = FileSystemService.root_path()

        with os.scandir(scan_path) as directory_items:
            process_groups = []
            for item in directory_items:
                # if item.is_dir() and not item.name[0] == ".":
                if item.is_dir() and self.is_group(item):  # type: ignore
                    scanned_process_group = self.__scan_process_group(item.path)
                    process_groups.append(scanned_process_group)
            return process_groups

    def __scan_process_group(self, dir_path: str) -> ProcessGroup:
        """Reads the process_group.json file, and any nested directories."""
        cat_path = os.path.join(dir_path, self.PROCESS_GROUP_JSON_FILE)
        if os.path.exists(cat_path):
            with open(cat_path) as cat_json:
                data = json.load(cat_json)
                # we don't store `id` in the json files, so we add it back in here
                relative_path = os.path.relpath(dir_path, FileSystemService.root_path())
                data["id"] = relative_path
                process_group = ProcessGroup(**data)
                if process_group is None:
                    raise ApiError(
                        error_code="process_group_could_not_be_loaded_from_disk",
                        message=f"We could not load the process_group from disk from: {dir_path}",
                    )
        else:
            process_group_id = dir_path.replace(FileSystemService.root_path(), "")
            process_group = ProcessGroup(
                id='',
                display_name=process_group_id,
                display_order=10000,
                admin=False,
            )
            self.write_json_file(cat_path, self.GROUP_SCHEMA.dump(process_group))
            # we don't store `id` in the json files, so we add it in here
            process_group.id = process_group_id
        with os.scandir(dir_path) as nested_items:
            process_group.process_models = []
            process_group.process_groups = []
            for nested_item in nested_items:
                if nested_item.is_dir():
                    # TODO: check whether this is a group or model
                    if self.is_group(nested_item.path):
                        # This is a nested group
                        process_group.process_groups.append(
                            self.__scan_process_group(nested_item.path)
                        )
                    elif self.is_model(nested_item.path):
                        process_group.process_models.append(
                            self.__scan_process_model(
                                nested_item.path,
                                nested_item.name,
                                process_group=process_group,
                            )
                        )
            process_group.process_models.sort()
            # process_group.process_groups.sort()
        return process_group

    def __scan_process_model(
        self,
        path: str,
        name: Optional[str] = None,
        process_group: Optional[ProcessGroup] = None,
    ) -> ProcessModelInfo:
        """__scan_process_model."""
        json_file_path = os.path.join(path, self.PROCESS_MODEL_JSON_FILE)

        if os.path.exists(json_file_path):
            with open(json_file_path) as wf_json:
                data = json.load(wf_json)
                if "process_group_id" in data:
                    data.pop("process_group_id")
                # we don't save `id` in the json file, so we add it back in here.
                relative_path = os.path.relpath(path, FileSystemService.root_path())
                data["id"] = relative_path
                process_model_info = ProcessModelInfo(**data)
                if process_model_info is None:
                    raise ApiError(
                        error_code="process_model_could_not_be_loaded_from_disk",
                        message=f"We could not load the process_model from disk with data: {data}",
                    )
        else:
            if name is None:
                raise ApiError(
                    error_code="missing_name_of_process_model",
                    message="Missing name of process model. It should be given",
                )

            process_model_info = ProcessModelInfo(
                id='',
                display_name=name,
                description="",
                display_order=0,
                is_review=False,
            )
            self.write_json_file(
                json_file_path, self.PROCESS_MODEL_SCHEMA.dump(process_model_info)
            )
            # we don't store `id` in the json files, so we add it in here
            process_model_info.id = name
        if process_group:
            process_model_info.process_group = process_group.id
        return process_model_info<|MERGE_RESOLUTION|>--- conflicted
+++ resolved
@@ -49,12 +49,8 @@
         return False
 
     @staticmethod
-<<<<<<< HEAD
     def write_json_file(file_path: str, json_data: dict, indent: int = 4, sort_keys: bool = True) -> None:
-=======
-    def write_json_file(file_path: str, json_data: dict, indent: int = 4, sort_keys: bool = True):
         """Write json file."""
->>>>>>> 3640657c
         with open(file_path, "w") as h_open:
             json.dump(json_data, h_open, indent=indent, sort_keys=sort_keys)
 
