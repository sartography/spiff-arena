--- conflicted
+++ resolved
@@ -205,10 +205,6 @@
         filter_runnable_as_extension: bool | None = False,
         include_files: bool | None = False,
     ) -> list[ProcessModelInfo]:
-<<<<<<< HEAD
-        process_models = cls.get_process_models(process_group_id, recursive)
-        process_model_identifiers = [p.id for p in process_models]
-=======
         if filter_runnable_as_extension and filter_runnable_by_user:
             raise Exception(
                 "It is not valid to filter process models by both filter_runnable_by_user and"
@@ -218,7 +214,7 @@
         process_models = cls.get_process_models(
             process_group_id=process_group_id, recursive=recursive, include_files=include_files
         )
->>>>>>> 82472ac7
+        process_model_identifiers = [p.id for p in process_models]
 
         permission_to_check = "read"
         permission_base_uri = "/v1.0/process-models"
