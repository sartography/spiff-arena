from sqlalchemy import insert

from spiffworkflow_backend.models.cache_generation import CacheGenerationModel
from spiffworkflow_backend.models.db import db
from spiffworkflow_backend.models.reference_cache import ReferenceCacheModel
from spiffworkflow_backend.services.upsearch_service import UpsearchService


class ReferenceCacheService:
    @classmethod
    def add_unique_reference_cache_object(
        cls, reference_objects: dict[str, ReferenceCacheModel], reference_cache: ReferenceCacheModel
    ) -> None:
        reference_cache_unique = f"{reference_cache.identifier}{reference_cache.relative_location}{reference_cache.type}"
        reference_objects[reference_cache_unique] = reference_cache

    @classmethod
    def add_new_generation(cls, reference_objects: dict[str, ReferenceCacheModel]) -> None:
        # get inserted autoincrement primary key value back in a database agnostic way without committing the db session
        ins = insert(CacheGenerationModel).values(cache_table="reference_cache")  # type: ignore
        res = db.session.execute(ins)
        cache_generation_id = res.inserted_primary_key[0]

        # add primary key value to each element in reference objects list and store in new list
        reference_object_list_with_cache_generation_id = []
        for reference_object in reference_objects.values():
            reference_object.generation_id = cache_generation_id
            reference_object_list_with_cache_generation_id.append(reference_object)

        db.session.bulk_save_objects(reference_object_list_with_cache_generation_id)
        db.session.commit()

    @classmethod
    def upsearch(cls, location: str, identifier: str, type: str) -> str | None:
        # really want to be able to join to this table on max(id)
        cache_generation = CacheGenerationModel.newest_generation_for_table("reference_cache")
        if cache_generation is None:
            return None
        locations = UpsearchService.upsearch_locations(location)
        references = (
            ReferenceCacheModel.query.filter_by(
                identifier=identifier,
                type=type,
                generation=cache_generation,
            )
            .filter(ReferenceCacheModel.relative_location.in_(locations))  # type: ignore
            .order_by(ReferenceCacheModel.relative_location.desc())  # type: ignore
            .all()
        )

        for reference in references:
            # TODO: permissions check
            return reference.relative_location  # type: ignore

<<<<<<< HEAD
        return None

    @classmethod
    def upsearch_locations(cls, location: str) -> list[str]:
        locations = []
        locations.append("") # Always include the top level.
        while location != "":
            locations.append(location)
            location = os.path.dirname(location)

        return locations
=======
        return None
>>>>>>> 13848e85
<|MERGE_RESOLUTION|>--- conflicted
+++ resolved
@@ -52,7 +52,6 @@
             # TODO: permissions check
             return reference.relative_location  # type: ignore
 
-<<<<<<< HEAD
         return None
 
     @classmethod
@@ -63,7 +62,4 @@
             locations.append(location)
             location = os.path.dirname(location)
 
-        return locations
-=======
-        return None
->>>>>>> 13848e85
+        return locations