import json
import sys
import traceback
from dataclasses import dataclass
from typing import Any

from SpiffWorkflow.bpmn.exceptions import WorkflowTaskException  # type: ignore
from SpiffWorkflow.task import Task as SpiffTask  # type: ignore

from spiffworkflow_backend.services.process_instance_processor import CustomBpmnScriptEngine

PythonScriptContext = dict[str, Any]


@dataclass
class ScriptUnitTestResult:
    result: bool
    context: PythonScriptContext | None = None
    error: str | None = None
    line_number: int | None = None
    offset: int | None = None


class ScriptUnitTestRunner:
    _script_engine = CustomBpmnScriptEngine()

    @classmethod
    def run_with_script_and_pre_post_contexts(
        cls,
        script: str,
        input_context: PythonScriptContext,
        expected_output_context: PythonScriptContext,
    ) -> ScriptUnitTestResult:
        # make a new variable just for clarity, since we are going to update this dict in place
        # with the output variables from the script.
        context = input_context.copy()

        try:
            cls._script_engine.environment.clear_state()
<<<<<<< HEAD
            external_context = None
            cls._script_engine.environment.execute(script, context, external_context)
=======
            cls._script_engine.environment.execute(script, context, external_context=None)
>>>>>>> 34168433
        except SyntaxError as ex:
            return ScriptUnitTestResult(
                result=False,
                error=f"Syntax error: {str(ex)}",
                line_number=ex.lineno,
                offset=ex.offset,
            )
        except Exception as ex:
            if isinstance(ex, WorkflowTaskException):
                # we never expect this to happen, so we want to know about it.
                # if indeed we are always getting WorkflowTaskException,
                # we can simplify this error handling and replace it with the
                # except block from revision cccd523ea39499c10f7f3c2e3f061852970973ac
                raise ex
            error_message = f"{ex.__class__.__name__}: {str(ex)}"
            line_number = 0
            _cl, _exc, tb = sys.exc_info()
            # Loop back through the stack trace to find the file called
            # 'string' - which is the script we are executing, then use that
            # to parse and pull out the offending line.
            for frame_summary in traceback.extract_tb(tb):
                if frame_summary.filename == "<string>":
                    if frame_summary.lineno is not None:
                        line_number = frame_summary.lineno

            return ScriptUnitTestResult(
                result=False,
                line_number=line_number,
                error=f"Failed to execute script: {error_message}",
            )

        context = cls._script_engine.environment.last_result()
        result_as_boolean = context == expected_output_context

        script_unit_test_result = ScriptUnitTestResult(result=result_as_boolean, context=context)
        return script_unit_test_result

    @classmethod
    def run_test(
        cls,
        task: SpiffTask,
        test_identifier: str,
    ) -> ScriptUnitTestResult:
        # this is totally made up, but hopefully resembles what spiffworkflow ultimately does
        unit_tests = task.task_spec.extensions["unitTests"]
        unit_test = [unit_test for unit_test in unit_tests if unit_test["id"] == test_identifier][0]

        input_context = None
        expected_output_context = None
        try:
            input_context = json.loads(unit_test["inputJson"])
        except json.decoder.JSONDecodeError as ex:
            return ScriptUnitTestResult(
                result=False,
                error=f"Failed to parse inputJson: {unit_test['inputJson']}: {str(ex)}",
            )

        try:
            expected_output_context = json.loads(unit_test["expectedOutputJson"])
        except json.decoder.JSONDecodeError as ex:
            return ScriptUnitTestResult(
                result=False,
                error=f"Failed to parse expectedOutputJson: {unit_test['expectedOutputJson']}: {str(ex)}",
            )

        script = task.task_spec.script
        return cls.run_with_script_and_pre_post_contexts(script, input_context, expected_output_context)<|MERGE_RESOLUTION|>--- conflicted
+++ resolved
@@ -37,12 +37,7 @@
 
         try:
             cls._script_engine.environment.clear_state()
-<<<<<<< HEAD
-            external_context = None
-            cls._script_engine.environment.execute(script, context, external_context)
-=======
             cls._script_engine.environment.execute(script, context, external_context=None)
->>>>>>> 34168433
         except SyntaxError as ex:
             return ScriptUnitTestResult(
                 result=False,
