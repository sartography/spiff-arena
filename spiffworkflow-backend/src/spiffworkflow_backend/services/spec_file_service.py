--- conflicted
+++ resolved
@@ -262,7 +262,6 @@
 
 
     @staticmethod
-<<<<<<< HEAD
     def update_message_cache(ref: FileReference) -> None:
         """Assure we have a record in the database of all possible message ids and names."""
         for message_model_identifier in ref.messages.keys():
@@ -270,28 +269,6 @@
             if message_model is None:
                 message_model = MessageModel(
                     identifier=message_model_identifier, name=ref.messages[message_model_identifier]
-=======
-    def store_bpmn_process_identifiers(
-        process_model_info: ProcessModelInfo, bpmn_file_name: str, et_root: _Element
-    ) -> None:
-        """Store_bpmn_process_identifiers."""
-        relative_process_model_path = process_model_info.id_for_file_path()
-
-        relative_bpmn_file_path = os.path.join(
-            relative_process_model_path, bpmn_file_name
-        )
-        bpmn_process_identifiers = (
-            SpecFileService.get_executable_bpmn_process_identifiers(et_root)
-        )
-        for bpmn_process_identifier in bpmn_process_identifiers:
-            process_id_lookup = BpmnProcessIdLookup.query.filter_by(
-                bpmn_process_identifier=bpmn_process_identifier
-            ).first()
-            if process_id_lookup is None:
-                process_id_lookup = BpmnProcessIdLookup(
-                    bpmn_process_identifier=bpmn_process_identifier,
-                    bpmn_file_relative_path=relative_bpmn_file_path,
->>>>>>> 01baa315
                 )
                 db.session.add(message_model)
                 db.session.commit()
