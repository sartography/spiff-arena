--- conflicted
+++ resolved
@@ -54,20 +54,14 @@
         return files
 
     @staticmethod
-<<<<<<< HEAD
     def reference_map(references: list[SpecReference]) -> dict[str, SpecReference]:
         """ Creates a dict with provided references organized by id. """
-=======
-    def reference_map(references: list[FileReference]) -> dict[str, FileReference]:
-        """Creates a dict with provided references organized by id."""
->>>>>>> e7ce009f
         ref_map = {}
         for ref in references:
             ref_map[ref.identifier] = ref
         return ref_map
 
     @staticmethod
-<<<<<<< HEAD
     def get_references(process_models: List[ProcessModelInfo]) -> list[SpecReference]:
         """Returns all references -- process_ids, and decision ids, across all process models provided"""
         references = []
@@ -76,12 +70,7 @@
 
     @staticmethod
     def get_references_for_process(process_model_info: ProcessModelInfo) -> list[SpecReference]:
-=======
-    def get_references_for_process(
-        process_model_info: ProcessModelInfo,
-    ) -> list[FileReference]:
         """Get_references_for_process."""
->>>>>>> e7ce009f
         files = SpecFileService.get_files(process_model_info)
         references = []
         for file in files:
@@ -91,13 +80,7 @@
         return references
 
     @staticmethod
-<<<<<<< HEAD
     def get_references_for_file(file: File, process_model_info: ProcessModelInfo) -> list[SpecReference]:
-=======
-    def get_references_for_file(
-        file: File, process_model_info: ProcessModelInfo
-    ) -> list[FileReference]:
->>>>>>> e7ce009f
         """Uses spiffworkflow to parse BPMN and DMN files to determine how they can be externally referenced.
 
         Returns a list of Reference objects that contain the type of reference, the id, the name.
@@ -106,17 +89,9 @@
         name = {str} 'Level 3'
         type = {str} 'process' / 'decision'
         """
-<<<<<<< HEAD
         references: list[SpecReference] = []
-        full_file_path = SpecFileService.file_path(process_model_info, file.name)
+        full_file_path = SpecFileService.full_file_path(process_model_info, file.name)
         file_path = os.path.join(process_model_info.id, file.name)
-=======
-        references: list[FileReference] = []
-        full_file_path = SpecFileService.full_file_path(process_model_info, file.name)
-        relative_file_path = os.path.join(
-            process_model_info.id_for_file_path(), file.name
-        )
->>>>>>> e7ce009f
         parser = MyCustomParser()
         parser_type = None
         sub_parser = None
@@ -143,32 +118,24 @@
                 has_lanes = sub_parser.has_lanes()
                 executable = sub_parser.process_executable
                 start_messages = sub_parser.start_messages()
-<<<<<<< HEAD
                 is_primary = sub_parser.get_id() == process_model_info.primary_process_id
-            references.append(SpecReference(
-                    identifier=sub_parser.get_id(), display_name=sub_parser.get_name(),
+
+            references.append(
+                SpecReference(
+                    identifier=sub_parser.get_id(),
+                    display_name=sub_parser.get_name(),
                     process_model_id=process_model_info.id,
                     type=parser_type,
-                    file_name=file.name, relative_path=file_path, has_lanes=has_lanes,
-                    is_executable=is_executable, messages=messages, is_primary=is_primary,
-                    correlations=correlations, start_messages=start_messages
-                ))
-=======
-            references.append(
-                FileReference(
-                    id=sub_parser.get_id(),
-                    name=sub_parser.get_name(),
-                    type=parser_type,
                     file_name=file.name,
-                    file_path=relative_file_path,
+                    relative_path=file_path,
                     has_lanes=has_lanes,
-                    executable=executable,
+                    is_executable=is_executable,
                     messages=messages,
+                    is_primary=is_primary,
                     correlations=correlations,
-                    start_messages=start_messages,
-                )
-            )
->>>>>>> e7ce009f
+                    start_messages=start_messages
+                )
+            )
         return references
 
     @staticmethod
@@ -185,12 +152,9 @@
     ) -> File:
         """Update_file."""
         SpecFileService.assert_valid_file_name(file_name)
-<<<<<<< HEAD
-        file_path = os.path.join(
-            FileSystemService.root_path(), process_model_info.id, file_name
-        )
-        SpecFileService.write_file_data_to_system(file_path, binary_data)
-        file = SpecFileService.to_file_object(file_name, file_path)
+        full_file_path = SpecFileService.full_file_path(process_model_info, file_name)
+        SpecFileService.write_file_data_to_system(full_file_path, binary_data)
+        file = SpecFileService.to_file_object(file_name, full_file_path)
 
         references = SpecFileService.get_references_for_file(file, process_model_info)
         primary_process_ref = next((ref for ref in references if ref.is_primary), None)
@@ -212,39 +176,6 @@
             SpecFileService.update_message_cache(ref)
             SpecFileService.update_message_trigger_cache(ref, process_model_info)
             SpecFileService.update_correlation_cache(ref)
-=======
-        full_file_path = SpecFileService.full_file_path(process_model_info, file_name)
-        SpecFileService.write_file_data_to_system(full_file_path, binary_data)
-        file = SpecFileService.to_file_object(file_name, full_file_path)
-
-        if file.type == FileType.bpmn.value:
-            if (
-                process_model_info.primary_file_name is None
-                or file_name == process_model_info.primary_file_name
-            ):
-                # If no primary process exists, make this primary process.
-                references = SpecFileService.get_references_for_file(
-                    file, process_model_info
-                )
-                for ref in references:
-                    if ref.type == "process":
-                        ProcessModelService().update_spec(
-                            process_model_info,
-                            {
-                                "primary_process_id": ref.id,
-                                "primary_file_name": file_name,
-                                "is_review": ref.has_lanes,
-                            },
-                        )
-                        SpecFileService.update_process_cache(ref)
-                        SpecFileService.update_message_cache(ref)
-                        SpecFileService.update_message_trigger_cache(
-                            ref, process_model_info
-                        )
-                        SpecFileService.update_correlation_cache(ref)
-                        break
->>>>>>> e7ce009f
-
         return file
 
     @staticmethod
@@ -297,16 +228,8 @@
     # fixme: Place all the caching stuff in a different service.
 
     @staticmethod
-<<<<<<< HEAD
     def update_process_cache(ref: SpecReference) -> None:
         process_id_lookup = SpecReferenceCache.query.filter_by(identifier=ref.identifier).first()
-=======
-    def update_process_cache(ref: FileReference) -> None:
-        """Update_process_cache."""
-        process_id_lookup = BpmnProcessIdLookup.query.filter_by(
-            bpmn_process_identifier=ref.id
-        ).first()
->>>>>>> e7ce009f
         if process_id_lookup is None:
             process_id_lookup = SpecReferenceCache.from_spec_reference(ref)
             db.session.add(process_id_lookup)
@@ -323,13 +246,9 @@
                         f"{process_id_lookup.relative_path}. It cannot be reused."
                     )
                 else:
-<<<<<<< HEAD
                     process_id_lookup.relative_path = (
                         ref.relative_path
                     )
-=======
-                    process_id_lookup.bpmn_file_relative_path = ref.file_path
->>>>>>> e7ce009f
                     db.session.add(process_id_lookup)
                     db.session.commit()
 
@@ -349,15 +268,10 @@
                 db.session.commit()
 
     @staticmethod
-<<<<<<< HEAD
-    def update_message_trigger_cache(ref: SpecReference, process_model_info: ProcessModelInfo) -> None:
-        """assure we know which messages can trigger the start of a process."""
-=======
     def update_message_trigger_cache(
-        ref: FileReference, process_model_info: ProcessModelInfo
+            ref: SpecReference, process_model_info: ProcessModelInfo
     ) -> None:
         """Assure we know which messages can trigger the start of a process."""
->>>>>>> e7ce009f
         for message_model_identifier in ref.start_messages:
             message_model = MessageModel.query.filter_by(
                 identifier=message_model_identifier
@@ -393,12 +307,8 @@
                     )
 
     @staticmethod
-<<<<<<< HEAD
     def update_correlation_cache(ref: SpecReference) -> None:
-=======
-    def update_correlation_cache(ref: FileReference) -> None:
         """Update_correlation_cache."""
->>>>>>> e7ce009f
         for correlation_identifier in ref.correlations.keys():
             correlation_property_retrieval_expressions = ref.correlations[
                 correlation_identifier
