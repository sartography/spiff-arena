--- conflicted
+++ resolved
@@ -5,6 +5,7 @@
 from typing import List
 from typing import Optional
 
+from flask_bpmn.models.db import db
 from lxml import etree  # type: ignore
 from SpiffWorkflow.bpmn.parser.BpmnParser import BpmnValidator  # type: ignore
 
@@ -178,19 +179,13 @@
             validator = BpmnValidator()
             parser = MyCustomParser(validator=validator)
             try:
-<<<<<<< HEAD
-                parser.add_bpmn_xml(etree.fromstring(binary_data), filename=file_name)
-            except Exception as exception:
-                raise ProcessModelFileInvalidError(str(exception))
-=======
                 parser.add_bpmn_xml(
                     cls.get_etree_from_xml_bytes(binary_data), filename=file_name
                 )
-            except etree.XMLSyntaxError as exception:
+            except Exception as exception:
                 raise ProcessModelFileInvalidError(
                     f"Received error trying to parse bpmn xml: {str(exception)}"
                 ) from exception
->>>>>>> 21f7b040
 
     @classmethod
     def update_file(
