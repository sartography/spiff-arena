--- conflicted
+++ resolved
@@ -329,37 +329,9 @@
                     raise ProcessModelFileInvalidError(
                         f"Message model is already used to start process model {existing_model_identifier}"
                     )
-<<<<<<< HEAD
-=======
                 elif message_triggerable_process_model.file_name is None:
                     message_triggerable_process_model.file_name = ref.file_name
                     db.session.add(message_triggerable_process_model)
                 current_triggerable_processes.remove(message_triggerable_process_model)
         for trigger_pm in current_triggerable_processes:
             db.session.delete(trigger_pm)
-
-    @staticmethod
-    def update_correlation_cache(ref: Reference) -> None:
-        for name in ref.correlations.keys():
-            correlation_property_retrieval_expressions = ref.correlations[name]["retrieval_expressions"]
-
-            for cpre in correlation_property_retrieval_expressions:
-                message_name = ref.messages.get(cpre["messageRef"], None)
-                retrieval_expression = cpre["expression"]
-                process_model_id = ref.relative_location
-
-                existing = CorrelationPropertyCache.query.filter_by(
-                    name=name,
-                    message_name=message_name,
-                    process_model_id=process_model_id,
-                    retrieval_expression=retrieval_expression,
-                ).first()
-                if existing is None:
-                    new_cache = CorrelationPropertyCache(
-                        name=name,
-                        message_name=message_name,
-                        process_model_id=process_model_id,
-                        retrieval_expression=retrieval_expression,
-                    )
-                    db.session.add(new_cache)
->>>>>>> 13848e85
