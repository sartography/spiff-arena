import io
import json
import os
import shutil
import time
from collections.abc import Generator
from contextlib import contextmanager
from typing import Any

from flask import current_app
from flask.app import Flask
from flask.testing import FlaskClient
from spiffworkflow_backend.exceptions.api_error import ApiError
from spiffworkflow_backend.models.db import db
from spiffworkflow_backend.models.human_task import HumanTaskModel
from spiffworkflow_backend.models.message_instance import MessageInstanceModel
from spiffworkflow_backend.models.permission_assignment import Permission
from spiffworkflow_backend.models.permission_target import PermissionTargetModel
from spiffworkflow_backend.models.principal import PrincipalModel
from spiffworkflow_backend.models.process_group import ProcessGroup
from spiffworkflow_backend.models.process_group import ProcessGroupSchema
from spiffworkflow_backend.models.process_instance import ProcessInstanceModel
from spiffworkflow_backend.models.process_instance_metadata import ProcessInstanceMetadataModel
from spiffworkflow_backend.models.process_instance_report import FilterValue
from spiffworkflow_backend.models.process_instance_report import ProcessInstanceReportModel
from spiffworkflow_backend.models.process_instance_report import ReportMetadata
from spiffworkflow_backend.models.process_model import NotificationType
from spiffworkflow_backend.models.process_model import ProcessModelInfo
from spiffworkflow_backend.models.process_model import ProcessModelInfoSchema
from spiffworkflow_backend.models.user import UserModel
from spiffworkflow_backend.services.authorization_service import AuthorizationService
from spiffworkflow_backend.services.file_system_service import FileSystemService
from spiffworkflow_backend.services.process_instance_processor import ProcessInstanceProcessor
from spiffworkflow_backend.services.process_instance_queue_service import ProcessInstanceQueueService
from spiffworkflow_backend.services.process_instance_service import ProcessInstanceService
from spiffworkflow_backend.services.process_model_service import ProcessModelService
from spiffworkflow_backend.services.user_service import UserService
from werkzeug.test import TestResponse  # type: ignore

from tests.spiffworkflow_backend.helpers.test_data import load_test_spec

# from tests.spiffworkflow_backend.helpers.test_data import logged_in_headers


class BaseTest:
    @staticmethod
    def find_or_create_user(username: str = "test_user_1") -> UserModel:
        user = UserModel.query.filter_by(username=username).first()
        if isinstance(user, UserModel):
            return user

        user = UserService.create_user(username, "internal", username)
        if isinstance(user, UserModel):
            return user

        raise ApiError(
            error_code="create_user_error",
            message=f"Cannot find or create user: {username}",
        )

    @staticmethod
    def logged_in_headers(user: UserModel, extra_token_payload: dict | None = None) -> dict[str, str]:
        return {"Authorization": "Bearer " + user.encode_auth_token(extra_token_payload)}

    def create_group_and_model_with_bpmn(
        self,
        client: FlaskClient,
        user: UserModel,
        process_group_id: str | None = "test_group",
        process_model_id: str | None = "random_fact",
        bpmn_file_name: str | None = None,
        bpmn_file_location: str | None = None,
    ) -> ProcessModelInfo:
        """Creates a process group.

        Creates a process model
        Adds a bpmn file to the model.
        """
        process_group_display_name = process_group_id or ""
        process_group_description = process_group_id or ""
        process_model_identifier = f"{process_group_id}/{process_model_id}"
        if bpmn_file_location is None:
            bpmn_file_location = process_model_id

        self.create_process_group_with_api(client, user, process_group_description, process_group_display_name)

        self.create_process_model_with_api(
            client,
            process_model_id=process_model_identifier,
            process_model_display_name=process_group_display_name,
            process_model_description=process_group_description,
            user=user,
        )

        process_model = load_test_spec(
            process_model_id=process_model_identifier,
            bpmn_file_name=bpmn_file_name,
            process_model_source_directory=bpmn_file_location,
        )

        return process_model

    def create_process_group(
        self,
        process_group_id: str,
        display_name: str = "",
    ) -> ProcessGroup:
        process_group_parent_id = "/".join(process_group_id.rsplit("/", 1)[:-1])
        if process_group_parent_id != "":
            if not ProcessModelService.is_process_group_identifier(process_group_parent_id):
                raise Exception(
                    f"Parent process group does not exist for '{process_group_id}'. Parent was '{process_group_parent_id}'"
                )
        process_group = ProcessGroup(id=process_group_id, display_name=display_name, display_order=0, admin=False)
        return ProcessModelService.add_process_group(process_group)

    def create_process_group_with_api(
        self,
        client: FlaskClient,
        user: Any,
        process_group_id: str,
        display_name: str = "",
    ) -> str:
        process_group = ProcessGroup(id=process_group_id, display_name=display_name, display_order=0, admin=False)
        response = client.post(
            "/v1.0/process-groups",
            headers=self.logged_in_headers(user),
            content_type="application/json",
            data=json.dumps(ProcessGroupSchema().dump(process_group)),
        )
        assert response.status_code == 201
        assert response.json is not None
        assert response.json["id"] == process_group_id
        return process_group_id

    def create_process_model(
        self,
        process_model_id: str,
        display_name: str | None = None,
    ) -> ProcessModelInfo:
        process_group_parent_id = "/".join(process_model_id.rsplit("/", 1)[:-1])
        if process_group_parent_id != "":
            if not ProcessModelService.is_process_group_identifier(process_group_parent_id):
                raise Exception(
                    f"Parent process group does not exist for '{process_model_id}'. Parent was '{process_group_parent_id}'"
                )
        process_model = ProcessModelInfo(id=process_model_id, display_name=process_model_id, description=process_model_id)
        ProcessModelService.save_process_model(process_model)
        return process_model

    def create_process_model_with_api(
        self,
        client: FlaskClient,
        process_model_id: str | None = None,
        process_model_display_name: str = "Cooooookies",
        process_model_description: str = "Om nom nom delicious cookies",
        fault_or_suspend_on_exception: str = NotificationType.suspend.value,
        exception_notification_addresses: list | None = None,
        primary_process_id: str | None = None,
        primary_file_name: str | None = None,
        user: UserModel | None = None,
    ) -> TestResponse:
        if process_model_id is not None:
            # make sure we have a group
            process_group_id, _ = os.path.split(process_model_id)
            modified_process_group_id = process_group_id.replace("/", ":")
            process_group_path = os.path.abspath(os.path.join(FileSystemService.root_path(), process_group_id))
            if ProcessModelService.is_process_group(process_group_path):
                if exception_notification_addresses is None:
                    exception_notification_addresses = []

                model = ProcessModelInfo(
                    id=process_model_id,
                    display_name=process_model_display_name,
                    description=process_model_description,
                    primary_process_id=primary_process_id,
                    primary_file_name=primary_file_name,
                    fault_or_suspend_on_exception=fault_or_suspend_on_exception,
                    exception_notification_addresses=exception_notification_addresses,
                )
                if user is None:
                    user = self.find_or_create_user()

                response = client.post(
                    f"/v1.0/process-models/{modified_process_group_id}",
                    content_type="application/json",
                    data=json.dumps(ProcessModelInfoSchema().dump(model)),
                    headers=self.logged_in_headers(user),
                )

                assert response.status_code == 201
                return response

            else:
                raise Exception("You must create the group first")
        else:
            raise Exception("You must include the process_model_id, which must be a path to the model")

    def get_test_data_file_full_path(self, file_name: str, process_model_test_data_dir: str) -> str:
        return os.path.join(
            current_app.instance_path,
            "..",
            "..",
            "tests",
            "data",
            process_model_test_data_dir,
            file_name,
        )

    def get_test_data_file_contents(self, file_name: str, process_model_test_data_dir: str) -> bytes:
        file_full_path = self.get_test_data_file_full_path(file_name, process_model_test_data_dir)
        with open(file_full_path, "rb") as file:
            return file.read()

    def create_spec_file(
        self,
        client: FlaskClient,
        process_model_id: str,
        process_model_location: str | None = None,
        process_model: ProcessModelInfo | None = None,
        file_name: str = "random_fact.bpmn",
        file_data: bytes = b"abcdef",
        user: UserModel | None = None,
    ) -> Any:
        """Test_create_spec_file.

        Adds a bpmn file to the model.
        process_model_id is the destination path
        process_model_location is the source path

        because of permissions, user might be required now..., not sure yet.
        """
        if process_model_location is None:
            process_model_location = file_name.split(".")[0]
        if process_model is None:
            process_model = load_test_spec(
                process_model_id=process_model_id,
                bpmn_file_name=file_name,
                process_model_source_directory=process_model_location,
            )
        data = {"file": (io.BytesIO(file_data), file_name)}
        if user is None:
            user = self.find_or_create_user()
        modified_process_model_id = process_model.id.replace("/", ":")
        response = client.post(
            f"/v1.0/process-models/{modified_process_model_id}/files",
            data=data,
            follow_redirects=True,
            content_type="multipart/form-data",
            headers=self.logged_in_headers(user),
        )
        assert response.status_code == 201
        assert response.get_data() is not None
        file = json.loads(response.get_data(as_text=True))
        # assert FileType.svg.value == file["type"]
        # assert "image/svg+xml" == file["content_type"]

        response = client.get(
            f"/v1.0/process-models/{modified_process_model_id}/files/{file_name}",
            headers=self.logged_in_headers(user),
        )
        assert response.status_code == 200
        file2 = json.loads(response.get_data(as_text=True))
        assert file["file_contents"] == file2["file_contents"]
        return file

    @staticmethod
    def create_process_instance_from_process_model_id_with_api(
        client: FlaskClient,
        test_process_model_id: str,
        headers: dict[str, str],
    ) -> TestResponse:
        """Create_process_instance.

        There must be an existing process model to instantiate.
        """
        if not ProcessModelService.is_process_model_identifier(test_process_model_id):
            dirname = os.path.dirname(test_process_model_id)
            if not ProcessModelService.is_process_group_identifier(dirname):
                process_group = ProcessGroup(id=dirname, display_name=dirname)
                ProcessModelService.add_process_group(process_group)
            basename = os.path.basename(test_process_model_id)
            load_test_spec(
                process_model_id=test_process_model_id,
                process_model_source_directory=basename,
                bpmn_file_name=basename,
            )
        modified_process_model_id = test_process_model_id.replace("/", ":")
        response = client.post(
            f"/v1.0/process-instances/{modified_process_model_id}",
            headers=headers,
        )
        assert response.status_code == 201
        return response

    # @staticmethod
    # def get_public_access_token(username: str, password: str) -> dict:
    #     """Get_public_access_token."""
    #     public_access_token = AuthenticationService().get_public_access_token(
    #         username, password
    #     )
    #     return public_access_token

    def create_process_instance_from_process_model(
        self,
        process_model: ProcessModelInfo,
        status: str | None = "not_started",
        user: UserModel | None = None,
    ) -> ProcessInstanceModel:
        if user is None:
            user = self.find_or_create_user()

        current_time = round(time.time())
        process_instance = ProcessInstanceModel(
            status=status,
            process_initiator=user,
            process_model_identifier=process_model.id,
            process_model_display_name=process_model.display_name,
            updated_at_in_seconds=round(time.time()),
            start_in_seconds=current_time - (3600 * 1),
            end_in_seconds=current_time - (3600 * 1 - 20),
        )
        db.session.add(process_instance)
        db.session.commit()

        run_at_in_seconds = round(time.time())
        ProcessInstanceQueueService.enqueue_new_process_instance(process_instance, run_at_in_seconds)

        return process_instance

    @classmethod
    def create_user_with_permission(
        cls,
        username: str,
        target_uri: str = PermissionTargetModel.URI_ALL,
        permission_names: list[str] | None = None,
        grant_type: str = "permit",
    ) -> UserModel:
        user = BaseTest.find_or_create_user(username=username)
        return cls.add_permissions_to_user(user, target_uri=target_uri, permission_names=permission_names, grant_type=grant_type)

    @classmethod
    def add_permissions_to_user(
        cls,
        user: UserModel,
        target_uri: str = PermissionTargetModel.URI_ALL,
        permission_names: list[str] | None = None,
        grant_type: str = "permit",
    ) -> UserModel:
        principal = user.principal
        cls.add_permissions_to_principal(
            principal, target_uri=target_uri, permission_names=permission_names, grant_type=grant_type
        )
        return user

    @classmethod
    def add_permissions_to_principal(
        cls, principal: PrincipalModel, target_uri: str, permission_names: list[str] | None, grant_type: str = "permit"
    ) -> None:
        permission_target = AuthorizationService.find_or_create_permission_target(target_uri)

        if permission_names is None:
            permission_names = [member.name for member in Permission]

        for permission in permission_names:
            AuthorizationService.create_permission_for_principal(
                principal=principal,
                permission_target=permission_target,
                permission=permission,
                grant_type=grant_type,
            )

    def assert_user_has_permission(
        self,
        user: UserModel,
        permission: str,
        target_uri: str,
        expected_result: bool = True,
    ) -> None:
        has_permission = AuthorizationService.user_has_permission(
            user=user,
            permission=permission,
            target_uri=target_uri,
        )
        assert has_permission is expected_result

    def modify_process_identifier_for_path_param(self, identifier: str) -> str:
        return ProcessModelInfo.modify_process_identifier_for_path_param(identifier)

    def un_modify_modified_process_identifier_for_path_param(self, modified_identifier: str) -> str:
        return modified_identifier.replace(":", "/")

    def create_process_model_with_metadata(self) -> ProcessModelInfo:
        self.create_process_group("test_group", "test_group")
        process_model = load_test_spec(
            "test_group/hello_world",
            process_model_source_directory="nested-task-data-structure",
        )
        ProcessModelService.update_process_model(
            process_model,
            {
                "metadata_extraction_paths": [
                    {"key": "awesome_var", "path": "outer.inner"},
                    {"key": "invoice_number", "path": "invoice_number"},
                ]
            },
        )
        return process_model

    def post_to_process_instance_list(
        self,
        client: FlaskClient,
        user: UserModel,
        report_metadata: ReportMetadata | None = None,
        param_string: str | None = "",
    ) -> TestResponse:
        report_metadata_to_use = report_metadata
        if report_metadata_to_use is None:
            report_metadata_to_use = self.empty_report_metadata_body()
        response = client.post(
            f"/v1.0/process-instances{param_string}",
            headers=self.logged_in_headers(user),
            content_type="application/json",
            data=json.dumps({"report_metadata": report_metadata_to_use}),
        )
        assert response.status_code == 200
        assert response.json is not None
        return response

    def empty_report_metadata_body(self) -> ReportMetadata:
        return {"filter_by": [], "columns": [], "order_by": []}

    def start_sender_process(
        self,
        client: FlaskClient,
        payload: dict,
        group_name: str = "test_group",
    ) -> ProcessInstanceModel:
        process_model = load_test_spec(
            "test_group/message",
            process_model_source_directory="message_send_one_conversation",
            bpmn_file_name="message_sender.bpmn",  # Slightly misnamed, it sends and receives
        )

        process_instance = self.create_process_instance_from_process_model(process_model)
        processor_send_receive = ProcessInstanceProcessor(process_instance)
        processor_send_receive.do_engine_steps(save=True)
        task = processor_send_receive.get_all_user_tasks()[0]
        human_task = process_instance.active_human_tasks[0]

        ProcessInstanceService.complete_form_task(
            processor_send_receive,
            task,
            payload,
            process_instance.process_initiator,
            human_task,
        )
        processor_send_receive.save()
        return process_instance

    def assure_a_message_was_sent(self, process_instance: ProcessInstanceModel, payload: dict) -> None:
        # There should be one new send message for the given process instance.
        send_messages = (
            MessageInstanceModel.query.filter_by(message_type="send")
            .filter_by(process_instance_id=process_instance.id)
            .order_by(MessageInstanceModel.id)
            .all()
        )
        assert len(send_messages) == 1
        send_message = send_messages[0]
        assert send_message.payload == payload, "The send message should match up with the payload"
        assert send_message.name == "Request Approval"
        assert send_message.status == "ready"

    def assure_there_is_a_process_waiting_on_a_message(self, process_instance: ProcessInstanceModel) -> None:
        # There should be one new send message for the given process instance.
        waiting_messages = (
            MessageInstanceModel.query.filter_by(message_type="receive")
            .filter_by(status="ready")
            .filter_by(process_instance_id=process_instance.id)
            .order_by(MessageInstanceModel.id)
            .all()
        )
        assert len(waiting_messages) == 1
        waiting_message = waiting_messages[0]
        self.assure_correlation_properties_are_right(waiting_message)

    def assure_correlation_properties_are_right(self, message: MessageInstanceModel) -> None:
        # Correlation Properties should match up
        po_curr = next(c for c in message.correlation_rules if c.name == "po_number")
        customer_curr = next(c for c in message.correlation_rules if c.name == "customer_id")
        assert po_curr is not None
        assert customer_curr is not None

    def create_process_instance_with_synthetic_metadata(
        self, process_model: ProcessModelInfo, process_instance_metadata_dict: dict
    ) -> ProcessInstanceModel:
        process_instance = self.create_process_instance_from_process_model(process_model=process_model)
        processor = ProcessInstanceProcessor(process_instance)
        processor.do_engine_steps(save=True)
        for key, value in process_instance_metadata_dict.items():
            process_instance_metadata = ProcessInstanceMetadataModel(
                process_instance_id=process_instance.id,
                key=key,
                value=value,
            )
            db.session.add(process_instance_metadata)
            db.session.commit()
        return process_instance

    def assert_report_with_process_metadata_operator_includes_instance(
        self,
        client: FlaskClient,
        user: UserModel,
        process_instance: ProcessInstanceModel,
        operator: str,
        filter_field_value: str = "",
        filters: list[FilterValue] | None = None,
        expect_to_find_instance: bool = True,
    ) -> None:
        if filters is None:
            filters = []

        first_filter: FilterValue = {"field_name": "key1", "field_value": filter_field_value, "operator": operator}
        filters.append(first_filter)
        report_metadata: ReportMetadata = {
            "columns": [
                {"Header": "ID", "accessor": "id", "filterable": False},
                {"Header": "Key one", "accessor": "key1", "filterable": False},
                {"Header": "Key two", "accessor": "key2", "filterable": False},
            ],
            "order_by": ["status"],
            "filter_by": filters,
        }
        process_instance_report = ProcessInstanceReportModel.create_report(
            identifier=f"{process_instance.id}_sure",
            report_metadata=report_metadata,
            user=user,
        )
        response = self.post_to_process_instance_list(client, user, report_metadata=process_instance_report.get_report_metadata())

        if expect_to_find_instance is True:
            assert len(response.json["results"]) == 1
            assert response.json["results"][0]["id"] == process_instance.id
        else:
            if len(response.json["results"]) == 1:
                first_result = response.json["results"][0]
                assert (
                    first_result["id"] != process_instance.id
                ), f"expected not to find a specific process instance, but we found it: {first_result}"
            else:
                assert len(response.json["results"]) == 0
        db.session.delete(process_instance_report)
        db.session.commit()

    def complete_next_manual_task(
        self,
        processor: ProcessInstanceProcessor,
        execution_mode: str | None = None,
        data: dict | None = None,
    ) -> None:
        user_task = processor.get_ready_user_tasks()[0]
        human_task = HumanTaskModel.query.filter_by(task_guid=str(user_task.id)).first()
        ProcessInstanceService.complete_form_task(
            processor=processor,
            spiff_task=user_task,
            data=data or {},
            user=processor.process_instance_model.process_initiator,
            human_task=human_task,
            execution_mode=execution_mode,
        )

    @contextmanager
    def app_config_mock(self, app: Flask, config_identifier: str, new_config_value: Any) -> Generator:
        initial_value = app.config[config_identifier]
        app.config[config_identifier] = new_config_value
        try:
            yield
        finally:
            app.config[config_identifier] = initial_value

<<<<<<< HEAD
    @staticmethod
    def copy_example_process_models() -> None:
        source = os.path.abspath(
            os.path.join(FileSystemService.root_path(), "..", "..", "..", "process_models_example_dir", "examples")
        )
        destination = current_app.config["SPIFFWORKFLOW_BACKEND_BPMN_SPEC_ABSOLUTE_DIR"]
        shutil.copytree(source, destination)
=======
    def round_last_state_change(self, bpmn_process_dict: dict | list) -> None:
        """Round last state change to the nearest 4 significant digits.

        Works around imprecise floating point values in mysql json columns.
        The values between mysql and SpiffWorkflow seem to have minor differences on randomly and since
        we do not care about such precision for this field, round it to a value that is more likely to match.
        """
        if isinstance(bpmn_process_dict, dict):
            for key, value in bpmn_process_dict.items():
                if key == "last_state_change":
                    bpmn_process_dict[key] = round(value, 4)
                elif isinstance(value, dict | list):
                    self.round_last_state_change(value)
        elif isinstance(bpmn_process_dict, list):
            for item in bpmn_process_dict:
                self.round_last_state_change(item)

    def get_test_file(self, *args: str) -> str:
        return os.path.join(current_app.instance_path, "..", "..", "tests", "files", *args)
>>>>>>> aa7c2b58
<|MERGE_RESOLUTION|>--- conflicted
+++ resolved
@@ -579,7 +579,6 @@
         finally:
             app.config[config_identifier] = initial_value
 
-<<<<<<< HEAD
     @staticmethod
     def copy_example_process_models() -> None:
         source = os.path.abspath(
@@ -587,7 +586,7 @@
         )
         destination = current_app.config["SPIFFWORKFLOW_BACKEND_BPMN_SPEC_ABSOLUTE_DIR"]
         shutil.copytree(source, destination)
-=======
+
     def round_last_state_change(self, bpmn_process_dict: dict | list) -> None:
         """Round last state change to the nearest 4 significant digits.
 
@@ -606,5 +605,4 @@
                 self.round_last_state_change(item)
 
     def get_test_file(self, *args: str) -> str:
-        return os.path.join(current_app.instance_path, "..", "..", "tests", "files", *args)
->>>>>>> aa7c2b58
+        return os.path.join(current_app.instance_path, "..", "..", "tests", "files", *args)