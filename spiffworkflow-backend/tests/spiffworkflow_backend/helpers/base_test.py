--- conflicted
+++ resolved
@@ -160,14 +160,8 @@
         process_group = ProcessGroup(id=process_group_id, display_name=display_name, display_order=0, admin=False)
         response = client.post(
             "/v1.0/process-groups",
-<<<<<<< HEAD
-            headers=self.logged_in_headers(user),
-            content_type="application/json",
-            data=json.dumps(process_group.serialized()),
-=======
             headers=self.logged_in_headers(user, additional_headers={"Content-Type": "application/json"}),
-            json=ProcessGroupSchema().dump(process_group),
->>>>>>> 9ac9ba70
+            json=process_group.serialized(),
         )
         assert response.status_code == 201
         assert response.json() is not None
@@ -224,14 +218,8 @@
 
                 response = client.post(
                     f"/v1.0/process-models/{modified_process_group_id}",
-<<<<<<< HEAD
-                    content_type="application/json",
-                    data=json.dumps(model.to_dict()),
-                    headers=self.logged_in_headers(user),
-=======
-                    json=ProcessModelInfoSchema().dump(model),
+                    json=model.to_dict(),
                     headers=self.logged_in_headers(user, additional_headers={"Content-type": "application/json"}),
->>>>>>> 9ac9ba70
                 )
 
                 assert response.status_code == 201
