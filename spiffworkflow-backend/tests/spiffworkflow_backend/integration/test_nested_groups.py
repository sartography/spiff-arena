--- conflicted
+++ resolved
@@ -66,14 +66,8 @@
         )
         response_a = client.post(  # noqa: F841
             "/v1.0/process-groups",
-<<<<<<< HEAD
-            headers=self.logged_in_headers(with_super_admin_user),
-            content_type="application/json",
-            data=json.dumps(process_group_a.serialized()),
-=======
-            headers=self.logged_in_headers(with_super_admin_user, additional_headers={"Content-Type": "application/json"}),
-            data=ProcessGroupSchema().dump(process_group_a),
->>>>>>> 9ac9ba70
+            headers=self.logged_in_headers(with_super_admin_user, additional_headers={"Content-Type": "application/json"}),
+            json=process_group_a.serialized(),
         )
 
         process_group_id = "group_a/test_group"
@@ -138,14 +132,8 @@
         )
         response_a = client.post(  # noqa: F841
             "/v1.0/process-groups",
-<<<<<<< HEAD
-            headers=self.logged_in_headers(with_super_admin_user),
-            content_type="application/json",
-            data=json.dumps(process_group_a.serialized()),
-=======
-            headers=self.logged_in_headers(with_super_admin_user, additional_headers={"Content-Type": "application/json"}),
-            data=ProcessGroupSchema().dump(process_group_a),
->>>>>>> 9ac9ba70
+            headers=self.logged_in_headers(with_super_admin_user, additional_headers={"Content-Type": "application/json"}),
+            json=process_group_a.serialized(),
         )
         process_group_b = ProcessGroup(
             id="group_a/group_b",
@@ -155,14 +143,8 @@
         )
         response_b = client.post(  # noqa: F841
             "/v1.0/process-groups",
-<<<<<<< HEAD
-            headers=self.logged_in_headers(with_super_admin_user),
-            content_type="application/json",
-            data=json.dumps(process_group_b.serialized()),
-=======
-            headers=self.logged_in_headers(with_super_admin_user, additional_headers={"Content-Type": "application/json"}),
-            data=ProcessGroupSchema().dump(process_group_b),
->>>>>>> 9ac9ba70
+            headers=self.logged_in_headers(with_super_admin_user, additional_headers={"Content-Type": "application/json"}),
+            json=process_group_b.serialized(),
         )
         process_group_c = ProcessGroup(
             id="group_a/group_b/group_c",
@@ -172,14 +154,8 @@
         )
         response_c = client.post(  # noqa: F841
             "/v1.0/process-groups",
-<<<<<<< HEAD
-            headers=self.logged_in_headers(with_super_admin_user),
-            content_type="application/json",
-            data=json.dumps(process_group_c.serialized()),
-=======
-            headers=self.logged_in_headers(with_super_admin_user, additional_headers={"Content-Type": "application/json"}),
-            data=ProcessGroupSchema().dump(process_group_c),
->>>>>>> 9ac9ba70
+            headers=self.logged_in_headers(with_super_admin_user, additional_headers={"Content-Type": "application/json"}),
+            json=process_group_c.serialized(),
         )
 
     def test_process_model_create_nested(
@@ -197,14 +173,8 @@
         )
         response_a = client.post(  # noqa: F841
             "/v1.0/process-groups",
-<<<<<<< HEAD
-            headers=self.logged_in_headers(with_super_admin_user),
-            content_type="application/json",
-            data=json.dumps(process_group_a.serialized()),
-=======
-            headers=self.logged_in_headers(with_super_admin_user, additional_headers={"Content-Type": "application/json"}),
-            data=ProcessGroupSchema().dump(process_group_a),
->>>>>>> 9ac9ba70
+            headers=self.logged_in_headers(with_super_admin_user, additional_headers={"Content-Type": "application/json"}),
+            json=process_group_a.serialized(),
         )
         process_group_b = ProcessGroup(
             id="group_a/group_b",
@@ -214,14 +184,8 @@
         )
         response_b = client.post(  # noqa: F841
             "/v1.0/process-groups",
-<<<<<<< HEAD
-            headers=self.logged_in_headers(with_super_admin_user),
-            content_type="application/json",
-            data=json.dumps(process_group_b.serialized()),
-=======
-            headers=self.logged_in_headers(with_super_admin_user, additional_headers={"Content-Type": "application/json"}),
-            data=ProcessGroupSchema().dump(process_group_b),
->>>>>>> 9ac9ba70
+            headers=self.logged_in_headers(with_super_admin_user, additional_headers={"Content-Type": "application/json"}),
+            json=process_group_b.serialized(),
         )
         process_model = ProcessModelInfo(
             id="process_model",
@@ -233,14 +197,8 @@
         )
         model_response = client.post(  # noqa: F841
             "v1.0/process-models",
-<<<<<<< HEAD
-            headers=self.logged_in_headers(with_super_admin_user),
-            content_type="application/json",
-            data=json.dumps(process_model.to_dict()),
-=======
-            headers=self.logged_in_headers(with_super_admin_user, additional_headers={"Content-Type": "application/json"}),
-            data=ProcessModelInfoSchema().dump(process_model),
->>>>>>> 9ac9ba70
+            headers=self.logged_in_headers(with_super_admin_user, additional_headers={"Content-Type": "application/json"}),
+            json=process_model.to_dict(),
         )
 
     def test_process_group_show(
@@ -267,14 +225,8 @@
         )
         response_create_a = client.post(  # noqa: F841
             "/v1.0/process-groups",
-<<<<<<< HEAD
-            headers=self.logged_in_headers(with_super_admin_user),
-            content_type="application/json",
-            data=json.dumps(process_group_a.serialized()),
-=======
-            headers=self.logged_in_headers(with_super_admin_user, additional_headers={"Content-Type": "application/json"}),
-            data=ProcessGroupSchema().dump(process_group_a),
->>>>>>> 9ac9ba70
+            headers=self.logged_in_headers(with_super_admin_user, additional_headers={"Content-Type": "application/json"}),
+            json=process_group_a.serialized(),
         )
 
         target_uri = "/v1.0/process-groups/group_a"
