"""Test Process Api Blueprint."""
import io
import json
import os
import time
from typing import Any

import pytest
from flask.app import Flask
from flask.testing import FlaskClient
from flask_bpmn.models.db import db
from tests.spiffworkflow_backend.helpers.base_test import BaseTest
from tests.spiffworkflow_backend.helpers.test_data import load_test_spec

from spiffworkflow_backend.exceptions.process_entity_not_found_error import (
    ProcessEntityNotFoundError,
)
from spiffworkflow_backend.models.active_task import ActiveTaskModel
from spiffworkflow_backend.models.group import GroupModel
from spiffworkflow_backend.models.process_group import ProcessGroup
from spiffworkflow_backend.models.process_instance import ProcessInstanceModel
from spiffworkflow_backend.models.process_instance import ProcessInstanceStatus
from spiffworkflow_backend.models.process_instance_metadata import (
    ProcessInstanceMetadataModel,
)
from spiffworkflow_backend.models.process_instance_report import (
    ProcessInstanceReportModel,
)
from spiffworkflow_backend.models.process_model import NotificationType
from spiffworkflow_backend.models.process_model import ProcessModelInfoSchema
from spiffworkflow_backend.models.spec_reference import SpecReferenceCache
from spiffworkflow_backend.models.user import UserModel
from spiffworkflow_backend.services.authorization_service import AuthorizationService
from spiffworkflow_backend.services.file_system_service import FileSystemService
from spiffworkflow_backend.services.process_instance_processor import (
    ProcessInstanceProcessor,
)
from spiffworkflow_backend.services.process_instance_service import (
    ProcessInstanceService,
)
from spiffworkflow_backend.services.process_model_service import ProcessModelService

# from spiffworkflow_backend.services.git_service import GitService


class TestProcessApi(BaseTest):
    """TestProcessAPi."""

    def test_returns_403_if_user_does_not_have_permission(
        self,
        app: Flask,
        client: FlaskClient,
        with_db_and_bpmn_file_cleanup: None,
    ) -> None:
        """Test_returns_403_if_user_does_not_have_permission."""
        user = self.find_or_create_user()
        response = client.get(
            "/v1.0/process-groups",
            headers=self.logged_in_headers(user),
        )
        assert response.status_code == 403

        self.add_permissions_to_user(
            user, target_uri="/v1.0/process-groups", permission_names=["read"]
        )
        response = client.get(
            "/v1.0/process-groups",
            headers=self.logged_in_headers(user),
        )
        assert response.status_code == 200

        response = client.post(
            "/v1.0/process-groups",
            headers=self.logged_in_headers(user),
        )
        assert response.status_code == 403

    def test_permissions_check(
        self,
        app: Flask,
        client: FlaskClient,
        with_db_and_bpmn_file_cleanup: None,
    ) -> None:
        """Test_permissions_check."""
        user = self.find_or_create_user()
        self.add_permissions_to_user(
            user, target_uri="/v1.0/process-groups", permission_names=["read"]
        )
        request_body = {
            "requests_to_check": {
                "/v1.0/process-groups": ["GET", "POST"],
                "/v1.0/process-models": ["GET"],
            }
        }
        expected_response_body = {
            "results": {
                "/v1.0/process-groups": {"GET": True, "POST": False},
                "/v1.0/process-models": {"GET": False},
            }
        }
        response = client.post(
            "/v1.0/permissions-check",
            headers=self.logged_in_headers(user),
            content_type="application/json",
            data=json.dumps(request_body),
        )
        assert response.status_code == 200
        assert response.json is not None
        assert response.json == expected_response_body

    def test_process_model_create(
        self,
        app: Flask,
        client: FlaskClient,
        with_db_and_bpmn_file_cleanup: None,
        with_super_admin_user: UserModel,
    ) -> None:
        """Test_process_model_create."""
        process_group_id = "test_process_group"
        process_group_display_name = "Test Process Group"
        # creates the group directory, and the json file
        self.create_process_group(
            client, with_super_admin_user, process_group_id, process_group_display_name
        )

        process_model_id = "sample"
        model_display_name = "Sample"
        model_description = "The Sample"
        process_model_identifier = f"{process_group_id}/{process_model_id}"

        # creates the model directory, and adds the json file
        self.create_process_model_with_api(
            client,
            process_model_id=process_model_identifier,
            process_model_display_name=model_display_name,
            process_model_description=model_description,
            user=with_super_admin_user,
        )
        process_model = ProcessModelService.get_process_model(
            process_model_identifier,
        )
        assert model_display_name == process_model.display_name
        assert 0 == process_model.display_order
        assert 1 == len(ProcessModelService.get_process_groups())

        # add bpmn file to the model
        bpmn_file_name = "sample.bpmn"
        bpmn_file_data_bytes = self.get_test_data_file_contents(
            bpmn_file_name, "sample"
        )
        self.create_spec_file(
            client,
            process_model_id=process_model.id,
            process_model_location="sample",
            process_model=process_model,
            file_name=bpmn_file_name,
            file_data=bpmn_file_data_bytes,
            user=with_super_admin_user,
        )
        # get the model, assert that primary is set
        process_model = ProcessModelService.get_process_model(process_model_identifier)
        assert process_model.primary_file_name == bpmn_file_name
        assert process_model.primary_process_id == "sample"

    def test_primary_process_id_updates_via_xml(
        self,
        app: Flask,
        client: FlaskClient,
        with_db_and_bpmn_file_cleanup: None,
        with_super_admin_user: UserModel,
    ) -> None:
        """Test_primary_process_id_updates_via_xml."""
        process_group_id = "test_group"
        process_model_id = "sample"
        process_model_identifier = f"{process_group_id}/{process_model_id}"
        initial_primary_process_id = "sample"
        terminal_primary_process_id = "new_process_id"
        self.create_process_group(
            client=client, user=with_super_admin_user, process_group_id=process_group_id
        )

        bpmn_file_name = f"{process_model_id}.bpmn"
        bpmn_file_source_directory = process_model_id
        process_model = load_test_spec(
            process_model_id=process_model_identifier,
            bpmn_file_name=bpmn_file_name,
            process_model_source_directory=process_model_id,
        )
        assert process_model.primary_process_id == initial_primary_process_id

        bpmn_file_data_bytes = self.get_test_data_file_contents(
            bpmn_file_name, bpmn_file_source_directory
        )
        bpmn_file_data_string = bpmn_file_data_bytes.decode("utf-8")
        old_string = f'bpmn:process id="{initial_primary_process_id}"'
        new_string = f'bpmn:process id="{terminal_primary_process_id}"'
        updated_bpmn_file_data_string = bpmn_file_data_string.replace(
            old_string, new_string
        )
        updated_bpmn_file_data_bytes = bytearray(updated_bpmn_file_data_string, "utf-8")
        data = {"file": (io.BytesIO(updated_bpmn_file_data_bytes), bpmn_file_name)}

        modified_process_model_id = process_model_identifier.replace("/", ":")
        response = client.put(
            f"/v1.0/process-models/{modified_process_model_id}/files/{bpmn_file_name}",
            data=data,
            follow_redirects=True,
            content_type="multipart/form-data",
            headers=self.logged_in_headers(with_super_admin_user),
        )
        assert response.status_code == 200
        process_model = ProcessModelService.get_process_model(process_model_identifier)
        assert process_model.primary_file_name == bpmn_file_name
        assert process_model.primary_process_id == terminal_primary_process_id

    def test_process_model_delete(
        self,
        app: Flask,
        client: FlaskClient,
        with_db_and_bpmn_file_cleanup: None,
        with_super_admin_user: UserModel,
    ) -> None:
        """Test_process_model_delete."""
        process_group_id = "test_process_group"
        process_group_description = "Test Process Group"
        process_model_id = "sample"
        process_model_identifier = f"{process_group_id}/{process_model_id}"
        self.create_process_group(
            client, with_super_admin_user, process_group_id, process_group_description
        )
        self.create_process_model_with_api(
            client,
            process_model_id=process_model_identifier,
            user=with_super_admin_user,
        )

        # assert we have a model
        process_model = ProcessModelService.get_process_model(process_model_identifier)
        assert process_model is not None
        assert process_model.id == process_model_identifier

        # delete the model
        modified_process_model_identifier = process_model_identifier.replace("/", ":")
        response = client.delete(
            f"/v1.0/process-models/{modified_process_model_identifier}",
            headers=self.logged_in_headers(with_super_admin_user),
        )
        assert response.status_code == 200
        assert response.json is not None
        assert response.json["ok"] is True

        # assert we no longer have a model
        with pytest.raises(ProcessEntityNotFoundError):
            ProcessModelService.get_process_model(process_model_identifier)

    def test_process_model_delete_with_instances(
        self,
        app: Flask,
        client: FlaskClient,
        with_db_and_bpmn_file_cleanup: None,
        with_super_admin_user: UserModel,
    ) -> None:
        """Test_process_model_delete_with_instances."""
        test_process_group_id = "runs_without_input"
        test_process_model_id = "sample"
        bpmn_file_name = "sample.bpmn"
        bpmn_file_location = "sample"
        process_model_identifier = f"{test_process_group_id}/{test_process_model_id}"
        modified_process_model_identifier = process_model_identifier.replace("/", ":")
        self.create_process_group(client, with_super_admin_user, test_process_group_id)
        self.create_process_model_with_api(
            client, process_model_identifier, user=with_super_admin_user
        )
        bpmn_file_data_bytes = self.get_test_data_file_contents(
            bpmn_file_name, bpmn_file_location
        )
        self.create_spec_file(
            client=client,
            process_model_id=process_model_identifier,
            process_model_location=test_process_model_id,
            file_name=bpmn_file_name,
            file_data=bpmn_file_data_bytes,
            user=with_super_admin_user,
        )
        headers = self.logged_in_headers(with_super_admin_user)
        # create an instance from a model
        response = self.create_process_instance_from_process_model_id(
            client, process_model_identifier, headers
        )

        data = json.loads(response.get_data(as_text=True))
        # make sure the instance has the correct model
        assert data["process_model_identifier"] == process_model_identifier

        # try to delete the model
        response = client.delete(
            f"/v1.0/process-models/{modified_process_model_identifier}",
            headers=self.logged_in_headers(with_super_admin_user),
        )

        # make sure we get an error in the response
        assert response.status_code == 400
        data = json.loads(response.get_data(as_text=True))
        assert data["error_code"] == "existing_instances"
        assert (
            data["message"]
            == f"We cannot delete the model `{process_model_identifier}`, there are existing instances that depend on it."
        )

    def test_process_model_update(
        self,
        app: Flask,
        client: FlaskClient,
        with_db_and_bpmn_file_cleanup: None,
        with_super_admin_user: UserModel,
    ) -> None:
        """Test_process_model_update."""
        self.create_process_group(
            client, with_super_admin_user, "test_process_group", "Test Process Group"
        )
        process_model_identifier = "test_process_group/make_cookies"
        self.create_process_model_with_api(
            client,
            process_model_id=process_model_identifier,
            user=with_super_admin_user,
        )
        process_model = ProcessModelService.get_process_model(process_model_identifier)
        assert process_model.id == process_model_identifier
        assert process_model.display_name == "Cooooookies"
        assert process_model.primary_file_name is None
        assert process_model.primary_process_id is None

        process_model.display_name = "Updated Display Name"
        process_model.primary_file_name = "superduper.bpmn"
        process_model.primary_process_id = "superduper"
        process_model.metadata_extraction_paths = [
            {"key": "extraction1", "path": "path1"}
        ]

        modified_process_model_identifier = process_model_identifier.replace("/", ":")
        response = client.put(
            f"/v1.0/process-models/{modified_process_model_identifier}",
            headers=self.logged_in_headers(with_super_admin_user),
            content_type="application/json",
            data=json.dumps(ProcessModelInfoSchema().dump(process_model)),
        )
        assert response.status_code == 200
        assert response.json is not None
        assert response.json["display_name"] == "Updated Display Name"
        assert response.json["primary_file_name"] == "superduper.bpmn"
        assert response.json["primary_process_id"] == "superduper"
        assert response.json["metadata_extraction_paths"] == [
            {"key": "extraction1", "path": "path1"}
        ]

    def test_process_model_list_all(
        self,
        app: Flask,
        client: FlaskClient,
        with_db_and_bpmn_file_cleanup: None,
        with_super_admin_user: UserModel,
    ) -> None:
        """Test_process_model_list_all."""
        group_id = "test_group/test_sub_group"
        self.create_process_group(client, with_super_admin_user, group_id)

        # add 5 models to the group
        for i in range(5):
            process_model_identifier = f"{group_id}/test_model_{i}"
            model_display_name = f"Test Model {i}"
            model_description = f"Test Model {i} Description"
            self.create_process_model_with_api(
                client,
                process_model_id=process_model_identifier,
                process_model_display_name=model_display_name,
                process_model_description=model_description,
                user=with_super_admin_user,
            )

        # get all models
        response = client.get(
            "/v1.0/process-models?per_page=1000&recursive=true",
            headers=self.logged_in_headers(with_super_admin_user),
        )
        assert response.json is not None
        assert len(response.json["results"]) == 5
        assert response.json["pagination"]["count"] == 5
        assert response.json["pagination"]["total"] == 5
        assert response.json["pagination"]["pages"] == 1

    def test_process_model_list(
        self,
        app: Flask,
        client: FlaskClient,
        with_db_and_bpmn_file_cleanup: None,
        with_super_admin_user: UserModel,
    ) -> None:
        """Test_process_model_list."""
        # create a group
        group_id = "test_group"
        self.create_process_group(client, with_super_admin_user, group_id)

        # add 5 models to the group
        for i in range(5):
            process_model_identifier = f"{group_id}/test_model_{i}"
            model_display_name = f"Test Model {i}"
            model_description = f"Test Model {i} Description"
            self.create_process_model_with_api(
                client,
                process_model_id=process_model_identifier,
                process_model_display_name=model_display_name,
                process_model_description=model_description,
                user=with_super_admin_user,
            )

        # get all models
        response = client.get(
            f"/v1.0/process-models?process_group_identifier={group_id}",
            headers=self.logged_in_headers(with_super_admin_user),
        )
        assert response.json is not None
        assert len(response.json["results"]) == 5
        assert response.json["pagination"]["count"] == 5
        assert response.json["pagination"]["total"] == 5
        assert response.json["pagination"]["pages"] == 1

        # get first page, 1 per page
        response = client.get(
            f"/v1.0/process-models?page=1&per_page=1&process_group_identifier={group_id}",
            headers=self.logged_in_headers(with_super_admin_user),
        )
        assert response.json is not None
        assert len(response.json["results"]) == 1
        assert response.json["results"][0]["id"] == "test_group/test_model_0"
        assert response.json["pagination"]["count"] == 1
        assert response.json["pagination"]["total"] == 5
        assert response.json["pagination"]["pages"] == 5

        # get second page, 1 per page
        response = client.get(
            f"/v1.0/process-models?page=2&per_page=1&process_group_identifier={group_id}",
            headers=self.logged_in_headers(with_super_admin_user),
        )
        assert response.json is not None
        assert len(response.json["results"]) == 1
        assert response.json["results"][0]["id"] == "test_group/test_model_1"
        assert response.json["pagination"]["count"] == 1
        assert response.json["pagination"]["total"] == 5
        assert response.json["pagination"]["pages"] == 5

        # get first page, 3 per page
        response = client.get(
            f"/v1.0/process-models?page=1&per_page=3&process_group_identifier={group_id}",
            headers=self.logged_in_headers(with_super_admin_user),
        )
        assert response.json is not None
        assert len(response.json["results"]) == 3
        assert response.json["results"][0]["id"] == "test_group/test_model_0"
        assert response.json["pagination"]["count"] == 3
        assert response.json["pagination"]["total"] == 5
        assert response.json["pagination"]["pages"] == 2

        # get second page, 3 per page
        response = client.get(
            f"/v1.0/process-models?page=2&per_page=3&process_group_identifier={group_id}",
            headers=self.logged_in_headers(with_super_admin_user),
        )
        # there should only be 2 left
        assert response.json is not None
        assert len(response.json["results"]) == 2
        assert response.json["results"][0]["id"] == "test_group/test_model_3"
        assert response.json["pagination"]["count"] == 2
        assert response.json["pagination"]["total"] == 5
        assert response.json["pagination"]["pages"] == 2

    def test_process_list(
        self,
        app: Flask,
        client: FlaskClient,
        with_db_and_bpmn_file_cleanup: None,
        with_super_admin_user: UserModel,
    ) -> None:
        """It should be possible to get a list of all processes known to the system."""
        load_test_spec(
            "test_group_one/simple_form",
            process_model_source_directory="simple_form",
            bpmn_file_name="simple_form",
        )
        # When adding a process model with one Process, no decisions, and some json files, only one process is recorded.
        assert len(SpecReferenceCache.query.all()) == 1

        self.create_group_and_model_with_bpmn(
            client=client,
            user=with_super_admin_user,
            process_group_id="test_group_two",
            process_model_id="call_activity_nested",
            bpmn_file_location="call_activity_nested",
        )
        # When adding a process model with 4 processes and a decision, 5 new records will be in the Cache
        assert len(SpecReferenceCache.query.all()) == 6

        # get the results
        response = client.get(
            "/v1.0/processes",
            headers=self.logged_in_headers(with_super_admin_user),
        )
        assert response.json is not None
        # We should get 5 back, as one of the items in the cache is a decision.
        assert len(response.json) == 5
        simple_form = next(
            p for p in response.json if p["identifier"] == "Proccess_WithForm"
        )
        assert simple_form["display_name"] == "Process With Form"
        assert simple_form["process_model_id"] == "test_group_one/simple_form"
        assert simple_form["has_lanes"] is False
        assert simple_form["is_executable"] is True
        assert simple_form["is_primary"] is True

    def test_process_group_add(
        self,
        app: Flask,
        client: FlaskClient,
        with_db_and_bpmn_file_cleanup: None,
        with_super_admin_user: UserModel,
    ) -> None:
        """Test_add_process_group."""
        process_group = ProcessGroup(
            id="test",
            display_name="Another Test Category",
            display_order=0,
            admin=False,
            description="Test Description",
        )
        response = client.post(
            "/v1.0/process-groups",
            headers=self.logged_in_headers(with_super_admin_user),
            content_type="application/json",
            data=json.dumps(process_group.serialized),
        )
        assert response.status_code == 201
        assert response.json

        # Check what is returned
        result = ProcessGroup(**response.json)
        assert result is not None
        assert result.display_name == "Another Test Category"
        assert result.id == "test"
        assert result.description == "Test Description"

        # Check what is persisted
        persisted = ProcessModelService.get_process_group("test")
        assert persisted.display_name == "Another Test Category"
        assert persisted.id == "test"
        assert persisted.description == "Test Description"

    def test_process_group_delete(
        self,
        app: Flask,
        client: FlaskClient,
        with_db_and_bpmn_file_cleanup: None,
        with_super_admin_user: UserModel,
    ) -> None:
        """Test_process_group_delete."""
        process_group_id = "test"
        process_group_display_name = "My Process Group"

        self.create_process_group(
            client,
            with_super_admin_user,
            process_group_id,
            display_name=process_group_display_name,
        )
        persisted = ProcessModelService.get_process_group(process_group_id)
        assert persisted is not None
        assert persisted.id == process_group_id

        client.delete(
            f"/v1.0/process-groups/{process_group_id}",
            headers=self.logged_in_headers(with_super_admin_user),
        )

        with pytest.raises(ProcessEntityNotFoundError):
            ProcessModelService.get_process_group(process_group_id)

    def test_process_group_update(
        self,
        app: Flask,
        client: FlaskClient,
        with_db_and_bpmn_file_cleanup: None,
        with_super_admin_user: UserModel,
    ) -> None:
        """Test Process Group Update."""
        group_id = "test_process_group"
        group_display_name = "Test Group"

        self.create_process_group(
            client, with_super_admin_user, group_id, display_name=group_display_name
        )
        process_group = ProcessModelService.get_process_group(group_id)

        assert process_group.display_name == group_display_name

        process_group.display_name = "Modified Display Name"

        response = client.put(
            f"/v1.0/process-groups/{group_id}",
            headers=self.logged_in_headers(with_super_admin_user),
            content_type="application/json",
            data=json.dumps(process_group.serialized),
        )
        assert response.status_code == 200

        process_group = ProcessModelService.get_process_group(group_id)
        assert process_group.display_name == "Modified Display Name"

    def test_process_group_list(
        self,
        app: Flask,
        client: FlaskClient,
        with_db_and_bpmn_file_cleanup: None,
        with_super_admin_user: UserModel,
    ) -> None:
        """Test_process_group_list."""
        # add 5 groups
        for i in range(5):
            group_id = f"test_process_group_{i}"
            group_display_name = f"Test Group {i}"
            self.create_process_group(
                client, with_super_admin_user, group_id, display_name=group_display_name
            )

        # get all groups
        response = client.get(
            "/v1.0/process-groups",
            headers=self.logged_in_headers(with_super_admin_user),
        )
        assert response.json is not None
        assert len(response.json["results"]) == 5
        assert response.json["pagination"]["count"] == 5
        assert response.json["pagination"]["total"] == 5
        assert response.json["pagination"]["pages"] == 1

        # get first page, one per page
        response = client.get(
            "/v1.0/process-groups?page=1&per_page=1",
            headers=self.logged_in_headers(with_super_admin_user),
        )
        assert response.json is not None
        assert len(response.json["results"]) == 1
        assert response.json["results"][0]["id"] == "test_process_group_0"
        assert response.json["pagination"]["count"] == 1
        assert response.json["pagination"]["total"] == 5
        assert response.json["pagination"]["pages"] == 5

        # get second page, one per page
        response = client.get(
            "/v1.0/process-groups?page=2&per_page=1",
            headers=self.logged_in_headers(with_super_admin_user),
        )
        assert response.json is not None
        assert len(response.json["results"]) == 1
        assert response.json["results"][0]["id"] == "test_process_group_1"
        assert response.json["pagination"]["count"] == 1
        assert response.json["pagination"]["total"] == 5
        assert response.json["pagination"]["pages"] == 5

        # get first page, 3 per page
        response = client.get(
            "/v1.0/process-groups?page=1&per_page=3",
            headers=self.logged_in_headers(with_super_admin_user),
        )
        assert response.json is not None
        assert len(response.json["results"]) == 3
        assert response.json["results"][0]["id"] == "test_process_group_0"
        assert response.json["results"][1]["id"] == "test_process_group_1"
        assert response.json["results"][2]["id"] == "test_process_group_2"
        assert response.json["pagination"]["count"] == 3
        assert response.json["pagination"]["total"] == 5
        assert response.json["pagination"]["pages"] == 2

        # get second page, 3 per page
        response = client.get(
            "/v1.0/process-groups?page=2&per_page=3",
            headers=self.logged_in_headers(with_super_admin_user),
        )
        # there should only be 2 left
        assert response.json is not None
        assert len(response.json["results"]) == 2
        assert response.json["results"][0]["id"] == "test_process_group_3"
        assert response.json["results"][1]["id"] == "test_process_group_4"
        assert response.json["pagination"]["count"] == 2
        assert response.json["pagination"]["total"] == 5
        assert response.json["pagination"]["pages"] == 2

    def test_process_model_file_update_fails_if_no_file_given(
        self,
        app: Flask,
        client: FlaskClient,
        with_db_and_bpmn_file_cleanup: None,
        with_super_admin_user: UserModel,
    ) -> None:
        """Test_process_model_file_update."""
        process_model_identifier = self.create_group_and_model_with_bpmn(
            client, with_super_admin_user
        )
        modified_process_model_id = process_model_identifier.replace("/", ":")

        data = {"key1": "THIS DATA"}
        response = client.put(
            f"/v1.0/process-models/{modified_process_model_id}/files/random_fact.svg",
            data=data,
            follow_redirects=True,
            content_type="multipart/form-data",
            headers=self.logged_in_headers(with_super_admin_user),
        )

        assert response.status_code == 400
        assert response.json is not None
        assert response.json["error_code"] == "no_file_given"

    def test_process_model_file_update_fails_if_contents_is_empty(
        self,
        app: Flask,
        client: FlaskClient,
        with_db_and_bpmn_file_cleanup: None,
        with_super_admin_user: UserModel,
    ) -> None:
        """Test_process_model_file_update."""
        process_model_identifier = self.create_group_and_model_with_bpmn(
            client, with_super_admin_user
        )
        modified_process_model_id = process_model_identifier.replace("/", ":")

        data = {"file": (io.BytesIO(b""), "random_fact.svg")}
        response = client.put(
            f"/v1.0/process-models/{modified_process_model_id}/files/random_fact.svg",
            data=data,
            follow_redirects=True,
            content_type="multipart/form-data",
            headers=self.logged_in_headers(with_super_admin_user),
        )

        assert response.status_code == 400
        assert response.json is not None
        assert response.json["error_code"] == "file_contents_empty"

    def test_process_model_file_update(
        self,
        app: Flask,
        client: FlaskClient,
        with_db_and_bpmn_file_cleanup: None,
        with_super_admin_user: UserModel,
    ) -> None:
        """Test_process_model_file_update."""
        process_group_id = "test_group"
        process_group_description = "Test Group"
        process_model_id = "random_fact"
        process_model_identifier = f"{process_group_id}/{process_model_id}"
        self.create_process_group(
            client, with_super_admin_user, process_group_id, process_group_description
        )
        self.create_process_model_with_api(
            client,
            process_model_id=process_model_identifier,
            user=with_super_admin_user,
        )

        bpmn_file_name = "random_fact.bpmn"
        original_file = load_test_spec(
            process_model_id=process_model_id,
            bpmn_file_name=bpmn_file_name,
            process_model_source_directory="random_fact",
        )

        modified_process_model_id = process_model_identifier.replace("/", ":")
        new_file_contents = b"THIS_IS_NEW_DATA"
        data = {"file": (io.BytesIO(new_file_contents), "random_fact.svg")}
        response = client.put(
            f"/v1.0/process-models/{modified_process_model_id}/files/random_fact.svg",
            data=data,
            follow_redirects=True,
            content_type="multipart/form-data",
            headers=self.logged_in_headers(with_super_admin_user),
        )

        assert response.status_code == 200
        assert response.json is not None
        assert response.json["ok"]

        response = client.get(
            f"/v1.0/process-models/{modified_process_model_id}/files/random_fact.svg",
            headers=self.logged_in_headers(with_super_admin_user),
        )
        assert response.status_code == 200
        updated_file = json.loads(response.get_data(as_text=True))
        assert original_file != updated_file
        assert updated_file["file_contents"] == new_file_contents.decode()

    def test_process_model_file_delete_when_bad_process_model(
        self,
        app: Flask,
        client: FlaskClient,
        with_db_and_bpmn_file_cleanup: None,
        with_super_admin_user: UserModel,
    ) -> None:
        """Test_process_model_file_update."""
        process_model_identifier = self.create_group_and_model_with_bpmn(
            client, with_super_admin_user
        )
        # self.create_spec_file(client, user=with_super_admin_user)

        # process_model = load_test_spec("random_fact")
        bad_process_model_identifier = f"x{process_model_identifier}"
        modified_bad_process_model_identifier = bad_process_model_identifier.replace(
            "/", ":"
        )
        response = client.delete(
            f"/v1.0/process-models/{modified_bad_process_model_identifier}/files/random_fact.svg",
            follow_redirects=True,
            headers=self.logged_in_headers(with_super_admin_user),
        )

        assert response.status_code == 400
        assert response.json is not None
        assert response.json["error_code"] == "process_model_cannot_be_found"

    def test_process_model_file_delete_when_bad_file(
        self,
        app: Flask,
        client: FlaskClient,
        with_db_and_bpmn_file_cleanup: None,
        with_super_admin_user: UserModel,
    ) -> None:
        """Test_process_model_file_update."""
        process_model_identifier = self.create_group_and_model_with_bpmn(
            client, with_super_admin_user
        )
        modified_process_model_identifier = process_model_identifier.replace("/", ":")

        response = client.delete(
            f"/v1.0/process-models/{modified_process_model_identifier}/files/random_fact_DOES_NOT_EXIST.svg",
            follow_redirects=True,
            headers=self.logged_in_headers(with_super_admin_user),
        )

        assert response.status_code == 400
        assert response.json is not None
        assert response.json["error_code"] == "process_model_file_cannot_be_found"

    def test_process_model_file_delete(
        self,
        app: Flask,
        client: FlaskClient,
        with_db_and_bpmn_file_cleanup: None,
        with_super_admin_user: UserModel,
    ) -> None:
        """Test_process_model_file_update."""
        process_model_identifier = self.create_group_and_model_with_bpmn(
            client, with_super_admin_user
        )
        modified_process_model_identifier = process_model_identifier.replace("/", ":")

        response = client.delete(
            f"/v1.0/process-models/{modified_process_model_identifier}/files/random_fact.bpmn",
            follow_redirects=True,
            headers=self.logged_in_headers(with_super_admin_user),
        )

        assert response.status_code == 200
        assert response.json is not None
        assert response.json["ok"]

        response = client.get(
            f"/v1.0/process-models/{modified_process_model_identifier}/files/random_fact.svg",
            headers=self.logged_in_headers(with_super_admin_user),
        )
        assert response.status_code == 404

    def test_get_file(
        self,
        app: Flask,
        client: FlaskClient,
        with_db_and_bpmn_file_cleanup: None,
        with_super_admin_user: UserModel,
    ) -> None:
        """Test_get_file."""
        process_model_identifier = self.create_group_and_model_with_bpmn(
            client, with_super_admin_user
        )
        modified_process_model_identifier = process_model_identifier.replace("/", ":")

        response = client.get(
            f"/v1.0/process-models/{modified_process_model_identifier}/files/random_fact.bpmn",
            headers=self.logged_in_headers(with_super_admin_user),
        )
        assert response.status_code == 200
        assert response.json is not None
        assert response.json["name"] == "random_fact.bpmn"
        assert response.json["process_model_id"] == "test_group/random_fact"

    def test_get_workflow_from_workflow_spec(
        self,
        app: Flask,
        client: FlaskClient,
        with_db_and_bpmn_file_cleanup: None,
        with_super_admin_user: UserModel,
    ) -> None:
        """Test_get_workflow_from_workflow_spec."""
        process_model_identifier = self.create_group_and_model_with_bpmn(
            client, with_super_admin_user
        )
        modified_process_model_identifier = process_model_identifier.replace("/", ":")

        response = client.post(
            f"/v1.0/process-instances/{modified_process_model_identifier}",
            headers=self.logged_in_headers(with_super_admin_user),
        )
        assert response.status_code == 201
        assert response.json is not None
        assert "test_group/random_fact" == response.json["process_model_identifier"]

    def test_get_process_groups_when_none(
        self,
        app: Flask,
        client: FlaskClient,
        with_db_and_bpmn_file_cleanup: None,
        with_super_admin_user: UserModel,
    ) -> None:
        """Test_get_process_groups_when_none."""
        response = client.get(
            "/v1.0/process-groups",
            headers=self.logged_in_headers(with_super_admin_user),
        )
        assert response.status_code == 200
        assert response.json is not None
        assert response.json["results"] == []

    def test_get_process_groups_when_there_are_some(
        self,
        app: Flask,
        client: FlaskClient,
        with_db_and_bpmn_file_cleanup: None,
        with_super_admin_user: UserModel,
    ) -> None:
        """Test_get_process_groups_when_there_are_some."""
        self.create_group_and_model_with_bpmn(client, with_super_admin_user)
        response = client.get(
            "/v1.0/process-groups",
            headers=self.logged_in_headers(with_super_admin_user),
        )
        assert response.status_code == 200
        assert response.json is not None
        assert len(response.json["results"]) == 1
        assert response.json["pagination"]["count"] == 1
        assert response.json["pagination"]["total"] == 1
        assert response.json["pagination"]["pages"] == 1

    def test_get_process_group_when_found(
        self,
        app: Flask,
        client: FlaskClient,
        with_db_and_bpmn_file_cleanup: None,
        with_super_admin_user: UserModel,
    ) -> None:
        """Test_get_process_group_when_found."""
        process_model_identifier = self.create_group_and_model_with_bpmn(
            client, with_super_admin_user
        )
        process_group_id, process_model_id = os.path.split(process_model_identifier)

        response = client.get(
            f"/v1.0/process-groups/{process_group_id}",
            headers=self.logged_in_headers(with_super_admin_user),
        )

        assert response.status_code == 200
        assert response.json is not None
        assert response.json["id"] == process_group_id
        assert response.json["process_models"][0]["id"] == process_model_identifier
        assert response.json["parent_groups"] == []

    def test_get_process_group_show_when_nested(
        self,
        app: Flask,
        client: FlaskClient,
        with_db_and_bpmn_file_cleanup: None,
        with_super_admin_user: UserModel,
    ) -> None:
        """Test_get_process_group_show_when_nested."""
        self.create_group_and_model_with_bpmn(
            client=client,
            user=with_super_admin_user,
            process_group_id="test_group_one",
            process_model_id="simple_form",
            bpmn_file_location="simple_form",
        )

        self.create_group_and_model_with_bpmn(
            client=client,
            user=with_super_admin_user,
            process_group_id="test_group_one/test_group_two",
            process_model_id="call_activity_nested",
            bpmn_file_location="call_activity_nested",
        )

        response = client.get(
            "/v1.0/process-groups/test_group_one:test_group_two",
            headers=self.logged_in_headers(with_super_admin_user),
        )

        assert response.status_code == 200
        assert response.json is not None
        assert response.json["id"] == "test_group_one/test_group_two"
        assert response.json["parent_groups"] == [
            {"display_name": "test_group_one", "id": "test_group_one"}
        ]

    def test_get_process_model_when_found(
        self,
        app: Flask,
        client: FlaskClient,
        with_db_and_bpmn_file_cleanup: None,
        with_super_admin_user: UserModel,
    ) -> None:
        """Test_get_process_model_when_found."""
        process_model_identifier = self.create_group_and_model_with_bpmn(
            client, with_super_admin_user, bpmn_file_name="random_fact.bpmn"
        )
        modified_process_model_identifier = process_model_identifier.replace("/", ":")

        response = client.get(
            f"/v1.0/process-models/{modified_process_model_identifier}",
            headers=self.logged_in_headers(with_super_admin_user),
        )

        assert response.status_code == 200
        assert response.json is not None
        assert response.json["id"] == process_model_identifier
        assert len(response.json["files"]) == 1
        assert response.json["files"][0]["name"] == "random_fact.bpmn"
        assert response.json["parent_groups"] == [
            {"display_name": "test_group", "id": "test_group"}
        ]

    def test_get_process_model_when_not_found(
        self,
        app: Flask,
        client: FlaskClient,
        with_db_and_bpmn_file_cleanup: None,
        with_super_admin_user: UserModel,
    ) -> None:
        """Test_get_process_model_when_not_found."""
        process_model_dir_name = "THIS_NO_EXISTS"
        group_id = self.create_process_group(client, with_super_admin_user, "my_group")
        bad_process_model_id = f"{group_id}/{process_model_dir_name}"
        modified_bad_process_model_id = bad_process_model_id.replace("/", ":")
        response = client.get(
            f"/v1.0/process-models/{modified_bad_process_model_id}",
            headers=self.logged_in_headers(with_super_admin_user),
        )
        assert response.status_code == 400
        assert response.json is not None
        assert response.json["error_code"] == "process_model_cannot_be_found"

    def test_process_instance_create(
        self,
        app: Flask,
        client: FlaskClient,
        with_db_and_bpmn_file_cleanup: None,
        with_super_admin_user: UserModel,
    ) -> None:
        """Test_process_instance_create."""
        test_process_model_id = "runs_without_input/sample"
        headers = self.logged_in_headers(with_super_admin_user)
        response = self.create_process_instance_from_process_model_id(
            client, test_process_model_id, headers
        )
        assert response.json is not None
        assert response.json["updated_at_in_seconds"] is not None
        assert response.json["status"] == "not_started"
        assert response.json["process_model_identifier"] == test_process_model_id
        # TODO: mock out the responses for the git service so we can do something like this
        # current_revision = GitService.get_current_revision()
        # assert response.json["bpmn_version_control_identifier"] == current_revision

    def test_process_instance_run(
        self,
        app: Flask,
        client: FlaskClient,
        with_db_and_bpmn_file_cleanup: None,
        with_super_admin_user: UserModel,
    ) -> None:
        """Test_process_instance_run."""
        # process_model_id = "runs_without_input/sample"
        process_model_identifier = self.create_group_and_model_with_bpmn(
            client=client,
            user=with_super_admin_user,
            process_group_id="runs_without_input",
            process_model_id="sample",
            bpmn_file_name=None,
            bpmn_file_location="sample",
        )

        headers = self.logged_in_headers(with_super_admin_user)
        response = self.create_process_instance_from_process_model_id(
            client, process_model_identifier, headers
        )
        assert response.json is not None
        process_instance_id = response.json["id"]
        response = client.post(
            f"/v1.0/process-instances/{self.modify_process_identifier_for_path_param(process_model_identifier)}/{process_instance_id}/run",
            headers=self.logged_in_headers(with_super_admin_user),
        )

        assert response.json is not None
        assert type(response.json["updated_at_in_seconds"]) is int
        assert response.json["updated_at_in_seconds"] > 0
        assert response.json["status"] == "complete"
        assert response.json["process_model_identifier"] == process_model_identifier
        assert (
            response.json["data"]["current_user"]["username"]
            == with_super_admin_user.username
        )
        assert response.json["data"]["Mike"] == "Awesome"
        assert response.json["data"]["person"] == "Kevin"

    def test_process_instance_show(
        self,
        app: Flask,
        client: FlaskClient,
        with_db_and_bpmn_file_cleanup: None,
        with_super_admin_user: UserModel,
    ) -> None:
        """Test_process_instance_show."""
        process_group_id = "simple_script"
        process_model_id = "simple_script"
        process_model_identifier = self.create_group_and_model_with_bpmn(
            client,
            with_super_admin_user,
            process_group_id=process_group_id,
            process_model_id=process_model_id,
        )
        modified_process_model_identifier = (
            self.modify_process_identifier_for_path_param(process_model_identifier)
        )
        headers = self.logged_in_headers(with_super_admin_user)
        create_response = self.create_process_instance_from_process_model_id(
            client, process_model_identifier, headers
        )
        assert create_response.json is not None
        process_instance_id = create_response.json["id"]
        client.post(
            f"/v1.0/process-instances/{modified_process_model_identifier}/{process_instance_id}/run",
            headers=self.logged_in_headers(with_super_admin_user),
        )
        show_response = client.get(
            f"/v1.0/process-instances/{modified_process_model_identifier}/{process_instance_id}",
            headers=self.logged_in_headers(with_super_admin_user),
        )
        assert show_response.json is not None
        assert show_response.status_code == 200
        file_system_root = FileSystemService.root_path()
        file_path = (
            f"{file_system_root}/{process_model_identifier}/{process_model_id}.bpmn"
        )
        with open(file_path) as f_open:
            xml_file_contents = f_open.read()
            assert show_response.json["bpmn_xml_file_contents"] == xml_file_contents

    def test_message_start_when_starting_process_instance(
        self,
        app: Flask,
        client: FlaskClient,
        with_db_and_bpmn_file_cleanup: None,
        with_super_admin_user: UserModel,
    ) -> None:
        """Test_message_start_when_starting_process_instance."""
        # ensure process model is loaded
        process_group_id = "test_message_start"
        process_model_id = "message_receiver"
        bpmn_file_name = "message_receiver.bpmn"
        bpmn_file_location = "message_send_one_conversation"
        self.create_group_and_model_with_bpmn(
            client,
            with_super_admin_user,
            process_group_id=process_group_id,
            process_model_id=process_model_id,
            bpmn_file_name=bpmn_file_name,
            bpmn_file_location=bpmn_file_location,
        )

        message_model_identifier = "message_send"
        payload = {
            "topica": "the_topica_string",
            "topicb": "the_topicb_string",
            "andThis": "another_item_non_key",
        }
        response = client.post(
            f"/v1.0/messages/{message_model_identifier}",
            content_type="application/json",
            headers=self.logged_in_headers(with_super_admin_user),
            data=json.dumps({"payload": payload}),
        )
        assert response.status_code == 200
        json_data = response.json
        assert json_data
        assert json_data["status"] == "complete"
        process_instance_id = json_data["id"]
        process_instance = ProcessInstanceModel.query.filter_by(
            id=process_instance_id
        ).first()
        assert process_instance

        processor = ProcessInstanceProcessor(process_instance)
        process_instance_data = processor.get_data()
        assert process_instance_data
        assert process_instance_data["the_payload"] == payload

    def test_message_start_when_providing_message_to_running_process_instance(
        self,
        app: Flask,
        client: FlaskClient,
        with_db_and_bpmn_file_cleanup: None,
        with_super_admin_user: UserModel,
    ) -> None:
        """Test_message_start_when_providing_message_to_running_process_instance."""
        process_group_id = "test_message_start"
        process_model_id = "message_sender"
        bpmn_file_name = "message_sender.bpmn"
        bpmn_file_location = "message_send_one_conversation"
        process_model_identifier = self.create_group_and_model_with_bpmn(
            client,
            with_super_admin_user,
            process_group_id=process_group_id,
            process_model_id=process_model_id,
            bpmn_file_name=bpmn_file_name,
            bpmn_file_location=bpmn_file_location,
        )

        message_model_identifier = "message_response"
        payload = {
            "the_payload": {
                "topica": "the_payload.topica_string",
                "topicb": "the_payload.topicb_string",
                "andThis": "another_item_non_key",
            }
        }
        response = self.create_process_instance_from_process_model_id(
            client,
            process_model_identifier,
            self.logged_in_headers(with_super_admin_user),
        )
        assert response.json is not None
        process_instance_id = response.json["id"]

        response = client.post(
            f"/v1.0/process-instances/{self.modify_process_identifier_for_path_param(process_model_identifier)}/{process_instance_id}/run",
            headers=self.logged_in_headers(with_super_admin_user),
        )

        assert response.json is not None

        response = client.post(
            f"/v1.0/messages/{message_model_identifier}",
            content_type="application/json",
            headers=self.logged_in_headers(with_super_admin_user),
            data=json.dumps(
                {"payload": payload, "process_instance_id": process_instance_id}
            ),
        )
        assert response.status_code == 200
        json_data = response.json
        assert json_data
        assert json_data["status"] == "complete"
        process_instance_id = json_data["id"]
        process_instance = ProcessInstanceModel.query.filter_by(
            id=process_instance_id
        ).first()
        assert process_instance

        processor = ProcessInstanceProcessor(process_instance)
        process_instance_data = processor.get_data()
        assert process_instance_data
        assert process_instance_data["the_payload"] == payload

    def test_process_instance_can_be_terminated(
        self,
        app: Flask,
        client: FlaskClient,
        with_db_and_bpmn_file_cleanup: None,
        with_super_admin_user: UserModel,
    ) -> None:
        """Test_message_start_when_providing_message_to_running_process_instance."""
        # this task will wait on a catch event
        process_group_id = "test_message_start"
        process_model_id = "message_sender"
        bpmn_file_name = "message_sender.bpmn"
        bpmn_file_location = "message_send_one_conversation"
        process_model_identifier = self.create_group_and_model_with_bpmn(
            client,
            with_super_admin_user,
            process_group_id=process_group_id,
            process_model_id=process_model_id,
            bpmn_file_name=bpmn_file_name,
            bpmn_file_location=bpmn_file_location,
        )

        response = self.create_process_instance_from_process_model_id(
            client,
            process_model_identifier,
            self.logged_in_headers(with_super_admin_user),
        )
        assert response.json is not None
        process_instance_id = response.json["id"]

        response = client.post(
            f"/v1.0/process-instances/{self.modify_process_identifier_for_path_param(process_model_identifier)}/{process_instance_id}/run",
            headers=self.logged_in_headers(with_super_admin_user),
        )
        assert response.status_code == 200
        assert response.json is not None

        response = client.post(
            f"/v1.0/process-instances/{self.modify_process_identifier_for_path_param(process_model_identifier)}/{process_instance_id}/terminate",
            headers=self.logged_in_headers(with_super_admin_user),
        )
        assert response.status_code == 200
        assert response.json is not None

        process_instance = ProcessInstanceModel.query.filter_by(
            id=process_instance_id
        ).first()
        assert process_instance
        assert process_instance.status == "terminated"

    def test_process_instance_delete(
        self,
        app: Flask,
        client: FlaskClient,
        with_db_and_bpmn_file_cleanup: None,
        with_super_admin_user: UserModel,
    ) -> None:
        """Test_process_instance_delete."""
        process_group_id = "my_process_group"
        process_model_id = "user_task"
        bpmn_file_name = "user_task.bpmn"
        bpmn_file_location = "user_task"
        process_model_identifier = self.create_group_and_model_with_bpmn(
            client,
            with_super_admin_user,
            process_group_id=process_group_id,
            process_model_id=process_model_id,
            bpmn_file_name=bpmn_file_name,
            bpmn_file_location=bpmn_file_location,
        )

        headers = self.logged_in_headers(with_super_admin_user)
        response = self.create_process_instance_from_process_model_id(
            client, process_model_identifier, headers
        )
        assert response.json is not None
        process_instance_id = response.json["id"]

        response = client.post(
            f"/v1.0/process-instances/{self.modify_process_identifier_for_path_param(process_model_identifier)}/{process_instance_id}/run",
            headers=self.logged_in_headers(with_super_admin_user),
        )
        assert response.json is not None

        delete_response = client.delete(
            f"/v1.0/process-instances/{self.modify_process_identifier_for_path_param(process_model_identifier)}/{process_instance_id}",
            headers=self.logged_in_headers(with_super_admin_user),
        )
        assert delete_response.status_code == 200

    def test_task_show(
        self,
        app: Flask,
        client: FlaskClient,
        with_db_and_bpmn_file_cleanup: None,
        with_super_admin_user: UserModel,
    ) -> None:
        """Test_process_instance_run_user_task."""
        process_group_id = "my_process_group"
        process_model_id = "dynamic_enum_select_fields"
        bpmn_file_location = "dynamic_enum_select_fields"
        process_model_identifier = self.create_group_and_model_with_bpmn(
            client,
            with_super_admin_user,
            process_group_id=process_group_id,
            process_model_id=process_model_id,
            # bpmn_file_name=bpmn_file_name,
            bpmn_file_location=bpmn_file_location,
        )

        headers = self.logged_in_headers(with_super_admin_user)
        response = self.create_process_instance_from_process_model_id(
            client, process_model_identifier, headers
        )
        assert response.json is not None
        process_instance_id = response.json["id"]

        response = client.post(
            f"/v1.0/process-instances/{self.modify_process_identifier_for_path_param(process_model_identifier)}/{process_instance_id}/run",
            headers=self.logged_in_headers(with_super_admin_user),
        )

        assert response.json is not None
        assert response.json["next_task"] is not None

        active_tasks = (
            db.session.query(ActiveTaskModel)
            .filter(ActiveTaskModel.process_instance_id == process_instance_id)
            .all()
        )
        assert len(active_tasks) == 1
        active_task = active_tasks[0]
        response = client.get(
            f"/v1.0/tasks/{process_instance_id}/{active_task.task_id}",
            headers=self.logged_in_headers(with_super_admin_user),
        )
        assert response.json is not None
        assert (
            response.json["form_schema"]["definitions"]["Color"]["anyOf"][1]["title"]
            == "Green"
        )

    def test_process_instance_list_with_default_list(
        self,
        app: Flask,
        client: FlaskClient,
        with_db_and_bpmn_file_cleanup: None,
        with_super_admin_user: UserModel,
    ) -> None:
        """Test_process_instance_list_with_default_list."""
        process_group_id = "runs_without_input"
        process_model_id = "sample"
        bpmn_file_location = "sample"
        process_model_identifier = self.create_group_and_model_with_bpmn(
            client,
            with_super_admin_user,
            process_group_id=process_group_id,
            process_model_id=process_model_id,
            bpmn_file_location=bpmn_file_location,
        )

        headers = self.logged_in_headers(with_super_admin_user)
        self.create_process_instance_from_process_model_id(
            client, process_model_identifier, headers
        )

        response = client.get(
            "/v1.0/process-instances",
            headers=self.logged_in_headers(with_super_admin_user),
        )
        assert response.status_code == 200
        assert response.json is not None
        assert len(response.json["results"]) == 1
        assert response.json["pagination"]["count"] == 1
        assert response.json["pagination"]["pages"] == 1
        assert response.json["pagination"]["total"] == 1

        process_instance_dict = response.json["results"][0]
        assert type(process_instance_dict["id"]) is int
        assert (
            process_instance_dict["process_model_identifier"]
            == process_model_identifier
        )
        assert type(process_instance_dict["start_in_seconds"]) is int
        assert process_instance_dict["start_in_seconds"] > 0
        assert process_instance_dict["end_in_seconds"] is None
        assert process_instance_dict["status"] == "not_started"

    def test_process_instance_list_with_paginated_items(
        self,
        app: Flask,
        client: FlaskClient,
        with_db_and_bpmn_file_cleanup: None,
        with_super_admin_user: UserModel,
    ) -> None:
        """Test_process_instance_list_with_paginated_items."""
        process_group_id = "runs_without_input"
        process_model_id = "sample"
        bpmn_file_name = "sample.bpmn"
        bpmn_file_location = "sample"
        process_model_identifier = self.create_group_and_model_with_bpmn(
            client,
            with_super_admin_user,
            process_group_id=process_group_id,
            process_model_id=process_model_id,
            bpmn_file_name=bpmn_file_name,
            bpmn_file_location=bpmn_file_location,
        )
        headers = self.logged_in_headers(with_super_admin_user)
        self.create_process_instance_from_process_model_id(
            client, process_model_identifier, headers
        )
        self.create_process_instance_from_process_model_id(
            client, process_model_identifier, headers
        )
        self.create_process_instance_from_process_model_id(
            client, process_model_identifier, headers
        )
        self.create_process_instance_from_process_model_id(
            client, process_model_identifier, headers
        )
        self.create_process_instance_from_process_model_id(
            client, process_model_identifier, headers
        )

        response = client.get(
            "/v1.0/process-instances?per_page=2&page=3",
            headers=self.logged_in_headers(with_super_admin_user),
        )
        assert response.status_code == 200
        assert response.json is not None
        assert len(response.json["results"]) == 1
        assert response.json["pagination"]["count"] == 1
        assert response.json["pagination"]["pages"] == 3
        assert response.json["pagination"]["total"] == 5

        response = client.get(
            "/v1.0/process-instances?per_page=2&page=1",
            headers=self.logged_in_headers(with_super_admin_user),
        )
        assert response.status_code == 200
        assert response.json is not None
        assert len(response.json["results"]) == 2
        assert response.json["pagination"]["count"] == 2
        assert response.json["pagination"]["pages"] == 3
        assert response.json["pagination"]["total"] == 5

    def test_process_instance_list_filter(
        self,
        app: Flask,
        client: FlaskClient,
        with_db_and_bpmn_file_cleanup: None,
        with_super_admin_user: UserModel,
    ) -> None:
        """Test_process_instance_list_filter."""
        process_group_id = "runs_without_input"
        process_model_id = "sample"
        bpmn_file_name = "sample.bpmn"
        bpmn_file_location = "sample"
        process_model_identifier = self.create_group_and_model_with_bpmn(
            client,
            with_super_admin_user,
            process_group_id=process_group_id,
            process_model_id=process_model_id,
            bpmn_file_name=bpmn_file_name,
            bpmn_file_location=bpmn_file_location,
        )

        statuses = [status.value for status in ProcessInstanceStatus]
        # create 5 instances with different status, and different start_in_seconds/end_in_seconds
        for i in range(5):
            process_instance = ProcessInstanceModel(
                status=ProcessInstanceStatus[statuses[i]].value,
                process_initiator=with_super_admin_user,
                process_model_identifier=process_model_identifier,
                process_model_display_name=process_model_identifier,
                updated_at_in_seconds=round(time.time()),
                start_in_seconds=(1000 * i) + 1000,
                end_in_seconds=(1000 * i) + 2000,
                bpmn_version_control_identifier=i,
            )
            db.session.add(process_instance)
        db.session.commit()

        # Without filtering we should get all 5 instances
        response = client.get(
            f"/v1.0/process-instances?process_model_identifier={process_model_identifier}",
            headers=self.logged_in_headers(with_super_admin_user),
        )
        assert response.json is not None
        results = response.json["results"]
        assert len(results) == 5

        # filter for each of the status
        # we should get 1 instance each time
        for i in range(5):
            response = client.get(
                f"/v1.0/process-instances?process_status={ProcessInstanceStatus[statuses[i]].value}&process_model_identifier={process_model_identifier}",
                headers=self.logged_in_headers(with_super_admin_user),
            )
            assert response.json is not None
            results = response.json["results"]
            assert len(results) == 1
            assert results[0]["status"] == ProcessInstanceStatus[statuses[i]].value

        response = client.get(
            f"/v1.0/process-instances?process_status=not_started,complete&process_model_identifier={process_model_identifier}",
            headers=self.logged_in_headers(with_super_admin_user),
        )
        assert response.json is not None
        results = response.json["results"]
        assert len(results) == 2
        assert results[0]["status"] in ["complete", "not_started"]
        assert results[1]["status"] in ["complete", "not_started"]

        # filter by start/end seconds
        # start > 1000 - this should eliminate the first
        response = client.get(
            "/v1.0/process-instances?start_from=1001",
            headers=self.logged_in_headers(with_super_admin_user),
        )
        assert response.json is not None
        results = response.json["results"]
        assert len(results) == 4
        for i in range(4):
            assert json.loads(results[i]["bpmn_version_control_identifier"]) in (
                1,
                2,
                3,
                4,
            )

        # start > 2000, end < 5000 - this should eliminate the first 2 and the last
        response = client.get(
            "/v1.0/process-instances?start_from=2001&end_to=5999",
            headers=self.logged_in_headers(with_super_admin_user),
        )
        assert response.json is not None
        results = response.json["results"]
        assert len(results) == 2
        assert json.loads(results[0]["bpmn_version_control_identifier"]) in (2, 3)
        assert json.loads(results[1]["bpmn_version_control_identifier"]) in (2, 3)

        # start > 1000, start < 4000 - this should eliminate the first and the last 2
        response = client.get(
            "/v1.0/process-instances?start_from=1001&start_to=3999",
            headers=self.logged_in_headers(with_super_admin_user),
        )
        assert response.json is not None
        results = response.json["results"]
        assert len(results) == 2
        assert json.loads(results[0]["bpmn_version_control_identifier"]) in (1, 2)
        assert json.loads(results[1]["bpmn_version_control_identifier"]) in (1, 2)

        # end > 2000, end < 6000 - this should eliminate the first and the last
        response = client.get(
            "/v1.0/process-instances?end_from=2001&end_to=5999",
            headers=self.logged_in_headers(with_super_admin_user),
        )
        assert response.json is not None
        results = response.json["results"]
        assert len(results) == 3
        for i in range(3):
            assert json.loads(results[i]["bpmn_version_control_identifier"]) in (
                1,
                2,
                3,
            )

    def test_process_instance_report_list(
        self,
        app: Flask,
        client: FlaskClient,
        with_db_and_bpmn_file_cleanup: None,
        with_super_admin_user: UserModel,
    ) -> None:
        """Test_process_instance_report_list."""
        process_group_id = "runs_without_input"
        process_model_id = "sample"
        bpmn_file_name = "sample.bpmn"
        bpmn_file_location = "sample"
        process_model_identifier = self.create_group_and_model_with_bpmn(  # noqa: F841
            client,
            with_super_admin_user,
            process_group_id=process_group_id,
            process_model_id=process_model_id,
            bpmn_file_name=bpmn_file_name,
            bpmn_file_location=bpmn_file_location,
        )
        self.logged_in_headers(with_super_admin_user)

        report_identifier = "testreport"
        report_metadata = {"order_by": ["month"]}
        ProcessInstanceReportModel.create_with_attributes(
            identifier=report_identifier,
            report_metadata=report_metadata,
            user=with_super_admin_user,
        )
        response = client.get(
            "/v1.0/process-instances/reports",
            headers=self.logged_in_headers(with_super_admin_user),
        )
        assert response.status_code == 200
        assert response.json is not None
        assert len(response.json) == 1
        assert response.json[0]["identifier"] == report_identifier
        assert response.json[0]["report_metadata"]["order_by"] == ["month"]

    def test_process_instance_report_show_with_default_list(
        self,
        app: Flask,
        client: FlaskClient,
        with_db_and_bpmn_file_cleanup: None,
        with_super_admin_user: UserModel,
        setup_process_instances_for_reports: list[ProcessInstanceModel],
    ) -> None:
        """Test_process_instance_report_show_with_default_list."""
        process_group_id = "runs_without_input"
        process_model_id = "sample"
        # bpmn_file_name = "sample.bpmn"
        # bpmn_file_location = "sample"
        # process_model_identifier = self.create_group_and_model_with_bpmn(
        #     client,
        #     with_super_admin_user,
        #     process_group_id=process_group_id,
        #     process_model_id=process_model_id,
        #     bpmn_file_name=bpmn_file_name,
        #     bpmn_file_location=bpmn_file_location
        # )
        process_model_identifier = f"{process_group_id}/{process_model_id}"

        report_metadata = {
            "columns": [
                {"Header": "id", "accessor": "id"},
                {
                    "Header": "process_model_identifier",
                    "accessor": "process_model_identifier",
                },
                {"Header": "process_group_id", "accessor": "process_group_identifier"},
                {"Header": "start_in_seconds", "accessor": "start_in_seconds"},
                {"Header": "status", "accessor": "status"},
                {"Header": "Name", "accessor": "name"},
                {"Header": "Status", "accessor": "status"},
            ],
            "order_by": ["test_score"],
            "filter_by": [
                {"field_name": "grade_level", "operator": "equals", "field_value": 2}
            ],
        }

        report = ProcessInstanceReportModel.create_with_attributes(
            identifier="sure",
            report_metadata=report_metadata,
            user=with_super_admin_user,
        )

        response = client.get(
            f"/v1.0/process-instances/reports/{report.id}",
            headers=self.logged_in_headers(with_super_admin_user),
        )
        assert response.status_code == 200
        assert response.json is not None
        assert len(response.json["results"]) == 2
        assert response.json["pagination"]["count"] == 2
        assert response.json["pagination"]["pages"] == 1
        assert response.json["pagination"]["total"] == 2

        process_instance_dict = response.json["results"][0]
        assert type(process_instance_dict["id"]) is int
        assert (
            process_instance_dict["process_model_identifier"]
            == process_model_identifier
        )
        assert type(process_instance_dict["start_in_seconds"]) is int
        assert process_instance_dict["start_in_seconds"] > 0
        assert process_instance_dict["status"] == "complete"

    def test_process_instance_report_show_with_dynamic_filter_and_query_param(
        self,
        app: Flask,
        client: FlaskClient,
        with_db_and_bpmn_file_cleanup: None,
        with_super_admin_user: UserModel,
        setup_process_instances_for_reports: list[ProcessInstanceModel],
    ) -> None:
        """Test_process_instance_report_show_with_default_list."""
        report_metadata = {
            "filter_by": [
                {
                    "field_name": "grade_level",
                    "operator": "equals",
                    "field_value": "{{grade_level}}",
                }
            ],
        }

        report = ProcessInstanceReportModel.create_with_attributes(
            identifier="sure",
            report_metadata=report_metadata,
            user=with_super_admin_user,
        )

        response = client.get(
            f"/v1.0/process-instances/reports/{report.id}?grade_level=1",
            headers=self.logged_in_headers(with_super_admin_user),
        )
        assert response.status_code == 200
        assert response.json is not None
        assert len(response.json["results"]) == 1

    def test_process_instance_report_show_with_bad_identifier(
        self,
        app: Flask,
        client: FlaskClient,
        with_db_and_bpmn_file_cleanup: None,
        with_super_admin_user: UserModel,
        setup_process_instances_for_reports: list[ProcessInstanceModel],
    ) -> None:
        """Test_process_instance_report_show_with_bad_identifier."""
        response = client.get(
            "/v1.0/process-instances/reports/13000000?grade_level=1",
            headers=self.logged_in_headers(with_super_admin_user),
        )
        assert response.status_code == 404
        data = json.loads(response.get_data(as_text=True))
        assert data["error_code"] == "unknown_process_instance_report"

    def setup_testing_instance(
        self,
        client: FlaskClient,
        process_model_id: str,
        with_super_admin_user: UserModel,
    ) -> Any:
        """Setup_testing_instance."""
        headers = self.logged_in_headers(with_super_admin_user)
        response = self.create_process_instance_from_process_model_id(
            client, process_model_id, headers
        )
        process_instance = response.json
        assert isinstance(process_instance, dict)
        process_instance_id = process_instance["id"]
        return process_instance_id

    def test_error_handler(
        self,
        app: Flask,
        client: FlaskClient,
        with_db_and_bpmn_file_cleanup: None,
        with_super_admin_user: UserModel,
    ) -> None:
        """Test_error_handler."""
        process_group_id = "data"
        process_model_id = "error"
        bpmn_file_name = "error.bpmn"
        bpmn_file_location = "error"
        process_model_identifier = self.create_group_and_model_with_bpmn(
            client,
            with_super_admin_user,
            process_group_id=process_group_id,
            process_model_id=process_model_id,
            bpmn_file_name=bpmn_file_name,
            bpmn_file_location=bpmn_file_location,
        )

        process_instance_id = self.setup_testing_instance(
            client, process_model_identifier, with_super_admin_user
        )

        process = (
            db.session.query(ProcessInstanceModel)
            .filter(ProcessInstanceModel.id == process_instance_id)
            .first()
        )
        assert process is not None
        assert process.status == "not_started"

        response = client.post(
            f"/v1.0/process-instances/{self.modify_process_identifier_for_path_param(process_model_identifier)}/{process_instance_id}/run",
            headers=self.logged_in_headers(with_super_admin_user),
        )
        assert response.status_code == 400

        api_error = json.loads(response.get_data(as_text=True))
        assert api_error["error_code"] == "task_error"
        assert (
            'TypeError:can only concatenate str (not "int") to str'
            in api_error["message"]
        )

        process = (
            db.session.query(ProcessInstanceModel)
            .filter(ProcessInstanceModel.id == process_instance_id)
            .first()
        )
        assert process is not None
        assert process.status == "error"

    def test_error_handler_suspend(
        self,
        app: Flask,
        client: FlaskClient,
        with_db_and_bpmn_file_cleanup: None,
        with_super_admin_user: UserModel,
    ) -> None:
        """Test_error_handler_suspend."""
        process_group_id = "data"
        process_model_id = "error"
        bpmn_file_name = "error.bpmn"
        bpmn_file_location = "error"
        process_model_identifier = self.create_group_and_model_with_bpmn(
            client,
            with_super_admin_user,
            process_group_id=process_group_id,
            process_model_id=process_model_id,
            bpmn_file_name=bpmn_file_name,
            bpmn_file_location=bpmn_file_location,
        )

        process_instance_id = self.setup_testing_instance(
            client, process_model_identifier, with_super_admin_user
        )
        process_model = ProcessModelService.get_process_model(process_model_identifier)
        ProcessModelService.update_process_model(
            process_model,
            {"fault_or_suspend_on_exception": NotificationType.suspend.value},
        )

        process = (
            db.session.query(ProcessInstanceModel)
            .filter(ProcessInstanceModel.id == process_instance_id)
            .first()
        )
        assert process is not None
        assert process.status == "not_started"

        response = client.post(
            f"/v1.0/process-instances/{self.modify_process_identifier_for_path_param(process_model_identifier)}/{process_instance_id}/run",
            headers=self.logged_in_headers(with_super_admin_user),
        )
        assert response.status_code == 400

        process = (
            db.session.query(ProcessInstanceModel)
            .filter(ProcessInstanceModel.id == process_instance_id)
            .first()
        )
        assert process is not None
        assert process.status == "suspended"

    def test_error_handler_with_email(
        self,
        app: Flask,
        client: FlaskClient,
        with_db_and_bpmn_file_cleanup: None,
        with_super_admin_user: UserModel,
    ) -> None:
        """Test_error_handler."""
        process_group_id = "data"
        process_model_id = "error"
        bpmn_file_name = "error.bpmn"
        bpmn_file_location = "error"
        process_model_identifier = self.create_group_and_model_with_bpmn(
            client,
            with_super_admin_user,
            process_group_id=process_group_id,
            process_model_id=process_model_id,
            bpmn_file_name=bpmn_file_name,
            bpmn_file_location=bpmn_file_location,
        )

        process_instance_id = self.setup_testing_instance(
            client, process_model_identifier, with_super_admin_user
        )

        process_model = ProcessModelService.get_process_model(process_model_identifier)
        ProcessModelService.update_process_model(
            process_model,
            {"exception_notification_addresses": ["with_super_admin_user@example.com"]},
        )

        mail = app.config["MAIL_APP"]
        with mail.record_messages() as outbox:

            response = client.post(
                f"/v1.0/process-instances/{self.modify_process_identifier_for_path_param(process_model_identifier)}/{process_instance_id}/run",
                headers=self.logged_in_headers(with_super_admin_user),
            )
            assert response.status_code == 400
            assert len(outbox) == 1
            message = outbox[0]
            assert message.subject == "Unexpected error in app"
            assert (
                message.body == 'TypeError:can only concatenate str (not "int") to str'
            )
            assert message.recipients == process_model.exception_notification_addresses

        process = (
            db.session.query(ProcessInstanceModel)
            .filter(ProcessInstanceModel.id == process_instance_id)
            .first()
        )
        assert process is not None
        assert process.status == "error"

    def test_process_model_file_create(
        self,
        app: Flask,
        client: FlaskClient,
        with_db_and_bpmn_file_cleanup: None,
        with_super_admin_user: UserModel,
    ) -> None:
        """Test_process_model_file_create."""
        process_group_id = "hello_world"
        process_model_id = "hello_world"
        file_name = "hello_world.svg"
        file_data = b"abc123"
        bpmn_file_name = "hello_world.bpmn"
        bpmn_file_location = "hello_world"
        process_model_identifier = self.create_group_and_model_with_bpmn(
            client,
            with_super_admin_user,
            process_group_id=process_group_id,
            process_model_id=process_model_id,
            bpmn_file_name=bpmn_file_name,
            bpmn_file_location=bpmn_file_location,
        )

        result = self.create_spec_file(
            client,
            process_model_id=process_model_identifier,
            file_name=file_name,
            file_data=file_data,
            user=with_super_admin_user,
        )

        assert result["process_model_id"] == process_model_identifier
        assert result["name"] == file_name
        assert bytes(str(result["file_contents"]), "utf-8") == file_data

    def test_can_get_message_instances_by_process_instance_id_and_without(
        self,
        app: Flask,
        client: FlaskClient,
        with_db_and_bpmn_file_cleanup: None,
        with_super_admin_user: UserModel,
    ) -> None:
        """Test_can_get_message_instances_by_process_instance_id."""
        process_group_id = "test_message_start"
        process_model_id = "message_receiver"
        bpmn_file_name = "message_receiver.bpmn"
        bpmn_file_location = "message_send_one_conversation"
        self.create_group_and_model_with_bpmn(
            client,
            with_super_admin_user,
            process_group_id=process_group_id,
            process_model_id=process_model_id,
            bpmn_file_name=bpmn_file_name,
            bpmn_file_location=bpmn_file_location,
        )
        # load_test_spec(
        #     "message_receiver",
        #     process_model_source_directory="message_send_one_conversation",
        #     bpmn_file_name="message_receiver",
        # )
        message_model_identifier = "message_send"
        payload = {
            "topica": "the_topica_string",
            "topicb": "the_topicb_string",
            "andThis": "another_item_non_key",
        }
        response = client.post(
            f"/v1.0/messages/{message_model_identifier}",
            content_type="application/json",
            headers=self.logged_in_headers(with_super_admin_user),
            data=json.dumps({"payload": payload}),
        )
        assert response.status_code == 200
        assert response.json is not None
        process_instance_id_one = response.json["id"]

        response = client.post(
            f"/v1.0/messages/{message_model_identifier}",
            content_type="application/json",
            headers=self.logged_in_headers(with_super_admin_user),
            data=json.dumps({"payload": payload}),
        )
        assert response.status_code == 200
        assert response.json is not None
        process_instance_id_two = response.json["id"]

        response = client.get(
            f"/v1.0/messages?process_instance_id={process_instance_id_one}",
            headers=self.logged_in_headers(with_super_admin_user),
        )
        assert response.status_code == 200
        assert response.json is not None
        assert len(response.json["results"]) == 1
        assert (
            response.json["results"][0]["process_instance_id"]
            == process_instance_id_one
        )

        response = client.get(
            f"/v1.0/messages?process_instance_id={process_instance_id_two}",
            headers=self.logged_in_headers(with_super_admin_user),
        )
        assert response.status_code == 200
        assert response.json is not None
        assert len(response.json["results"]) == 1
        assert (
            response.json["results"][0]["process_instance_id"]
            == process_instance_id_two
        )

        response = client.get(
            "/v1.0/messages",
            headers=self.logged_in_headers(with_super_admin_user),
        )
        assert response.status_code == 200
        assert response.json is not None
        assert len(response.json["results"]) == 2

    def test_correct_user_can_get_and_update_a_task(
        self,
        app: Flask,
        client: FlaskClient,
        with_db_and_bpmn_file_cleanup: None,
        with_super_admin_user: UserModel,
    ) -> None:
        """Test_correct_user_can_get_and_update_a_task."""
        initiator_user = self.find_or_create_user("testuser4")
        finance_user = self.find_or_create_user("testuser2")
        assert initiator_user.principal is not None
        assert finance_user.principal is not None
        AuthorizationService.import_permissions_from_yaml_file()

        finance_group = GroupModel.query.filter_by(identifier="Finance Team").first()
        assert finance_group is not None

        process_group_id = "finance"
        process_model_id = "model_with_lanes"
        bpmn_file_name = "lanes.bpmn"
        bpmn_file_location = "model_with_lanes"
        process_model_identifier = self.create_group_and_model_with_bpmn(
            client,
            with_super_admin_user,
            process_group_id=process_group_id,
            process_model_id=process_model_id,
            bpmn_file_name=bpmn_file_name,
            bpmn_file_location=bpmn_file_location,
        )

        # process_model = load_test_spec(
        #     process_model_id="model_with_lanes",
        #     bpmn_file_name="lanes.bpmn",
        #     process_group_id="finance",
        # )

        response = self.create_process_instance_from_process_model_id(
            client,
            # process_model.process_group_id,
            process_model_identifier,
            headers=self.logged_in_headers(initiator_user),
        )
        assert response.status_code == 201

        assert response.json is not None
        process_instance_id = response.json["id"]
        response = client.post(
            f"/v1.0/process-instances/{self.modify_process_identifier_for_path_param(process_model_identifier)}/{process_instance_id}/run",
            headers=self.logged_in_headers(initiator_user),
        )
        assert response.status_code == 200

        response = client.get(
            "/v1.0/tasks",
            headers=self.logged_in_headers(finance_user),
        )
        assert response.status_code == 200
        assert response.json is not None
        assert len(response.json["results"]) == 0

        response = client.get(
            "/v1.0/tasks",
            headers=self.logged_in_headers(initiator_user),
        )
        assert response.status_code == 200
        assert response.json is not None
        assert len(response.json["results"]) == 1

        task_id = response.json["results"][0]["id"]
        assert task_id is not None

        response = client.put(
            f"/v1.0/tasks/{process_instance_id}/{task_id}",
            headers=self.logged_in_headers(finance_user),
        )
        assert response.status_code == 500
        assert response.json
        assert "UserDoesNotHaveAccessToTaskError" in response.json["message"]

        response = client.put(
            f"/v1.0/tasks/{process_instance_id}/{task_id}",
            headers=self.logged_in_headers(initiator_user),
        )
        assert response.status_code == 202

        response = client.get(
            "/v1.0/tasks",
            headers=self.logged_in_headers(initiator_user),
        )
        assert response.status_code == 200
        assert response.json is not None
        assert len(response.json["results"]) == 0

        response = client.get(
            "/v1.0/tasks",
            headers=self.logged_in_headers(finance_user),
        )
        assert response.status_code == 200
        assert response.json is not None
        assert len(response.json["results"]) == 1

    # TODO: test the auth callback endpoint
    # def test_can_store_authentication_secret(
    #     self, app: Flask, client: FlaskClient, with_db_and_bpmn_file_cleanup: None
    # ) -> None:
    #     """Test_can_store_authentication_secret."""
    #     response = client.get(
    #         "/v1.0/authentication_callback",
    #         headers=self.logged_in_headers(user),
    #     )

    # def test_get_process_model(self):
    #
    #     load_test_spec('random_fact')
    #     response = client.get('/v1.0/workflow-specification/random_fact', headers=self.logged_in_headers())
    #     assert_success(response)
    #     json_data = json.loads(response.get_data(as_text=True))
    #     api_spec = WorkflowSpecInfoSchema().load(json_data)
    #
    #     fs_spec = process_model_service.get_spec('random_fact')
    #     assert(WorkflowSpecInfoSchema().dump(fs_spec) == json_data)
    #

    # def test_waku_debug_info(self) -> None:
    #     """Test_waku_debug_info."""
    #     debug_info_method = "get_waku_v2_debug_v1_info"
    #
    #     headers = {"Content-Type": "application/json"}
    #
    #     rpc_json = {
    #         "jsonrpc": "2.0",
    #         "method": debug_info_method,
    #         "params": [],
    #         "id": "id",
    #     }
    #
    #     request_url = "http://localhost:8545"
    #     rpc_response = requests.post(request_url, headers=headers, json=rpc_json)
    #
    #     rpc_json_text: dict = json.loads(rpc_response.text)
    #     assert isinstance(rpc_json_text, dict)
    #     # assert 'jsonrpc' in rpc_json_text
    #     # assert rpc_json_text['jsonrpc'] == '2.0'
    #     assert "result" in rpc_json_text
    #     result = rpc_json_text["result"]
    #     assert isinstance(result, dict)
    #     assert "listenAddresses" in result
    #     assert "enrUri" in result
    #
    #     print("test_call_waku")
    #
    # def test_send_message(self) -> None:
    #     """Test_send_message."""
    #     relay_message_method = "post_waku_v2_relay_v1_message"
    #
    #     headers = {"Content-Type": "application/json"}
    #
    #     # class WakuMessage:
    #     #     payload: str
    #     #     contentTopic: str  # Optional
    #     #     # version: int  # Optional
    #     #     timestamp: int  # Optional
    #     payload = "This is my message"
    #     contentTopic = "myTestTopic"  # noqa: N806
    #     timestamp = time.time()
    #
    #     waku_relay_message = {
    #         "payload": payload,
    #         "contentTopic": contentTopic,
    #         "timestamp": timestamp,
    #     }
    #
    #     # ["", [{"contentTopic":"/waku/2/default-content/proto"}]]
    #     params = ["/waku/2/default-waku/proto", {"message": waku_relay_message}]
    #     rpc_json = {
    #         "jsonrpc": "2.0",
    #         "method": relay_message_method,
    #         "params": params,
    #         "id": 1,
    #     }
    #
    #     request_url = "http://localhost:8545"
    #     rpc_response = requests.post(request_url, headers=headers, json=rpc_json)
    #     assert rpc_response.status_code == 200
    #
    #     rpc_json_data: dict = json.loads(rpc_response.text)
    #     assert "error" in rpc_json_data
    #     assert "result" in rpc_json_data
    #     assert rpc_json_data["error"] is None
    #     assert rpc_json_data["result"] is True
    #
    #     print("test_send_message")
    #
    # def test_get_waku_messages(self) -> None:
    #     """Test_get_waku_messages."""
    #     method = "get_waku_v2_store_v1_messages"
    #     headers = {"Content-Type": "application/json"}
    #     params = [{"contentTopic": "/waku/2/default-content/proto"}]
    #
    #     rpc_json = {"jsonrpc": "2.0", "method": method, "params": params, "id": 1}
    #     request_url = "http://localhost:8545"
    #     rpc_response = requests.post(request_url, headers=headers, json=rpc_json)
    #     assert rpc_response.status_code == 200
    #
    #     rpc_json_data: dict = json.loads(rpc_response.text)
    #     assert "error" in rpc_json_data
    #     assert rpc_json_data["error"] is None
    #     assert "result" in rpc_json_data
    #     assert isinstance(rpc_json_data["result"], dict)
    #     assert "messages" in rpc_json_data["result"]
    #     assert "pagingInfo" in rpc_json_data["result"]
    #
    #     print("get_waku_messages")

    def test_process_instance_suspend(
        self,
        app: Flask,
        client: FlaskClient,
        with_db_and_bpmn_file_cleanup: None,
        with_super_admin_user: UserModel,
    ) -> None:
        """Test_process_instance_suspend."""
        bpmn_file_name = "manual_task.bpmn"
        bpmn_file_location = "manual_task"
        process_model_identifier = self.create_group_and_model_with_bpmn(
            client=client,
            user=with_super_admin_user,
            process_model_id="manual_task",
            bpmn_file_name=bpmn_file_name,
            bpmn_file_location=bpmn_file_location,
        )

        bpmn_file_data_bytes = self.get_test_data_file_contents(
            bpmn_file_name, bpmn_file_location
        )
        self.create_spec_file(
            client=client,
            process_model_id=process_model_identifier,
            process_model_location=process_model_identifier,
            file_name=bpmn_file_name,
            file_data=bpmn_file_data_bytes,
            user=with_super_admin_user,
        )

        headers = self.logged_in_headers(with_super_admin_user)
        response = self.create_process_instance_from_process_model_id(
            client, process_model_identifier, headers
        )
        assert response.json is not None
        process_instance_id = response.json["id"]

        client.post(
            f"/v1.0/process-instances/{self.modify_process_identifier_for_path_param(process_model_identifier)}/{process_instance_id}/run",
            headers=self.logged_in_headers(with_super_admin_user),
        )

        process_instance = ProcessInstanceService().get_process_instance(
            process_instance_id
        )
        assert process_instance.status == "user_input_required"

        client.post(
            f"/v1.0/process-instances/{self.modify_process_identifier_for_path_param(process_model_identifier)}/{process_instance_id}/suspend",
            headers=self.logged_in_headers(with_super_admin_user),
        )
        process_instance = ProcessInstanceService().get_process_instance(
            process_instance_id
        )
        assert process_instance.status == "suspended"

        # TODO: Why can I run a suspended process instance?
        response = client.post(
            f"/v1.0/process-instances/{self.modify_process_identifier_for_path_param(process_model_identifier)}/{process_instance_id}/run",
            headers=self.logged_in_headers(with_super_admin_user),
        )

        # task = response.json['next_task']

        print("test_process_instance_suspend")

    def test_script_unit_test_run(
        self,
        app: Flask,
        client: FlaskClient,
        with_db_and_bpmn_file_cleanup: None,
        with_super_admin_user: UserModel,
    ) -> None:
        """Test_script_unit_test_run."""
        process_group_id = "test_group"
        process_model_id = "simple_script"
        bpmn_file_name = "simple_script.bpmn"
        bpmn_file_location = "simple_script"
        process_model_identifier = self.create_group_and_model_with_bpmn(
            client=client,
            user=with_super_admin_user,
            process_group_id=process_group_id,
            process_model_id=process_model_id,
            bpmn_file_name=bpmn_file_name,
            bpmn_file_location=bpmn_file_location,
        )

        bpmn_file_data_bytes = self.get_test_data_file_contents(
            bpmn_file_name, bpmn_file_location
        )
        self.create_spec_file(
            client=client,
            process_model_id=process_model_identifier,
            process_model_location=process_model_identifier,
            file_name=bpmn_file_name,
            file_data=bpmn_file_data_bytes,
            user=with_super_admin_user,
        )

        # python_script = _get_required_parameter_or_raise("python_script", body)
        # input_json = _get_required_parameter_or_raise("input_json", body)
        # expected_output_json = _get_required_parameter_or_raise(
        #     "expected_output_json", body
        # )
        python_script = "c = a + b"
        input_json = {"a": 1, "b": 2}
        expected_output_json = {"a": 1, "b": 2, "c": 3}
        # bpmn_task_identifier = "Activity_CalculateNewData"

        data = {
            "python_script": python_script,
            "input_json": input_json,
            "expected_output_json": expected_output_json,
        }

        response = client.post(  # noqa: F841
            f"/v1.0/process-models/{process_group_id}/{process_model_id}/script-unit-tests/run",
            headers=self.logged_in_headers(with_super_admin_user),
            content_type="application/json",
            data=json.dumps(data),
        )

        print("test_script_unit_test_run")

    def setup_initial_groups_for_move_tests(
        self, client: FlaskClient, with_super_admin_user: UserModel
    ) -> None:
        """Setup_initial_groups_for_move_tests."""
        groups = ["group_a", "group_b", "group_b/group_bb"]
        # setup initial groups
        for group in groups:
            self.create_process_group(
                client, with_super_admin_user, group, display_name=group
            )
        # make sure initial groups exist
        for group in groups:
            persisted = ProcessModelService.get_process_group(group)
            assert persisted is not None
            assert persisted.id == group

    def test_move_model(
        self,
        app: Flask,
        client: FlaskClient,
        with_db_and_bpmn_file_cleanup: None,
        with_super_admin_user: UserModel,
    ) -> None:
        """Test_move_model."""
        self.setup_initial_groups_for_move_tests(client, with_super_admin_user)

        process_model_id = "test_model"
        original_location = "group_a"
        original_process_model_path = f"{original_location}/{process_model_id}"

        # add model to `group_a`
        self.create_process_model_with_api(
            client,
            original_process_model_path,
            user=with_super_admin_user,
            process_model_display_name=process_model_id,
            process_model_description=process_model_id,
        )
        persisted = ProcessModelService.get_process_model(original_process_model_path)
        assert persisted is not None
        assert persisted.id == original_process_model_path

        # move model to `group_b/group_bb`
        new_location = "group_b/group_bb"
        new_process_model_path = f"{new_location}/{process_model_id}"
        modified_original_process_model_id = original_process_model_path.replace(
            "/", ":"
        )

        response = client.put(
            f"/v1.0/process-models/{modified_original_process_model_id}/move?new_location={new_location}",
            headers=self.logged_in_headers(with_super_admin_user),
        )
        assert response.status_code == 201
        assert response.json["id"] == new_process_model_path

        # make sure the original model does not exist
        with pytest.raises(ProcessEntityNotFoundError) as e:
            ProcessModelService.get_process_model(original_process_model_path)
        assert e.value.args[0] == "process_model_not_found"

        # make sure the new model does exist
        new_process_model = ProcessModelService.get_process_model(
            new_process_model_path
        )
        assert new_process_model is not None
        assert new_process_model.id == new_process_model_path

    def test_move_group(
        self,
        app: Flask,
        client: FlaskClient,
        with_db_and_bpmn_file_cleanup: None,
        with_super_admin_user: UserModel,
    ) -> None:
        """Test_move_group."""
        self.setup_initial_groups_for_move_tests(client, with_super_admin_user)

        # add sub group to `group_a`
        sub_group_id = "sub_group"
        original_location = "group_a"
        original_sub_path = f"{original_location}/{sub_group_id}"
        self.create_process_group(
            client, with_super_admin_user, original_sub_path, display_name=sub_group_id
        )
        # make sure original subgroup exists
        persisted = ProcessModelService.get_process_group(original_sub_path)
        assert persisted is not None
        assert persisted.id == original_sub_path

        # move sub_group to `group_b/group_bb`
        new_location = "group_b/group_bb"
        new_sub_path = f"{new_location}/{sub_group_id}"
        modified_original_process_group_id = original_sub_path.replace("/", ":")
        response = client.put(
            f"/v1.0/process-groups/{modified_original_process_group_id}/move?new_location={new_location}",
            headers=self.logged_in_headers(with_super_admin_user),
        )
        assert response.status_code == 201
        assert response.json["id"] == new_sub_path

        # make sure the original subgroup does not exist
        with pytest.raises(ProcessEntityNotFoundError) as e:
            ProcessModelService.get_process_group(original_sub_path)

        assert e.value.args[0] == "process_group_not_found"
        assert e.value.args[1] == f"Process Group Id: {original_sub_path}"

        # make sure the new subgroup does exist
        new_process_group = ProcessModelService.get_process_group(new_sub_path)
        assert new_process_group.id == new_sub_path

<<<<<<< HEAD
    def test_process_model_publish(
=======
    def test_can_get_process_instance_list_with_report_metadata(
>>>>>>> 9454ee33
        self,
        app: Flask,
        client: FlaskClient,
        with_db_and_bpmn_file_cleanup: None,
        with_super_admin_user: UserModel,
    ) -> None:
<<<<<<< HEAD

        bpmn_root = FileSystemService.root_path()
        shell_command = f"git init {bpmn_root}"
        output = os.popen(shell_command).read()  # noqa: S605
        assert output == f"Initialized empty Git repository in {bpmn_root}/.git/\n"
        os.chdir(bpmn_root)
        output = os.popen("git status").read()  # noqa: S605
        assert "On branch main" in output
        assert "No commits yet" in output
        assert "nothing to commit (create/copy files and use \"git add\" to track)" in output

        process_group_id = "test_group"
        self.create_process_group(
                client,
                with_super_admin_user,
                process_group_id,
                process_group_id
        )

        sub_process_group_id = "test_group/test_sub_group"
        process_model_id = "hello_world"
        bpmn_file_name = "hello_world.bpmn"
        bpmn_file_location = "hello_world"
        process_model_identifier = self.create_group_and_model_with_bpmn(
            client=client,
            user=with_super_admin_user,
            process_group_id=sub_process_group_id,
            process_model_id=process_model_id,
            bpmn_file_name=bpmn_file_name,
            bpmn_file_location=bpmn_file_location,
        )
        process_model_absolute_dir = os.path.join(bpmn_root, process_model_identifier)

        output = os.popen("git status").read()  # noqa: S605
        test_string = \
            'Untracked files:\n  (use "git add <file>..." to include in what will be committed)\n\ttest_group'
        assert test_string in output

        os.system("git add .")
        output = os.popen("git commit -m 'Initial Commit'").read()
        assert "Initial Commit" in output
        assert "4 files changed" in output
        assert "test_group/process_group.json" in output
        assert "test_group/test_sub_group/hello_world/hello_world.bpmn" in output
        assert "test_group/test_sub_group/hello_world/process_model.json" in output
        assert "test_group/test_sub_group/process_group.json" in output

        output = os.popen("git status").read()  # noqa: S605
        assert "On branch main" in output
        assert "nothing to commit" in output
        assert "working tree clean" in output

        output = os.popen("git branch --list").read()  # noqa: S605
        assert output == "* main\n"
        os.system("git branch staging")
        output = os.popen("git branch --list").read()  # noqa: S605
        assert output == "* main\n  staging\n"

        os.system("git checkout staging")

        output = os.popen("git status").read()  # noqa: S605
        assert "On branch staging" in output
        assert "nothing to commit" in output
        assert "working tree clean" in output

        # process_model = ProcessModelService.get_process_model(process_model_identifier)

        listing = os.listdir(process_model_absolute_dir)
        assert len(listing) == 2
        assert "hello_world.bpmn" in listing
        assert "process_model.json" in listing

        os.system("git checkout main")

        output = os.popen("git status").read()  # noqa: S605
        assert "On branch main" in output
        assert "nothing to commit" in output
        assert "working tree clean" in output

        file_data = b"abc123"
        new_file_path = os.path.join(process_model_absolute_dir, "new_file.txt")
        with open(new_file_path, 'wb') as f_open:
            f_open.write(file_data)

        output = os.popen("git status").read()  # noqa: S605
        assert "On branch main" in output
        assert "Untracked files:" in output
        assert "test_group/test_sub_group/hello_world/new_file.txt" in output

        os.system("git add test_group/test_sub_group/hello_world/new_file.txt")  # noqa: S605
        output = os.popen("git commit -m 'add new_file.txt'").read()  # noqa: S605

        assert "add new_file.txt" in output
        assert "1 file changed, 1 insertion(+)" in output
        assert "test_group/test_sub_group/hello_world/new_file.txt" in output

        listing = os.listdir(process_model_absolute_dir)
        assert len(listing) == 3
        assert "hello_world.bpmn" in listing
        assert "process_model.json" in listing
        assert "new_file.txt" in listing

        modified_process_model_id = process_model_identifier.replace("/", ":")
        # response = client.put(
        #     f"/v1.0/process-models/{modified_process_model_id}/publish?branch_to_update=staging",
        #     headers=self.logged_in_headers(with_super_admin_user),
        # )

        print("test_process_model_publish")
=======
        """Test_can_get_process_instance_list_with_report_metadata."""
        process_model = load_test_spec(
            process_model_id="save_process_instance_metadata/save_process_instance_metadata",
            bpmn_file_name="save_process_instance_metadata.bpmn",
            process_model_source_directory="save_process_instance_metadata",
        )
        process_instance = self.create_process_instance_from_process_model(
            process_model=process_model, user=with_super_admin_user
        )

        processor = ProcessInstanceProcessor(process_instance)
        processor.do_engine_steps(save=True)
        process_instance_metadata = ProcessInstanceMetadataModel.query.filter_by(
            process_instance_id=process_instance.id
        ).all()
        assert len(process_instance_metadata) == 3

        report_metadata = {
            "columns": [
                {"Header": "ID", "accessor": "id"},
                {"Header": "Status", "accessor": "status"},
                {"Header": "Key One", "accessor": "key1"},
                {"Header": "Key Two", "accessor": "key2"},
            ],
            "order_by": ["status"],
            "filter_by": [],
        }
        process_instance_report = ProcessInstanceReportModel.create_with_attributes(
            identifier="sure",
            report_metadata=report_metadata,
            user=with_super_admin_user,
        )

        response = client.get(
            f"/v1.0/process-instances?report_identifier={process_instance_report.identifier}",
            headers=self.logged_in_headers(with_super_admin_user),
        )

        assert response.json is not None
        assert response.status_code == 200

        assert len(response.json["results"]) == 1
        assert response.json["results"][0]["status"] == "complete"
        assert response.json["results"][0]["id"] == process_instance.id
        assert response.json["results"][0]["key1"] == "value1"
        assert response.json["results"][0]["key2"] == "value2"
        assert response.json["pagination"]["count"] == 1
        assert response.json["pagination"]["pages"] == 1
        assert response.json["pagination"]["total"] == 1

    def test_can_get_process_instance_report_column_list(
        self,
        app: Flask,
        client: FlaskClient,
        with_db_and_bpmn_file_cleanup: None,
        with_super_admin_user: UserModel,
    ) -> None:
        """Test_can_get_process_instance_list_with_report_metadata."""
        process_model = load_test_spec(
            process_model_id="save_process_instance_metadata/save_process_instance_metadata",
            bpmn_file_name="save_process_instance_metadata.bpmn",
            process_model_source_directory="save_process_instance_metadata",
        )
        process_instance = self.create_process_instance_from_process_model(
            process_model=process_model, user=with_super_admin_user
        )

        processor = ProcessInstanceProcessor(process_instance)
        processor.do_engine_steps(save=True)
        process_instance_metadata = ProcessInstanceMetadataModel.query.filter_by(
            process_instance_id=process_instance.id
        ).all()
        assert len(process_instance_metadata) == 3

        response = client.get(
            "/v1.0/process-instances/reports/columns",
            headers=self.logged_in_headers(with_super_admin_user),
        )

        assert response.json is not None
        assert response.status_code == 200
        assert response.json == [
            {"Header": "Id", "accessor": "id", "filterable": False},
            {
                "Header": "Process",
                "accessor": "process_model_display_name",
                "filterable": False,
            },
            {"Header": "Start", "accessor": "start_in_seconds", "filterable": False},
            {"Header": "End", "accessor": "end_in_seconds", "filterable": False},
            {"Header": "Username", "accessor": "username", "filterable": False},
            {"Header": "Status", "accessor": "status", "filterable": False},
            {"Header": "key1", "accessor": "key1", "filterable": True},
            {"Header": "key2", "accessor": "key2", "filterable": True},
            {"Header": "key3", "accessor": "key3", "filterable": True},
        ]

    def test_process_instance_list_can_order_by_metadata(
        self,
        app: Flask,
        client: FlaskClient,
        with_db_and_bpmn_file_cleanup: None,
        with_super_admin_user: UserModel,
    ) -> None:
        """Test_process_instance_list_can_order_by_metadata."""
        self.create_process_group(
            client, with_super_admin_user, "test_group", "test_group"
        )
        process_model = load_test_spec(
            "test_group/hello_world",
            process_model_source_directory="nested-task-data-structure",
        )
        ProcessModelService.update_process_model(
            process_model,
            {
                "metadata_extraction_paths": [
                    {"key": "time_ns", "path": "outer.time"},
                ]
            },
        )

        process_instance_one = self.create_process_instance_from_process_model(
            process_model
        )
        processor = ProcessInstanceProcessor(process_instance_one)
        processor.do_engine_steps(save=True)
        assert process_instance_one.status == "complete"
        process_instance_two = self.create_process_instance_from_process_model(
            process_model
        )
        processor = ProcessInstanceProcessor(process_instance_two)
        processor.do_engine_steps(save=True)
        assert process_instance_two.status == "complete"

        report_metadata = {
            "columns": [
                {"Header": "id", "accessor": "id"},
                {"Header": "Time", "accessor": "time_ns"},
            ],
            "order_by": ["time_ns"],
        }
        report_one = ProcessInstanceReportModel.create_with_attributes(
            identifier="report_one",
            report_metadata=report_metadata,
            user=with_super_admin_user,
        )

        response = client.get(
            f"/v1.0/process-instances?report_id={report_one.id}",
            headers=self.logged_in_headers(with_super_admin_user),
        )
        assert response.status_code == 200
        assert response.json is not None
        assert len(response.json["results"]) == 2
        assert response.json["results"][0]["id"] == process_instance_one.id
        assert response.json["results"][1]["id"] == process_instance_two.id

        report_metadata = {
            "columns": [
                {"Header": "id", "accessor": "id"},
                {"Header": "Time", "accessor": "time_ns"},
            ],
            "order_by": ["-time_ns"],
        }
        report_two = ProcessInstanceReportModel.create_with_attributes(
            identifier="report_two",
            report_metadata=report_metadata,
            user=with_super_admin_user,
        )

        response = client.get(
            f"/v1.0/process-instances?report_id={report_two.id}",
            headers=self.logged_in_headers(with_super_admin_user),
        )

        assert response.status_code == 200
        assert response.json is not None
        assert len(response.json["results"]) == 2
        assert response.json["results"][1]["id"] == process_instance_one.id
        assert response.json["results"][0]["id"] == process_instance_two.id
>>>>>>> 9454ee33
<|MERGE_RESOLUTION|>--- conflicted
+++ resolved
@@ -2555,18 +2555,13 @@
         new_process_group = ProcessModelService.get_process_group(new_sub_path)
         assert new_process_group.id == new_sub_path
 
-<<<<<<< HEAD
     def test_process_model_publish(
-=======
-    def test_can_get_process_instance_list_with_report_metadata(
->>>>>>> 9454ee33
-        self,
-        app: Flask,
-        client: FlaskClient,
-        with_db_and_bpmn_file_cleanup: None,
-        with_super_admin_user: UserModel,
-    ) -> None:
-<<<<<<< HEAD
+        self,
+        app: Flask,
+        client: FlaskClient,
+        with_db_and_bpmn_file_cleanup: None,
+        with_super_admin_user: UserModel,
+    ) -> None:
 
         bpmn_root = FileSystemService.root_path()
         shell_command = f"git init {bpmn_root}"
@@ -2676,7 +2671,14 @@
         # )
 
         print("test_process_model_publish")
-=======
+
+    def test_can_get_process_instance_list_with_report_metadata(
+        self,
+        app: Flask,
+        client: FlaskClient,
+        with_db_and_bpmn_file_cleanup: None,
+        with_super_admin_user: UserModel,
+    ) -> None:
         """Test_can_get_process_instance_list_with_report_metadata."""
         process_model = load_test_spec(
             process_model_id="save_process_instance_metadata/save_process_instance_metadata",
@@ -2856,5 +2858,4 @@
         assert response.json is not None
         assert len(response.json["results"]) == 2
         assert response.json["results"][1]["id"] == process_instance_one.id
-        assert response.json["results"][0]["id"] == process_instance_two.id
->>>>>>> 9454ee33
+        assert response.json["results"][0]["id"] == process_instance_two.id