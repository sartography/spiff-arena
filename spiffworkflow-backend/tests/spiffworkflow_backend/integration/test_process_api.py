import base64
import json
import os
import time
from hashlib import sha256
from typing import Any
from unittest.mock import patch

import flask
import pytest
from flask.app import Flask
from SpiffWorkflow.util.task import TaskState  # type: ignore
from starlette.testclient import TestClient

from spiffworkflow_backend.exceptions.process_entity_not_found_error import ProcessEntityNotFoundError
from spiffworkflow_backend.models.bpmn_process import BpmnProcessModel
from spiffworkflow_backend.models.bpmn_process_definition import BpmnProcessDefinitionModel
from spiffworkflow_backend.models.db import db
from spiffworkflow_backend.models.process_instance import ProcessInstanceModel
from spiffworkflow_backend.models.process_instance import ProcessInstanceStatus
from spiffworkflow_backend.models.process_instance_event import ProcessInstanceEventModel
from spiffworkflow_backend.models.process_instance_event import ProcessInstanceEventType
from spiffworkflow_backend.models.process_instance_file_data import ProcessInstanceFileDataModel
from spiffworkflow_backend.models.process_instance_metadata import ProcessInstanceMetadataModel
from spiffworkflow_backend.models.process_instance_report import ProcessInstanceReportModel
from spiffworkflow_backend.models.process_instance_report import ReportMetadata
from spiffworkflow_backend.models.process_model import NotificationType
from spiffworkflow_backend.models.reference_cache import ReferenceCacheModel
from spiffworkflow_backend.models.task import TaskModel  # noqa: F401
from spiffworkflow_backend.models.user import UserModel
from spiffworkflow_backend.services.file_system_service import FileSystemService
from spiffworkflow_backend.services.process_caller_service import ProcessCallerService
from spiffworkflow_backend.services.process_instance_processor import ProcessInstanceProcessor
from spiffworkflow_backend.services.process_instance_service import ProcessInstanceService
from spiffworkflow_backend.services.process_model_service import ProcessModelService
from spiffworkflow_backend.services.user_service import UserService
from tests.spiffworkflow_backend.helpers.base_test import BaseTest
from tests.spiffworkflow_backend.helpers.test_data import load_test_spec


class TestProcessApi(BaseTest):
    def test_returns_403_if_user_does_not_have_permission(
        self,
        app: Flask,
        client: TestClient,
        with_db_and_bpmn_file_cleanup: None,
    ) -> None:
        user = self.find_or_create_user()

        # hack. something about NPlusOne is causing the query to fail unless this is set.
        flask.g.listeners = {}

        response = client.get(
            "/v1.0/process-groups",
            headers=self.logged_in_headers(user),
        )
        assert response.status_code == 403

        self.add_permissions_to_user(user, target_uri="/v1.0/process-groups", permission_names=["read"])
        response = client.get(
            "/v1.0/process-groups",
            headers=self.logged_in_headers(user),
        )
        assert response.status_code == 200

        response = client.post(
            "/v1.0/process-groups",
            json={},
            headers=self.logged_in_headers(user),
        )
        assert response.status_code == 403

    def test_permissions_check(
        self,
        app: Flask,
        client: TestClient,
        with_db_and_bpmn_file_cleanup: None,
    ) -> None:
        user = self.find_or_create_user()
        self.add_permissions_to_user(user, target_uri="/v1.0/process-groups", permission_names=["read"])
        request_body = {
            "requests_to_check": {
                "/v1.0/process-groups": ["GET", "POST"],
                "/v1.0/process-models": ["GET"],
            }
        }
        expected_response_body = {
            "results": {
                "/v1.0/process-groups": {"GET": True, "POST": False},
                "/v1.0/process-models": {"GET": False},
            }
        }
        response = client.post(
            "/v1.0/permissions-check",
            headers=self.logged_in_headers(user, additional_headers={"Content-Type": "application/json"}),
            json=request_body,
        )
        assert response.status_code == 200
        assert response.json() is not None
        assert response.json() == expected_response_body

    def test_permissions_check_with_wildcard_permissions_through_group(
        self,
        app: Flask,
        client: TestClient,
        with_db_and_bpmn_file_cleanup: None,
    ) -> None:
        user = self.find_or_create_user()
        group = UserService.find_or_create_group("test_group")
        principal = group.principal
        UserService.add_user_to_group(user, group)
        self.add_permissions_to_principal(principal, target_uri="/v1.0/process-groups/%", permission_names=["read"])
        self.add_permissions_to_principal(
            principal, target_uri="/v1.0/process-groups/deny_group:%", permission_names=["create"], grant_type="deny"
        )
        self.add_permissions_to_principal(principal, target_uri="/v1.0/process-groups/test_group:%", permission_names=["create"])
        request_body = {
            "requests_to_check": {
                "/v1.0/process-groups": ["GET", "POST"],
                "/v1.0/process-groups/deny_group:hey": ["GET", "POST"],
                "/v1.0/process-groups/test_group": ["GET", "POST"],
                "/v1.0/process-models": ["GET"],
            }
        }
        expected_response_body = {
            "results": {
                "/v1.0/process-groups": {"GET": True, "POST": False},
                "/v1.0/process-groups/deny_group:hey": {"GET": True, "POST": False},
                "/v1.0/process-groups/test_group": {"GET": True, "POST": True},
                "/v1.0/process-models": {"GET": False},
            }
        }
        response = client.post(
            "/v1.0/permissions-check",
            headers=self.logged_in_headers(user, additional_headers={"Content-Type": "application/json"}),
            json=request_body,
        )
        assert response.status_code == 200
        assert response.json() is not None
        assert response.json() == expected_response_body

    def test_process_model_create(
        self,
        app: Flask,
        client: TestClient,
        with_db_and_bpmn_file_cleanup: None,
        with_super_admin_user: UserModel,
    ) -> None:
        process_group_id = "test_process_group"
        process_group_display_name = "Test Process Group"
        # creates the group directory, and the json file
        self.create_process_group_with_api(client, with_super_admin_user, process_group_id, process_group_display_name)

        process_model_id = "sample"
        model_display_name = "Sample"
        model_description = "The Sample"
        process_model_identifier = f"{process_group_id}/{process_model_id}"

        # creates the model directory, and adds the json file
        self.create_process_model_with_api(
            client,
            process_model_id=process_model_identifier,
            process_model_display_name=model_display_name,
            process_model_description=model_description,
            user=with_super_admin_user,
        )
        process_model = ProcessModelService.get_process_model(
            process_model_identifier,
        )
        assert model_display_name == process_model.display_name
        assert 0 == process_model.display_order
        assert 1 == len(ProcessModelService.get_process_groups())
        assert process_model.primary_file_name == f"{process_model_id}.bpmn"
        assert process_model.primary_process_id
        assert process_model.primary_process_id.startswith(f"Process_{process_model_id}")

        # add bpmn file to the model
        bpmn_file_name = "sample.bpmn"
        bpmn_file_data_bytes = self.get_test_data_file_contents(bpmn_file_name, "sample")
        self.create_spec_file(
            client,
            process_model_id=process_model.id,
            process_model_location="sample",
            process_model=process_model,
            file_name=bpmn_file_name,
            file_data=bpmn_file_data_bytes,
            user=with_super_admin_user,
        )
        # get the model, assert that primary is set
        process_model = ProcessModelService.get_process_model(process_model_identifier)
        assert process_model.primary_file_name == bpmn_file_name
        assert process_model.primary_process_id == "sample"

    def test_process_model_create_with_natural_language(
        self,
        app: Flask,
        client: TestClient,
        with_db_and_bpmn_file_cleanup: None,
        with_super_admin_user: UserModel,
    ) -> None:
        process_group_id = "test_process_group"
        process_group_description = "Test Process Group"
        process_model_id = "sample"
        process_model_identifier = f"{process_group_id}/{process_model_id}"
        self.create_process_group_with_api(client, with_super_admin_user, process_group_id, process_group_description)

        text = "Create a Bug Tracker process model "
        text += "with a Bug Details form that collects summary, description, and priority"
        body = {"natural_language_text": text}
        self.create_process_model_with_api(
            client,
            process_model_id=process_model_identifier,
            user=with_super_admin_user,
        )
        response = client.post(
            f"/v1.0/process-model-natural-language/{process_group_id}",
            headers=self.logged_in_headers(with_super_admin_user, additional_headers={"Content-Type": "application/json"}),
            json=body,
        )
        assert response.status_code == 201
        assert response.json() is not None
        assert response.json()["id"] == f"{process_group_id}/bug-tracker"
        assert response.json()["display_name"] == "Bug Tracker"
        assert response.json()["metadata_extraction_paths"] == [
            {"key": "summary", "path": "summary"},
            {"key": "description", "path": "description"},
            {"key": "priority", "path": "priority"},
        ]

        process_model = ProcessModelService.get_process_model(response.json()["id"])
        process_model_path = os.path.join(
            FileSystemService.root_path(),
            FileSystemService.id_string_to_relative_path(process_model.id),
        )

        process_model_diagram = os.path.join(process_model_path, "bug-tracker.bpmn")
        assert os.path.exists(process_model_diagram)
        form_schema_json = os.path.join(process_model_path, "bug-details-schema.json")
        assert os.path.exists(form_schema_json)
        form_uischema_json = os.path.join(process_model_path, "bug-details-uischema.json")
        assert os.path.exists(form_uischema_json)

        process_instance_report = ProcessInstanceReportModel.query.filter_by(identifier="bug-tracker").first()
        assert process_instance_report is not None
        report_column_accessors = [i["accessor"] for i in process_instance_report.report_metadata["columns"]]
        expected_column_accessors = [
            "id",
            "process_model_display_name",
            "start_in_seconds",
            "end_in_seconds",
            "process_initiator_username",
            "last_milestone_bpmn_name",
            "status",
            "summary",
            "description",
            "priority",
        ]
        assert report_column_accessors == expected_column_accessors

    def test_primary_process_id_updates_via_xml(
        self,
        app: Flask,
        client: TestClient,
        with_db_and_bpmn_file_cleanup: None,
        with_super_admin_user: UserModel,
    ) -> None:
        process_group_id = "test_group"
        process_model_id = "sample"
        process_model_identifier = f"{process_group_id}/{process_model_id}"
        initial_primary_process_id = "sample"
        terminal_primary_process_id = "new_process_id"

        bpmn_file_name = f"{process_model_id}.bpmn"
        bpmn_file_source_directory = process_model_id
        process_model = load_test_spec(
            process_model_id=process_model_identifier,
            bpmn_file_name=bpmn_file_name,
            process_model_source_directory=process_model_id,
        )
        assert process_model.primary_process_id == initial_primary_process_id

        bpmn_file_data_bytes = self.get_test_data_file_contents(bpmn_file_name, bpmn_file_source_directory)
        bpmn_file_data_string = bpmn_file_data_bytes.decode("utf-8")
        old_string = f'bpmn:process id="{initial_primary_process_id}"'
        new_string = f'bpmn:process id="{terminal_primary_process_id}"'
        updated_bpmn_file_data_string = bpmn_file_data_string.replace(old_string, new_string)
        data = [("file", (bpmn_file_name, updated_bpmn_file_data_string))]
        file_contents_hash = sha256(bpmn_file_data_bytes).hexdigest()

        modified_process_model_identifier = process_model.modify_process_identifier_for_path_param(process_model.id)
        response = client.put(
            f"/v1.0/process-models/{modified_process_model_identifier}/files/{bpmn_file_name}?file_contents_hash={file_contents_hash}",
            files=data,
            follow_redirects=True,
            headers=self.logged_in_headers(with_super_admin_user),
        )
        assert response.status_code == 200
        process_model = ProcessModelService.get_process_model(process_model_identifier)
        assert process_model.primary_file_name == bpmn_file_name
        assert process_model.primary_process_id == terminal_primary_process_id

    def test_process_model_delete(
        self,
        app: Flask,
        client: TestClient,
        with_db_and_bpmn_file_cleanup: None,
        with_super_admin_user: UserModel,
    ) -> None:
        process_group_id = "test_process_group"
        process_model_id = "sample"
        process_model_identifier = f"{process_group_id}/{process_model_id}"
        process_model = load_test_spec(
            process_model_id=process_model_identifier,
            process_model_source_directory=process_model_id,
        )

        # assert we have a model
        process_model = ProcessModelService.get_process_model(process_model_identifier)
        assert process_model is not None
        assert process_model.id == process_model_identifier

        # delete the model
        modified_process_model_identifier = process_model.modify_process_identifier_for_path_param(process_model.id)
        response = client.delete(
            f"/v1.0/process-models/{modified_process_model_identifier}",
            headers=self.logged_in_headers(with_super_admin_user),
        )
        assert response.status_code == 200
        assert response.json() is not None
        assert response.json()["ok"] is True

    def test_process_model_delete_with_instances(
        self,
        app: Flask,
        client: TestClient,
        with_db_and_bpmn_file_cleanup: None,
        with_super_admin_user: UserModel,
    ) -> None:
        test_process_group_id = "runs_without_input"
        test_process_model_id = "sample"
        bpmn_file_name = "sample.bpmn"
        bpmn_file_location = "sample"
        process_model_identifier = f"{test_process_group_id}/{test_process_model_id}"
        modified_process_model_identifier = process_model_identifier.replace("/", ":")
        self.create_process_group_with_api(client, with_super_admin_user, test_process_group_id)
        self.create_process_model_with_api(client, process_model_identifier, user=with_super_admin_user)
        bpmn_file_data_bytes = self.get_test_data_file_contents(bpmn_file_name, bpmn_file_location)
        self.create_spec_file(
            client=client,
            process_model_id=process_model_identifier,
            process_model_location=bpmn_file_location,
            file_name=bpmn_file_name,
            file_data=bpmn_file_data_bytes,
            user=with_super_admin_user,
        )
        headers = self.logged_in_headers(with_super_admin_user)
        # create an instance from a model
        response = self.create_process_instance_from_process_model_id_with_api(client, process_model_identifier, headers)

        data = response.json()
        # make sure the instance has the correct model
        assert data["process_model_identifier"] == process_model_identifier

        # try to delete the model
        response = client.delete(
            f"/v1.0/process-models/{modified_process_model_identifier}",
            headers=self.logged_in_headers(with_super_admin_user),
        )

        # make sure we get an error in the response
        assert response.status_code == 400
        data = response.json()
        assert data["error_code"] == "existing_instances"
        assert (
            data["message"]
            == f"We cannot delete the model `{process_model_identifier}`, there are existing instances that depend on it."
        )

    def test_process_model_update(
        self,
        app: Flask,
        client: TestClient,
        with_db_and_bpmn_file_cleanup: None,
        with_super_admin_user: UserModel,
    ) -> None:
        self.create_process_group_with_api(client, with_super_admin_user, "test_process_group", "Test Process Group")
        process_model_identifier = "test_process_group/make_cookies"
        self.create_process_model_with_api(
            client,
            process_model_id=process_model_identifier,
            user=with_super_admin_user,
        )
        process_model = ProcessModelService.get_process_model(process_model_identifier)
        assert process_model.id == process_model_identifier
        assert process_model.display_name == "Cooooookies"
        assert process_model.primary_file_name is not None
        assert process_model.primary_process_id is not None

        process_model.display_name = "Updated Display Name"
        process_model.primary_file_name = "superduper.bpmn"
        process_model.primary_process_id = "superduper"
        process_model.metadata_extraction_paths = [{"key": "extraction1", "path": "path1"}]

        modified_process_model_identifier = process_model.modify_process_identifier_for_path_param(process_model.id)
        response = client.put(
            f"/v1.0/process-models/{modified_process_model_identifier}",
<<<<<<< HEAD
            headers=self.logged_in_headers(with_super_admin_user),
            content_type="application/json",
            data=json.dumps(process_model.to_dict()),
=======
            headers=self.logged_in_headers(with_super_admin_user, additional_headers={"Content-Type": "application/json"}),
            json=ProcessModelInfoSchema().dump(process_model),
>>>>>>> 9ac9ba70
        )
        assert response.status_code == 200
        assert response.json() is not None
        assert response.json()["display_name"] == "Updated Display Name"
        assert response.json()["primary_file_name"] == "superduper.bpmn"
        assert response.json()["primary_process_id"] == "superduper"
        assert response.json()["metadata_extraction_paths"] == [{"key": "extraction1", "path": "path1"}]

    def test_process_model_list_all(
        self,
        app: Flask,
        client: TestClient,
        with_db_and_bpmn_file_cleanup: None,
        with_super_admin_user: UserModel,
    ) -> None:
        group_id = "test_group/test_sub_group"
        self.create_process_group_with_api(client, with_super_admin_user, group_id)

        # add 5 models to the group
        for i in range(5):
            process_model_identifier = f"{group_id}/test_model_{i}"
            model_display_name = f"Test Model {i}"
            model_description = f"Test Model {i} Description"
            self.create_process_model_with_api(
                client,
                process_model_id=process_model_identifier,
                process_model_display_name=model_display_name,
                process_model_description=model_description,
                user=with_super_admin_user,
            )

        # get all models
        response = client.get(
            "/v1.0/process-models?per_page=1000&recursive=true",
            headers=self.logged_in_headers(with_super_admin_user),
        )
        assert response.json() is not None
        assert len(response.json()["results"]) == 5
        assert response.json()["pagination"]["count"] == 5
        assert response.json()["pagination"]["total"] == 5
        assert response.json()["pagination"]["pages"] == 1

    def test_process_model_list(
        self,
        app: Flask,
        client: TestClient,
        with_db_and_bpmn_file_cleanup: None,
        with_super_admin_user: UserModel,
    ) -> None:
        # create a group
        group_id = "test_group"
        self.create_process_group_with_api(client, with_super_admin_user, group_id)

        # add 5 models to the group
        for i in range(5):
            process_model_identifier = f"{group_id}/test_model_{i}"
            model_display_name = f"Test Model {i}"
            model_description = f"Test Model {i} Description"
            self.create_process_model_with_api(
                client,
                process_model_id=process_model_identifier,
                process_model_display_name=model_display_name,
                process_model_description=model_description,
                user=with_super_admin_user,
            )

        # get all models
        response = client.get(
            f"/v1.0/process-models?process_group_identifier={group_id}",
            headers=self.logged_in_headers(with_super_admin_user),
        )
        assert response.json() is not None
        assert len(response.json()["results"]) == 5
        assert response.json()["pagination"]["count"] == 5
        assert response.json()["pagination"]["total"] == 5
        assert response.json()["pagination"]["pages"] == 1

        # get first page, 1 per page
        response = client.get(
            f"/v1.0/process-models?page=1&per_page=1&process_group_identifier={group_id}",
            headers=self.logged_in_headers(with_super_admin_user),
        )
        assert response.json() is not None
        assert len(response.json()["results"]) == 1
        assert response.json()["results"][0]["id"] == "test_group/test_model_0"
        assert response.json()["pagination"]["count"] == 1
        assert response.json()["pagination"]["total"] == 5
        assert response.json()["pagination"]["pages"] == 5

        # get second page, 1 per page
        response = client.get(
            f"/v1.0/process-models?page=2&per_page=1&process_group_identifier={group_id}",
            headers=self.logged_in_headers(with_super_admin_user),
        )
        assert response.json() is not None
        assert len(response.json()["results"]) == 1
        assert response.json()["results"][0]["id"] == "test_group/test_model_1"
        assert response.json()["pagination"]["count"] == 1
        assert response.json()["pagination"]["total"] == 5
        assert response.json()["pagination"]["pages"] == 5

        # get first page, 3 per page
        response = client.get(
            f"/v1.0/process-models?page=1&per_page=3&process_group_identifier={group_id}",
            headers=self.logged_in_headers(with_super_admin_user),
        )
        assert response.json() is not None
        assert len(response.json()["results"]) == 3
        assert response.json()["results"][0]["id"] == "test_group/test_model_0"
        assert response.json()["pagination"]["count"] == 3
        assert response.json()["pagination"]["total"] == 5
        assert response.json()["pagination"]["pages"] == 2

        # get second page, 3 per page
        response = client.get(
            f"/v1.0/process-models?page=2&per_page=3&process_group_identifier={group_id}",
            headers=self.logged_in_headers(with_super_admin_user),
        )
        # there should only be 2 left
        assert response.json() is not None
        assert len(response.json()["results"]) == 2
        assert response.json()["results"][0]["id"] == "test_group/test_model_3"
        assert response.json()["pagination"]["count"] == 2
        assert response.json()["pagination"]["total"] == 5
        assert response.json()["pagination"]["pages"] == 2

    def test_process_list(
        self,
        app: Flask,
        client: TestClient,
        with_db_and_bpmn_file_cleanup: None,
        with_super_admin_user: UserModel,
    ) -> None:
        """It should be possible to get a list of all processes known to the system."""
        load_test_spec(
            "test_group_one/simple_form",
            process_model_source_directory="simple_form",
            bpmn_file_name="simple_form",
        )
        # When adding a process model with one Process, no decisions, and some json files, only one process is recorded.
        assert ReferenceCacheModel.basic_query().count() == 1

        self.create_group_and_model_with_bpmn(
            client=client,
            user=with_super_admin_user,
            process_group_id="test_group_two",
            process_model_id="call_activity_nested",
            bpmn_file_location="call_activity_nested",
        )
        # When adding a process model with 4 processes and a decision, 5 new records will be in the Cache
        assert ReferenceCacheModel.basic_query().count() == 6

        # get the results
        response = client.get(
            "/v1.0/processes",
            headers=self.logged_in_headers(with_super_admin_user),
        )
        assert response.status_code == 200
        assert response.json() is not None
        assert isinstance(response.json(), list)
        # We should get 5 back, as one of the items in the cache is a decision.
        assert len(response.json()) == 5
        simple_form = next(p for p in response.json() if p["identifier"] == "Process_WithForm")
        assert simple_form["display_name"] == "Process With Form"
        assert simple_form["relative_location"] == "test_group_one/simple_form"
        assert simple_form["properties"]["has_lanes"] is False
        assert simple_form["properties"]["is_executable"] is True
        assert simple_form["properties"]["is_primary"] is True

    def test_process_list_with_restricted_access(
        self,
        app: Flask,
        client: TestClient,
        with_db_and_bpmn_file_cleanup: None,
        with_super_admin_user: UserModel,
    ) -> None:
        load_test_spec(
            "test_group_one/simple_form",
            process_model_source_directory="simple_form",
            bpmn_file_name="simple_form",
        )
        # When adding a process model with one Process, no decisions, and some json files, only one process is recorded.
        assert ReferenceCacheModel.basic_query().count() == 1

        self.create_group_and_model_with_bpmn(
            client=client,
            user=with_super_admin_user,
            process_group_id="test_group_two",
            process_model_id="call_activity_nested",
            bpmn_file_location="call_activity_nested",
        )
        # When adding a process model with 4 processes and a decision, 5 new records will be in the Cache
        assert ReferenceCacheModel.basic_query().count() == 6

        user_one = self.create_user_with_permission(username="user_one", target_uri="/v1.0/process-groups/test_group_one:*")
        self.add_permissions_to_user(user=user_one, target_uri="/v1.0/processes", permission_names=["read"])
        self.add_permissions_to_user(
            user=user_one, target_uri="/v1.0/process-instances/test_group_one:*", permission_names=["create"]
        )

        # get the results
        response = client.get(
            "/v1.0/processes",
            headers=self.logged_in_headers(user_one),
        )
        assert response.status_code == 200
        assert response.json() is not None

        # This user should only have access to one process
        assert isinstance(response.json(), list)
        assert len(response.json()) == 1
        simple_form = next(p for p in response.json() if p["identifier"] == "Process_WithForm")
        assert simple_form["display_name"] == "Process With Form"
        assert simple_form["relative_location"] == "test_group_one/simple_form"
        assert simple_form["properties"]["has_lanes"] is False
        assert simple_form["properties"]["is_executable"] is True
        assert simple_form["properties"]["is_primary"] is True

    def test_process_callers(
        self,
        app: Flask,
        client: TestClient,
        with_db_and_bpmn_file_cleanup: None,
        with_super_admin_user: UserModel,
    ) -> None:
        """It should be possible to get a list of all processes that call another process."""
        load_test_spec(
            "test_group_one/simple_form",
            process_model_source_directory="simple_form",
            bpmn_file_name="simple_form",
        )
        # When adding a process model with one Process, no decisions, and some json files, only one process is recorded.
        assert ReferenceCacheModel.basic_query().count() == 1
        # but no callers are recorded
        assert ProcessCallerService.count() == 0

        self.create_group_and_model_with_bpmn(
            client=client,
            user=with_super_admin_user,
            process_group_id="test_group_two",
            process_model_id="call_activity_nested",
            bpmn_file_location="call_activity_nested",
        )
        # When adding a process model with 4 processes and a decision, 5 new records will be in the Cache
        assert ReferenceCacheModel.basic_query().count() == 6
        # and 4 callers recorded
        assert ProcessCallerService.count() == 4

        # get the results
        response = client.get(
            "/v1.0/processes/callers/Level2",
            headers=self.logged_in_headers(with_super_admin_user),
        )
        assert response.status_code == 200
        assert response.json() is not None
        # We should get 1 back, Level1 calls Level2
        assert len(response.json()) == 1
        caller = response.json()[0]
        assert caller["identifier"] == "Level1"

    def test_process_model_file_update_fails_if_no_file_given(
        self,
        app: Flask,
        client: TestClient,
        with_db_and_bpmn_file_cleanup: None,
        with_super_admin_user: UserModel,
    ) -> None:
        process_model = self.create_group_and_model_with_bpmn(client, with_super_admin_user)
        modified_process_model_identifier = process_model.modify_process_identifier_for_path_param(process_model.id)

        data = {"key1": "THIS DATA"}
        response = client.put(
            f"/v1.0/process-models/{modified_process_model_identifier}/files/random_fact.svg?file_contents_hash=does_not_matter",
            json=data,
            follow_redirects=True,
            headers=self.logged_in_headers(with_super_admin_user, additional_headers={"Content-Type": "multipart/form-data"}),
        )
        assert response.status_code == 500
        assert response.json() is not None
        assert response.json()["error_code"] == "internal_server_error"

    def test_process_model_file_update_fails_if_contents_is_empty(
        self,
        app: Flask,
        client: TestClient,
        with_db_and_bpmn_file_cleanup: None,
        with_super_admin_user: UserModel,
    ) -> None:
        process_model = self.create_group_and_model_with_bpmn(client, with_super_admin_user)
        modified_process_model_identifier = process_model.modify_process_identifier_for_path_param(process_model.id)

        data = [("file", ("random_fact.svg", b""))]
        response = client.put(
            f"/v1.0/process-models/{modified_process_model_identifier}/files/random_fact.svg?file_contents_hash=does_not_matter",
            files=data,
            follow_redirects=True,
            headers=self.logged_in_headers(with_super_admin_user),
        )

        assert response.status_code == 400
        assert response.json() is not None
        assert response.json()["error_code"] == "file_contents_empty"

    def test_process_model_file_update(
        self,
        app: Flask,
        client: TestClient,
        with_db_and_bpmn_file_cleanup: None,
        with_super_admin_user: UserModel,
    ) -> None:
        process_group_id = "test_group"
        process_model_id = "simple_form"
        process_model_identifier = f"{process_group_id}/{process_model_id}"
        bpmn_file_name = "simple_form.json"
        load_test_spec(
            process_model_id=process_model_identifier,
            process_model_source_directory="simple_form",
        )
        bpmn_file_data_bytes = self.get_test_data_file_contents(bpmn_file_name, process_model_id)
        file_contents_hash = sha256(bpmn_file_data_bytes).hexdigest()

        modified_process_model_identifier = process_model_identifier.replace("/", ":")
        new_file_contents = b"THIS_IS_NEW_DATA"
        data = [("file", (bpmn_file_name, new_file_contents))]
        response = client.put(
            f"/v1.0/process-models/{modified_process_model_identifier}/files/{bpmn_file_name}?file_contents_hash={file_contents_hash}",
            files=data,
            follow_redirects=True,
            headers=self.logged_in_headers(with_super_admin_user),
        )

        assert response.status_code == 200
        assert response.json() is not None
        assert response.json()["file_contents"] is not None

        response = client.get(
            f"/v1.0/process-models/{modified_process_model_identifier}/files/simple_form.json",
            headers=self.logged_in_headers(with_super_admin_user),
        )
        assert response.status_code == 200
        updated_file = response.json()
        assert updated_file["file_contents"] == new_file_contents.decode()

    def test_process_model_file_delete_when_bad_process_model(
        self,
        app: Flask,
        client: TestClient,
        with_db_and_bpmn_file_cleanup: None,
        with_super_admin_user: UserModel,
    ) -> None:
        process_model = self.create_group_and_model_with_bpmn(client, with_super_admin_user)
        bad_process_model_identifier = f"x{process_model.id}"
        modified_bad_process_model_identifier = bad_process_model_identifier.replace("/", ":")
        response = client.delete(
            f"/v1.0/process-models/{modified_bad_process_model_identifier}/files/random_fact.svg",
            follow_redirects=True,
            headers=self.logged_in_headers(with_super_admin_user),
        )

        assert response.status_code == 400
        assert response.json() is not None
        assert response.json()["error_code"] == "process_model_cannot_be_found"

    def test_process_model_file_delete_when_bad_file(
        self,
        app: Flask,
        client: TestClient,
        with_db_and_bpmn_file_cleanup: None,
        with_super_admin_user: UserModel,
    ) -> None:
        process_model = self.create_group_and_model_with_bpmn(client, with_super_admin_user)
        modified_process_model_identifier = process_model.modify_process_identifier_for_path_param(process_model.id)

        response = client.delete(
            f"/v1.0/process-models/{modified_process_model_identifier}/files/random_fact_DOES_NOT_EXIST.svg",
            follow_redirects=True,
            headers=self.logged_in_headers(with_super_admin_user),
        )

        assert response.status_code == 400
        assert response.json() is not None
        assert response.json()["error_code"] == "process_model_file_cannot_be_found"

    def test_process_model_file_delete_when_primary_file(
        self,
        app: Flask,
        client: TestClient,
        with_db_and_bpmn_file_cleanup: None,
        with_super_admin_user: UserModel,
    ) -> None:
        process_model = self.create_group_and_model_with_bpmn(client, with_super_admin_user)
        process_model = ProcessModelService.get_process_model(process_model_id=process_model.id)
        modified_process_model_identifier = process_model.modify_process_identifier_for_path_param(process_model.id)

        response = client.delete(
            f"/v1.0/process-models/{modified_process_model_identifier}/files/{process_model.primary_file_name}",
            follow_redirects=True,
            headers=self.logged_in_headers(with_super_admin_user),
        )

        assert response.status_code == 400
        assert response.json() is not None
        assert response.json()["error_code"] == "process_model_file_cannot_be_deleted"

    def test_process_model_file_delete(
        self,
        app: Flask,
        client: TestClient,
        with_db_and_bpmn_file_cleanup: None,
        with_super_admin_user: UserModel,
    ) -> None:
        process_model = self.create_group_and_model_with_bpmn(client, with_super_admin_user)
        modified_process_model_identifier = process_model.modify_process_identifier_for_path_param(process_model.id)

        self.create_spec_file(
            client,
            process_model_id=process_model.id,
            process_model=process_model,
            file_name="second_file.bpmn",
            file_data=b"<h1>HEY</h1>",
            user=with_super_admin_user,
        )

        response = client.delete(
            f"/v1.0/process-models/{modified_process_model_identifier}/files/second_file.bpmn",
            follow_redirects=True,
            headers=self.logged_in_headers(with_super_admin_user),
        )

        assert response.status_code == 200
        assert response.json() is not None
        assert response.json()["ok"]

        response = client.get(
            f"/v1.0/process-models/{modified_process_model_identifier}/files/second_file.bpmn",
            headers=self.logged_in_headers(with_super_admin_user),
        )
        assert response.status_code == 404

    def test_get_file(
        self,
        app: Flask,
        client: TestClient,
        with_db_and_bpmn_file_cleanup: None,
        with_super_admin_user: UserModel,
    ) -> None:
        process_model = self.create_group_and_model_with_bpmn(client, with_super_admin_user)
        modified_process_model_identifier = process_model.modify_process_identifier_for_path_param(process_model.id)

        response = client.get(
            f"/v1.0/process-models/{modified_process_model_identifier}/files/random_fact.bpmn",
            headers=self.logged_in_headers(with_super_admin_user),
        )
        assert response.status_code == 200
        assert response.json() is not None
        assert response.json()["name"] == "random_fact.bpmn"
        assert response.json()["process_model_id"] == "test_group/random_fact"

    def test_get_workflow_from_workflow_spec(
        self,
        app: Flask,
        client: TestClient,
        with_db_and_bpmn_file_cleanup: None,
        with_super_admin_user: UserModel,
    ) -> None:
        process_model = self.create_group_and_model_with_bpmn(client, with_super_admin_user)
        modified_process_model_identifier = process_model.modify_process_identifier_for_path_param(process_model.id)

        response = client.post(
            f"/v1.0/process-instances/{modified_process_model_identifier}",
            headers=self.logged_in_headers(with_super_admin_user),
            json={},
        )
        assert response.status_code == 201
        assert response.json() is not None
        assert "test_group/random_fact" == response.json()["process_model_identifier"]

    def test_process_model_list_when_user_has_resticted_access(
        self,
        app: Flask,
        client: TestClient,
        with_db_and_bpmn_file_cleanup: None,
        with_super_admin_user: UserModel,
    ) -> None:
        self.create_group_and_model_with_bpmn(
            client, with_super_admin_user, process_group_id="admin_only", process_model_id="random_fact"
        )
        self.create_group_and_model_with_bpmn(
            client, with_super_admin_user, process_group_id="all_users", process_model_id="hello_world"
        )
        user_one = self.create_user_with_permission(username="user_one", target_uri="/v1.0/process-models/all_users:*")
        self.add_permissions_to_user(user=user_one, target_uri="/v1.0/process-models", permission_names=["read"])

        response = client.get(
            "/v1.0/process-models?recursive=true",
            headers=self.logged_in_headers(with_super_admin_user),
        )
        assert response.status_code == 200
        assert response.json() is not None
        assert len(response.json()["results"]) == 2
        assert response.json()["pagination"]["count"] == 2
        assert response.json()["pagination"]["total"] == 2
        assert response.json()["pagination"]["pages"] == 1

        response = client.get(
            "/v1.0/process-models?recursive=true",
            headers=self.logged_in_headers(user_one),
        )
        assert response.status_code == 200
        assert response.json() is not None
        assert len(response.json()["results"]) == 1
        assert response.json()["results"][0]["id"] == "all_users/hello_world"
        assert response.json()["pagination"]["count"] == 1
        assert response.json()["pagination"]["total"] == 1
        assert response.json()["pagination"]["pages"] == 1

    def test_process_instance_create(
        self,
        app: Flask,
        client: TestClient,
        with_db_and_bpmn_file_cleanup: None,
        with_super_admin_user: UserModel,
    ) -> None:
        test_process_model_id = "runs_without_input/sample"
        headers = self.logged_in_headers(with_super_admin_user)
        response = self.create_process_instance_from_process_model_id_with_api(client, test_process_model_id, headers)
        assert response.json() is not None
        assert response.json()["updated_at_in_seconds"] is not None
        assert response.json()["status"] == "not_started"
        assert response.json()["process_model_identifier"] == test_process_model_id
        # TODO: mock out the responses for the git service so we can do something like this
        # current_revision = GitService.get_current_revision()
        # assert response.json()["bpmn_version_control_identifier"] == current_revision

    def test_process_instance_run(
        self,
        app: Flask,
        client: TestClient,
        with_db_and_bpmn_file_cleanup: None,
        with_super_admin_user: UserModel,
    ) -> None:
        # process_model_id = "runs_without_input/sample"
        process_model = self.create_group_and_model_with_bpmn(
            client=client,
            user=with_super_admin_user,
            process_group_id="runs_without_input",
            process_model_id="sample",
            bpmn_file_name=None,
            bpmn_file_location="sample",
        )

        headers = self.logged_in_headers(with_super_admin_user)
        response = self.create_process_instance_from_process_model_id_with_api(client, process_model.id, headers)
        assert response.json() is not None
        process_instance_id = response.json()["id"]
        response = client.post(
            f"/v1.0/process-instances/{self.modify_process_identifier_for_path_param(process_model.id)}/{process_instance_id}/run",
            headers=self.logged_in_headers(with_super_admin_user),
            json={},
        )

        assert response.status_code == 200
        assert response.json() is not None
        assert isinstance(response.json()["updated_at_in_seconds"], int)
        assert response.json()["updated_at_in_seconds"] > 0
        assert response.json()["status"] == "complete"
        assert response.json()["process_model_identifier"] == process_model.id

        event_count = ProcessInstanceEventModel.query.filter_by(
            process_instance_id=process_instance_id, event_type=ProcessInstanceEventType.process_instance_force_run.value
        ).count()
        assert event_count == 0

    def test_process_instance_run_with_force(
        self,
        app: Flask,
        client: TestClient,
        with_db_and_bpmn_file_cleanup: None,
        with_super_admin_user: UserModel,
    ) -> None:
        # process_model_id = "runs_without_input/sample"
        process_model = self.create_group_and_model_with_bpmn(
            client=client,
            user=with_super_admin_user,
            process_group_id="runs_without_input",
            process_model_id="sample",
            bpmn_file_name=None,
            bpmn_file_location="sample",
        )

        headers = self.logged_in_headers(with_super_admin_user)
        response = self.create_process_instance_from_process_model_id_with_api(client, process_model.id, headers)
        assert response.json() is not None
        process_instance_id = response.json()["id"]
        response = client.post(
            f"/v1.0/process-instances/{self.modify_process_identifier_for_path_param(process_model.id)}/{process_instance_id}/run?force_run=true",
            headers=self.logged_in_headers(with_super_admin_user),
            json={},
        )

        assert response.status_code == 200
        assert response.json() is not None
        assert isinstance(response.json()["updated_at_in_seconds"], int)
        assert response.json()["updated_at_in_seconds"] > 0
        assert response.json()["status"] == "complete"
        assert response.json()["process_model_identifier"] == process_model.id

        event_count = ProcessInstanceEventModel.query.filter_by(
            process_instance_id=process_instance_id, event_type=ProcessInstanceEventType.process_instance_force_run.value
        ).count()
        assert event_count == 1

    def test_process_instance_run_with_instructions(
        self,
        app: Flask,
        client: TestClient,
        with_db_and_bpmn_file_cleanup: None,
        with_super_admin_user: UserModel,
    ) -> None:
        # process_model_id = "runs_without_input/sample"
        process_model = self.create_group_and_model_with_bpmn(
            client=client,
            user=with_super_admin_user,
            process_group_id="runs_without_input",
            process_model_id="sample",
            bpmn_file_name=None,
            bpmn_file_location="sample",
        )

        headers = self.logged_in_headers(with_super_admin_user)
        response = self.create_process_instance_from_process_model_id_with_api(client, process_model.id, headers)
        assert response.json() is not None
        process_instance_id = response.json()["id"]
        response = client.post(
            f"/v1.0/process-instances/{self.modify_process_identifier_for_path_param(process_model.id)}/{process_instance_id}/run",
            headers=self.logged_in_headers(with_super_admin_user),
            json={},
        )

        assert response.status_code == 200
        assert response.json() is not None
        assert isinstance(response.json()["updated_at_in_seconds"], int)
        assert response.json()["updated_at_in_seconds"] > 0
        assert response.json()["status"] == "complete"
        assert response.json()["process_model_identifier"] == process_model.id

    def test_process_instance_show(
        self,
        app: Flask,
        client: TestClient,
        with_db_and_bpmn_file_cleanup: None,
        with_super_admin_user: UserModel,
    ) -> None:
        process_group_id = "simple_script"
        process_model_id = "simple_script"
        process_model = self.create_group_and_model_with_bpmn(
            client,
            with_super_admin_user,
            process_group_id=process_group_id,
            process_model_id=process_model_id,
        )
        modified_process_model_identifier = self.modify_process_identifier_for_path_param(process_model.id)
        headers = self.logged_in_headers(with_super_admin_user)
        create_response = self.create_process_instance_from_process_model_id_with_api(client, process_model.id, headers)
        assert create_response.json() is not None
        process_instance_id = create_response.json()["id"]
        client.post(
            f"/v1.0/process-instances/{modified_process_model_identifier}/{process_instance_id}/run",
            headers=self.logged_in_headers(with_super_admin_user),
            json={},
        )
        show_response = client.get(
            f"/v1.0/process-instances/{modified_process_model_identifier}/{process_instance_id}",
            headers=self.logged_in_headers(with_super_admin_user),
        )
        assert show_response.json() is not None
        assert show_response.status_code == 200
        assert show_response.json()["bpmn_xml_file_contents_retrieval_error"] is None
        file_system_root = FileSystemService.root_path()
        file_path = f"{file_system_root}/{process_model.id}/{process_model_id}.bpmn"
        with open(file_path) as f_open:
            xml_file_contents = f_open.read()
            assert show_response.json()["bpmn_xml_file_contents"] == xml_file_contents

    def test_process_instance_show_with_specified_process_identifier(
        self,
        app: Flask,
        client: TestClient,
        with_db_and_bpmn_file_cleanup: None,
        with_super_admin_user: UserModel,
    ) -> None:
        process_model_id = "call_activity_nested"
        process_model = self.create_group_and_model_with_bpmn(
            client=client,
            user=with_super_admin_user,
            process_group_id="test_group_two",
            process_model_id=process_model_id,
            bpmn_file_location="call_activity_nested",
        )
        spec_reference = ReferenceCacheModel.basic_query().filter_by(identifier="Level2b").first()
        assert spec_reference
        modified_process_model_identifier = self.modify_process_identifier_for_path_param(process_model.id)
        headers = self.logged_in_headers(with_super_admin_user)
        create_response = self.create_process_instance_from_process_model_id_with_api(client, process_model.id, headers)
        assert create_response.json() is not None
        assert create_response.status_code == 201
        process_instance_id = create_response.json()["id"]
        run_response = client.post(
            f"/v1.0/process-instances/{modified_process_model_identifier}/{process_instance_id}/run",
            headers=self.logged_in_headers(with_super_admin_user),
            json={},
        )
        assert run_response.status_code == 200
        show_response = client.get(
            f"/v1.0/process-instances/{modified_process_model_identifier}/{process_instance_id}?process_identifier={spec_reference.identifier}",
            headers=self.logged_in_headers(with_super_admin_user),
        )
        assert show_response.json() is not None
        assert show_response.status_code == 200
        assert show_response.json()["bpmn_xml_file_contents_retrieval_error"] is None
        file_system_root = FileSystemService.root_path()
        process_instance_file_path = f"{file_system_root}/{process_model.id}/{process_model_id}.bpmn"
        with open(process_instance_file_path) as f_open:
            xml_file_contents = f_open.read()
            assert show_response.json()["bpmn_xml_file_contents"] != xml_file_contents
        spec_reference_file_path = os.path.join(file_system_root, spec_reference.relative_path())
        with open(spec_reference_file_path) as f_open:
            xml_file_contents = f_open.read()
            assert show_response.json()["bpmn_xml_file_contents"] == xml_file_contents

    def test_message_send_when_starting_process_instance(
        self,
        app: Flask,
        client: TestClient,
        with_db_and_bpmn_file_cleanup: None,
        with_super_admin_user: UserModel,
    ) -> None:
        # ensure process model is loaded
        process_group_id = "test_message_send"
        process_model_id = "message_receiver"
        bpmn_file_name = "message_receiver.bpmn"
        bpmn_file_location = "message_send_one_conversation"
        self.create_group_and_model_with_bpmn(
            client,
            with_super_admin_user,
            process_group_id=process_group_id,
            process_model_id=process_model_id,
            bpmn_file_name=bpmn_file_name,
            bpmn_file_location=bpmn_file_location,
        )

        message_model_identifier = "Request Approval"
        payload = {
            "customer_id": "sartography",
            "po_number": "1001",
            "amount": "One Billion Dollars! Mwhahahahahaha",
            "description": "But seriously.",
        }
        response = client.post(
            f"/v1.0/messages/{message_model_identifier}",
            headers=self.logged_in_headers(with_super_admin_user, additional_headers={"Content-Type": "application/json"}),
            json=payload,
        )
        assert response.status_code == 200
        json_data = response.json()
        assert json_data
        assert json_data["process_instance"]["status"] == "complete"
        assert json_data["task_data"]["invoice"] == payload
        process_instance_id = json_data["process_instance"]["id"]
        process_instance = ProcessInstanceModel.query.filter_by(id=process_instance_id).first()
        assert process_instance

        processor = ProcessInstanceProcessor(process_instance)
        process_instance_data = processor.get_data()
        assert process_instance_data
        assert process_instance_data["invoice"] == payload

    def test_message_send_when_providing_message_to_running_process_instance(
        self,
        app: Flask,
        client: TestClient,
        with_db_and_bpmn_file_cleanup: None,
        with_super_admin_user: UserModel,
    ) -> None:
        process_group_id = "test_message_send"
        process_model_id = "message_sender"
        bpmn_file_name = "message_sender.bpmn"
        bpmn_file_location = "message_send_one_conversation"
        process_model = self.create_group_and_model_with_bpmn(
            client,
            with_super_admin_user,
            process_group_id=process_group_id,
            process_model_id=process_model_id,
            bpmn_file_name=bpmn_file_name,
            bpmn_file_location=bpmn_file_location,
        )

        message_model_identifier = "Approval Result"
        payload = {
            "customer_id": "sartography",
            "po_number": "1001",
            "amount": "One Billion Dollars! Mwhahahahahaha",
            "description": "Ya!, a-ok bud!",
        }
        response = self.create_process_instance_from_process_model_id_with_api(
            client,
            process_model.id,
            self.logged_in_headers(with_super_admin_user),
        )
        assert response.json() is not None
        process_instance_id = response.json()["id"]

        response = client.post(
            f"/v1.0/process-instances/{self.modify_process_identifier_for_path_param(process_model.id)}/{process_instance_id}/run",
            headers=self.logged_in_headers(with_super_admin_user),
            json={},
        )
        assert response.json() is not None

        process_instance = ProcessInstanceModel.query.filter_by(id=process_instance_id).first()
        processor = ProcessInstanceProcessor(process_instance)
        processor.do_engine_steps(save=True)
        task = processor.get_all_user_tasks()[0]
        human_task = process_instance.active_human_tasks[0]

        ProcessInstanceService.complete_form_task(
            processor,
            task,
            payload,
            with_super_admin_user,
            human_task,
        )
        processor.save()

        response = client.post(
            f"/v1.0/messages/{message_model_identifier}",
            headers=self.logged_in_headers(with_super_admin_user, additional_headers={"Content-Type": "application/json"}),
            json=payload,
        )
        assert response.status_code == 200
        json_data = response.json()
        assert json_data
        assert json_data["process_instance"]["status"] == "complete"
        assert json_data["task_data"]["the_payload"] == payload
        process_instance_id = json_data["process_instance"]["id"]
        process_instance = ProcessInstanceModel.query.filter_by(id=process_instance_id).first()
        assert process_instance

        processor = ProcessInstanceProcessor(process_instance)
        process_instance_data = processor.get_data()
        assert process_instance_data
        assert process_instance_data["the_payload"] == payload

    def test_message_send_errors_when_providing_message_to_suspended_process_instance(
        self,
        app: Flask,
        client: TestClient,
        with_db_and_bpmn_file_cleanup: None,
        with_super_admin_user: UserModel,
    ) -> None:
        process_group_id = "test_message_send"
        process_model_id = "message_sender"
        bpmn_file_name = "message_sender.bpmn"
        bpmn_file_location = "message_send_one_conversation"
        process_model = self.create_group_and_model_with_bpmn(
            client,
            with_super_admin_user,
            process_group_id=process_group_id,
            process_model_id=process_model_id,
            bpmn_file_name=bpmn_file_name,
            bpmn_file_location=bpmn_file_location,
        )

        message_model_identifier = "Approval Result"
        payload = {
            "customer_id": "sartography",
            "po_number": "1001",
            "amount": "One Billion Dollars! Mwhahahahahaha",
            "description": "But seriously.",
        }

        response = self.create_process_instance_from_process_model_id_with_api(
            client,
            process_model.id,
            self.logged_in_headers(with_super_admin_user),
        )
        assert response.json() is not None
        process_instance_id = response.json()["id"]

        process_instance = ProcessInstanceModel.query.filter_by(id=process_instance_id).first()
        processor = ProcessInstanceProcessor(process_instance)
        processor.do_engine_steps(save=True)
        task = processor.get_all_user_tasks()[0]
        human_task = process_instance.active_human_tasks[0]

        ProcessInstanceService.complete_form_task(
            processor,
            task,
            payload,
            with_super_admin_user,
            human_task,
        )
        processor.save()

        processor.suspend()
        payload["description"] = "Message To Suspended"
        response = client.post(
            f"/v1.0/messages/{message_model_identifier}",
            headers=self.logged_in_headers(with_super_admin_user, additional_headers={"Content-Type": "application/json"}),
            json=payload,
        )
        assert response.status_code == 400
        assert response.json()
        assert response.json()["error_code"] == "message_not_accepted"

        processor.resume()
        payload["description"] = "Message To Resumed"
        response = client.post(
            f"/v1.0/messages/{message_model_identifier}",
            headers=self.logged_in_headers(with_super_admin_user, additional_headers={"Content-Type": "application/json"}),
            json=payload,
        )
        assert response.status_code == 200
        json_data = response.json()
        assert json_data
        assert json_data["process_instance"]["status"] == "complete"
        process_instance_id = json_data["process_instance"]["id"]
        process_instance = ProcessInstanceModel.query.filter_by(id=process_instance_id).first()
        assert process_instance
        processor = ProcessInstanceProcessor(process_instance)
        process_instance_data = processor.get_data()
        assert process_instance_data
        assert process_instance_data["the_payload"] == payload

        processor.terminate()
        response = client.post(
            f"/v1.0/messages/{message_model_identifier}",
            headers=self.logged_in_headers(with_super_admin_user, additional_headers={"Content-Type": "application/json"}),
            json=payload,
        )
        assert response.status_code == 400
        assert response.json()
        assert response.json()["error_code"] == "message_not_accepted"

    def test_can_download_uploaded_file(
        self,
        app: Flask,
        client: TestClient,
        with_db_and_bpmn_file_cleanup: None,
        with_super_admin_user: UserModel,
    ) -> None:
        process_group_id = "test_message_send"
        process_model_id = "message_sender"
        bpmn_file_name = "message_sender.bpmn"
        bpmn_file_location = "message_send_one_conversation"
        process_model = self.create_group_and_model_with_bpmn(
            client,
            with_super_admin_user,
            process_group_id=process_group_id,
            process_model_id=process_model_id,
            bpmn_file_name=bpmn_file_name,
            bpmn_file_location=bpmn_file_location,
        )

        def _file_data(i: int, c: bytes) -> str:
            b64 = base64.b64encode(c).decode()
            return f"data:some/mimetype;name=testing{i}.txt;base64,{b64}"

        def _digest_reference(i: int, sha: str) -> str:
            b64 = f"{ProcessInstanceService.FILE_DATA_DIGEST_PREFIX}{sha}"
            return f"data:some/mimetype;name=testing{i}.txt;base64,{b64}"

        file_contents = [f"contents{i}".encode() for i in range(3)]
        file_data = [_file_data(i, c) for i, c in enumerate(file_contents)]
        digests = [sha256(c).hexdigest() for c in file_contents]
        [_digest_reference(i, d) for i, d in enumerate(digests)]

        payload = {
            "customer_id": "sartography",
            "po_number": "1001",
            "amount": "One Billion Dollars! Mwhahahahahaha",
            "description": "But seriously.",
            "file0": file_data[0],
            "key": [{"file1": file_data[1]}],
            "key2": {"key3": [{"key4": file_data[2], "key5": "bob"}]},
        }

        response = self.create_process_instance_from_process_model_id_with_api(
            client,
            process_model.id,
            self.logged_in_headers(with_super_admin_user),
        )
        assert response.json() is not None
        process_instance_id = response.json()["id"]

        process_instance = ProcessInstanceModel.query.filter_by(id=process_instance_id).first()
        processor = ProcessInstanceProcessor(process_instance)
        processor.do_engine_steps(save=True)
        task = processor.get_all_user_tasks()[0]
        human_task = process_instance.active_human_tasks[0]

        ProcessInstanceService.complete_form_task(
            processor,
            task,
            payload,
            with_super_admin_user,
            human_task,
        )
        processor.save()

        for expected_content, digest in zip(file_contents, digests, strict=True):
            response = client.get(
                f"/v1.0/process-data-file-download/{self.modify_process_identifier_for_path_param(process_model.id)}/{process_instance_id}/{digest}",
                headers=self.logged_in_headers(with_super_admin_user),
            )
            assert response.status_code == 200
            assert response.content == expected_content

    def test_can_download_uploaded_file_from_file_system(
        self,
        app: Flask,
        client: TestClient,
        with_db_and_bpmn_file_cleanup: None,
        with_super_admin_user: UserModel,
    ) -> None:
        # it's just for convenience, since the root_path gets deleted after every test
        with self.app_config_mock(
            app, "SPIFFWORKFLOW_BACKEND_PROCESS_INSTANCE_FILE_DATA_FILESYSTEM_PATH", ProcessModelService.root_path()
        ):
            process_group_id = "test_message_send"
            process_model_id = "message_sender"
            bpmn_file_name = "message_sender.bpmn"
            bpmn_file_location = "message_send_one_conversation"
            process_model = self.create_group_and_model_with_bpmn(
                client,
                with_super_admin_user,
                process_group_id=process_group_id,
                process_model_id=process_model_id,
                bpmn_file_name=bpmn_file_name,
                bpmn_file_location=bpmn_file_location,
            )

            def _file_data(i: int, c: bytes) -> str:
                b64 = base64.b64encode(c).decode()
                return f"data:some/mimetype;name=testing{i}.txt;base64,{b64}"

            def _digest_reference(i: int, sha: str) -> str:
                b64 = f"{ProcessInstanceService.FILE_DATA_DIGEST_PREFIX}{sha}"
                return f"data:some/mimetype;name=testing{i}.txt;base64,{b64}"

            file_contents = [f"contents{i}".encode() for i in range(3)]
            file_data = [_file_data(i, c) for i, c in enumerate(file_contents)]
            digests = [sha256(c).hexdigest() for c in file_contents]
            [_digest_reference(i, d) for i, d in enumerate(digests)]

            payload = {
                "customer_id": "sartography",
                "po_number": "1001",
                "amount": "One Billion Dollars! Mwhahahahahaha",
                "description": "But seriously.",
                "file0": file_data[0],
                "key": [{"file1": file_data[1]}],
                "key2": {"key3": [{"key4": file_data[2], "key5": "bob"}]},
            }

            response = self.create_process_instance_from_process_model_id_with_api(
                client,
                process_model.id,
                self.logged_in_headers(with_super_admin_user),
            )
            assert response.json() is not None
            process_instance_id = response.json()["id"]

            process_instance = ProcessInstanceModel.query.filter_by(id=process_instance_id).first()
            processor = ProcessInstanceProcessor(process_instance)
            processor.do_engine_steps(save=True)
            task = processor.get_all_user_tasks()[0]
            human_task = process_instance.active_human_tasks[0]

            ProcessInstanceService.complete_form_task(
                processor,
                task,
                payload,
                with_super_admin_user,
                human_task,
            )
            processor.save()

            for expected_content, digest in zip(file_contents, digests, strict=True):
                response = client.get(
                    f"/v1.0/process-data-file-download/{self.modify_process_identifier_for_path_param(process_model.id)}/{process_instance_id}/{digest}",
                    headers=self.logged_in_headers(with_super_admin_user),
                )
                assert response.status_code == 200
                assert response.content == expected_content

                dir_parts = ProcessInstanceFileDataModel.get_hashed_directory_structure(digest)
                filepath = os.path.join(
                    app.config["SPIFFWORKFLOW_BACKEND_PROCESS_INSTANCE_FILE_DATA_FILESYSTEM_PATH"], *dir_parts, digest
                )
                assert os.path.isfile(filepath)

    def test_process_instance_can_be_terminated(
        self,
        app: Flask,
        client: TestClient,
        with_db_and_bpmn_file_cleanup: None,
        with_super_admin_user: UserModel,
    ) -> None:
        # this task will wait on a catch event
        process_group_id = "test_message_send"
        process_model_id = "message_sender"
        bpmn_file_name = "message_sender.bpmn"
        bpmn_file_location = "message_send_one_conversation"
        process_model = self.create_group_and_model_with_bpmn(
            client,
            with_super_admin_user,
            process_group_id=process_group_id,
            process_model_id=process_model_id,
            bpmn_file_name=bpmn_file_name,
            bpmn_file_location=bpmn_file_location,
        )

        response = self.create_process_instance_from_process_model_id_with_api(
            client,
            process_model.id,
            self.logged_in_headers(with_super_admin_user),
        )
        assert response.json() is not None
        process_instance_id = response.json()["id"]

        response = client.post(
            f"/v1.0/process-instances/{self.modify_process_identifier_for_path_param(process_model.id)}/{process_instance_id}/run",
            headers=self.logged_in_headers(with_super_admin_user),
            json={},
        )
        assert response.status_code == 200
        assert response.json() is not None

        ready_tasks = TaskModel.query.filter_by(process_instance_id=process_instance_id, state="READY").all()
        assert len(ready_tasks) == 1
        ready_task = ready_tasks[0]

        # check all_tasks here to ensure we actually deleted item when cancelling the instance
        all_tasks = TaskModel.query.filter_by(process_instance_id=process_instance_id).all()
        assert len(all_tasks) == 8

        response = client.post(
            f"/v1.0/process-instance-terminate/{self.modify_process_identifier_for_path_param(process_model.id)}/{process_instance_id}",
            headers=self.logged_in_headers(with_super_admin_user),
            json={},
        )
        assert response.status_code == 200
        assert response.json() is not None

        process_instance = ProcessInstanceModel.query.filter_by(id=process_instance_id).first()
        assert process_instance
        assert process_instance.status == "terminated"

        ready_task_that_is_now_cancelled = TaskModel.query.filter_by(guid=ready_task.guid).first()
        assert ready_task_that_is_now_cancelled is not None
        assert ready_task_that_is_now_cancelled.state == "CANCELLED"

        remaining_tasks = TaskModel.query.filter_by(process_instance_id=process_instance_id).all()
        assert len(remaining_tasks) == 3

    def test_process_instance_delete(
        self,
        app: Flask,
        client: TestClient,
        with_db_and_bpmn_file_cleanup: None,
        with_super_admin_user: UserModel,
    ) -> None:
        process_group_id = "my_process_group"
        process_model_id = "sample"
        bpmn_file_location = "sample"
        process_model = self.create_group_and_model_with_bpmn(
            client,
            with_super_admin_user,
            process_group_id=process_group_id,
            process_model_id=process_model_id,
            bpmn_file_location=bpmn_file_location,
        )

        headers = self.logged_in_headers(with_super_admin_user)
        response = self.create_process_instance_from_process_model_id_with_api(client, process_model.id, headers)
        assert response.json() is not None
        process_instance_id = response.json()["id"]

        response = client.post(
            f"/v1.0/process-instances/{self.modify_process_identifier_for_path_param(process_model.id)}/{process_instance_id}/run",
            headers=self.logged_in_headers(with_super_admin_user),
            json={},
        )
        assert response.json() is not None
        assert response.status_code == 200

        delete_response = client.delete(
            f"/v1.0/process-instances/{self.modify_process_identifier_for_path_param(process_model.id)}/{process_instance_id}",
            headers=self.logged_in_headers(with_super_admin_user),
        )
        assert delete_response.json()["ok"] is True
        assert delete_response.status_code == 200

    def test_process_instance_list_with_default_list(
        self,
        app: Flask,
        client: TestClient,
        with_db_and_bpmn_file_cleanup: None,
        with_super_admin_user: UserModel,
    ) -> None:
        process_group_id = "runs_without_input"
        process_model_id = "sample"
        bpmn_file_location = "sample"
        process_model = self.create_group_and_model_with_bpmn(
            client,
            with_super_admin_user,
            process_group_id=process_group_id,
            process_model_id=process_model_id,
            bpmn_file_location=bpmn_file_location,
        )

        headers = self.logged_in_headers(with_super_admin_user)
        self.create_process_instance_from_process_model_id_with_api(client, process_model.id, headers)

        response = self.post_to_process_instance_list(client, with_super_admin_user)
        assert len(response.json()["results"]) == 1
        assert response.json()["pagination"]["count"] == 1
        assert response.json()["pagination"]["pages"] == 1
        assert response.json()["pagination"]["total"] == 1

        process_instance_dict = response.json()["results"][0]
        assert isinstance(process_instance_dict["id"], int)
        assert process_instance_dict["process_model_identifier"] == process_model.id
        assert isinstance(process_instance_dict["start_in_seconds"], int)
        assert process_instance_dict["start_in_seconds"] > 0
        assert process_instance_dict["end_in_seconds"] is None
        assert process_instance_dict["status"] == "not_started"

    def test_process_instance_list_with_paginated_items(
        self,
        app: Flask,
        client: TestClient,
        with_db_and_bpmn_file_cleanup: None,
        with_super_admin_user: UserModel,
    ) -> None:
        process_group_id = "runs_without_input"
        process_model_id = "sample"
        bpmn_file_name = "sample.bpmn"
        bpmn_file_location = "sample"
        process_model = self.create_group_and_model_with_bpmn(
            client,
            with_super_admin_user,
            process_group_id=process_group_id,
            process_model_id=process_model_id,
            bpmn_file_name=bpmn_file_name,
            bpmn_file_location=bpmn_file_location,
        )
        headers = self.logged_in_headers(with_super_admin_user)
        self.create_process_instance_from_process_model_id_with_api(client, process_model.id, headers)
        self.create_process_instance_from_process_model_id_with_api(client, process_model.id, headers)
        self.create_process_instance_from_process_model_id_with_api(client, process_model.id, headers)
        self.create_process_instance_from_process_model_id_with_api(client, process_model.id, headers)
        self.create_process_instance_from_process_model_id_with_api(client, process_model.id, headers)

        response = self.post_to_process_instance_list(client, with_super_admin_user, param_string="?per_page=2&page=3")
        assert len(response.json()["results"]) == 1
        assert response.json()["pagination"]["count"] == 1
        assert response.json()["pagination"]["pages"] == 3
        assert response.json()["pagination"]["total"] == 5

        response = self.post_to_process_instance_list(client, with_super_admin_user, param_string="?per_page=2&page=1")
        assert len(response.json()["results"]) == 2
        assert response.json()["pagination"]["count"] == 2
        assert response.json()["pagination"]["pages"] == 3
        assert response.json()["pagination"]["total"] == 5

    def test_process_instance_list_filter(
        self,
        app: Flask,
        client: TestClient,
        with_db_and_bpmn_file_cleanup: None,
        with_super_admin_user: UserModel,
    ) -> None:
        process_group_id = "runs_without_input"
        process_model_id = "sample"
        bpmn_file_name = "sample.bpmn"
        bpmn_file_location = "sample"
        process_model = self.create_group_and_model_with_bpmn(
            client,
            with_super_admin_user,
            process_group_id=process_group_id,
            process_model_id=process_model_id,
            bpmn_file_name=bpmn_file_name,
            bpmn_file_location=bpmn_file_location,
        )

        statuses = [status.value for status in ProcessInstanceStatus]
        # create 5 instances with different status, and different start_in_seconds/end_in_seconds
        for i in range(5):
            process_instance = ProcessInstanceModel(
                status=ProcessInstanceStatus[statuses[i]].value,
                process_initiator=with_super_admin_user,
                process_model_identifier=process_model.id,
                process_model_display_name=process_model.id,
                updated_at_in_seconds=round(time.time()),
                start_in_seconds=(1000 * i) + 1000,
                end_in_seconds=(1000 * i) + 2000,
                bpmn_version_control_identifier=i,
            )
            db.session.add(process_instance)
        db.session.commit()

        # Without filtering we should get all 5 instances
        report_metadata_body: ReportMetadata = {
            "filter_by": [
                {
                    "field_name": "process_model_identifier",
                    "field_value": process_model.id,
                    "operator": "equals",
                }
            ],
            "columns": [],
            "order_by": [],
        }
        response = self.post_to_process_instance_list(client, with_super_admin_user, report_metadata=report_metadata_body)
        results = response.json()["results"]
        assert len(results) == 5

        # filter for each of the status
        # we should get 1 instance each time
        for i in range(5):
            report_metadata_body = {
                "filter_by": [
                    {
                        "field_name": "process_model_identifier",
                        "field_value": process_model.id,
                        "operator": "equals",
                    },
                    {
                        "field_name": "process_status",
                        "field_value": ProcessInstanceStatus[statuses[i]].value,
                        "operator": "equals",
                    },
                ],
                "columns": [],
                "order_by": [],
            }
            response = self.post_to_process_instance_list(client, with_super_admin_user, report_metadata=report_metadata_body)
            results = response.json()["results"]
            assert len(results) == 1
            assert results[0]["status"] == ProcessInstanceStatus[statuses[i]].value

        report_metadata_body = {
            "filter_by": [
                {
                    "field_name": "process_model_identifier",
                    "field_value": process_model.id,
                    "operator": "equals",
                },
                {"field_name": "process_status", "field_value": "not_started,complete", "operator": "equals"},
            ],
            "columns": [],
            "order_by": [],
        }
        response = self.post_to_process_instance_list(client, with_super_admin_user, report_metadata=report_metadata_body)
        results = response.json()["results"]
        assert len(results) == 2
        assert results[0]["status"] in ["complete", "not_started"]
        assert results[1]["status"] in ["complete", "not_started"]

        # filter by start/end seconds
        # start > 1000 - this should eliminate the first
        report_metadata_body = {
            "filter_by": [{"field_name": "start_from", "field_value": 1001, "operator": "equals"}],
            "columns": [],
            "order_by": [],
        }
        response = self.post_to_process_instance_list(client, with_super_admin_user, report_metadata=report_metadata_body)
        results = response.json()["results"]
        assert len(results) == 4
        for i in range(4):
            assert json.loads(results[i]["bpmn_version_control_identifier"]) in (
                1,
                2,
                3,
                4,
            )

        # start > 2000, end < 5000 - this should eliminate the first 2 and the last
        report_metadata_body = {
            "filter_by": [
                {"field_name": "start_from", "field_value": 2001, "operator": "equals"},
                {"field_name": "end_to", "field_value": 5999, "operator": "equals"},
            ],
            "columns": [],
            "order_by": [],
        }
        response = self.post_to_process_instance_list(client, with_super_admin_user, report_metadata=report_metadata_body)
        results = response.json()["results"]
        assert len(results) == 2
        assert json.loads(results[0]["bpmn_version_control_identifier"]) in (2, 3)
        assert json.loads(results[1]["bpmn_version_control_identifier"]) in (2, 3)

        # start > 1000, start < 4000 - this should eliminate the first and the last 2
        report_metadata_body = {
            "filter_by": [
                {"field_name": "start_from", "field_value": 1001, "operator": "equals"},
                {"field_name": "start_to", "field_value": 3999, "operator": "equals"},
            ],
            "columns": [],
            "order_by": [],
        }
        response = self.post_to_process_instance_list(client, with_super_admin_user, report_metadata=report_metadata_body)
        results = response.json()["results"]
        assert len(results) == 2
        assert json.loads(results[0]["bpmn_version_control_identifier"]) in (1, 2)
        assert json.loads(results[1]["bpmn_version_control_identifier"]) in (1, 2)

        # end > 2000, end < 6000 - this should eliminate the first and the last
        report_metadata_body = {
            "filter_by": [
                {"field_name": "end_from", "field_value": 2001, "operator": "equals"},
                {"field_name": "end_to", "field_value": 5999, "operator": "equals"},
            ],
            "columns": [],
            "order_by": [],
        }
        response = self.post_to_process_instance_list(client, with_super_admin_user, report_metadata=report_metadata_body)
        results = response.json()["results"]
        assert len(results) == 3
        for i in range(3):
            assert json.loads(results[i]["bpmn_version_control_identifier"]) in (
                1,
                2,
                3,
            )

    def test_process_instance_report_list(
        self,
        app: Flask,
        client: TestClient,
        with_db_and_bpmn_file_cleanup: None,
        with_super_admin_user: UserModel,
    ) -> None:
        process_group_id = "runs_without_input"
        process_model_id = "sample"
        bpmn_file_name = "sample.bpmn"
        bpmn_file_location = "sample"
        process_model = self.create_group_and_model_with_bpmn(  # noqa: F841
            client,
            with_super_admin_user,
            process_group_id=process_group_id,
            process_model_id=process_model_id,
            bpmn_file_name=bpmn_file_name,
            bpmn_file_location=bpmn_file_location,
        )
        self.logged_in_headers(with_super_admin_user)

        report_identifier = "testreport"
        report_metadata: ReportMetadata = {"order_by": ["month"], "filter_by": [], "columns": []}
        ProcessInstanceReportModel.create_report(
            identifier=report_identifier,
            report_metadata=report_metadata,
            user=with_super_admin_user,
        )
        response = client.get(
            "/v1.0/process-instances/reports",
            headers=self.logged_in_headers(with_super_admin_user),
        )
        assert response.status_code == 200
        assert response.json() is not None
        assert len(response.json()) == 1
        assert response.json()[0]["identifier"] == report_identifier
        assert response.json()[0]["report_metadata"]["order_by"] == ["month"]

    def test_error_handler(
        self,
        app: Flask,
        client: TestClient,
        with_db_and_bpmn_file_cleanup: None,
        with_super_admin_user: UserModel,
    ) -> None:
        process_group_id = "data"
        process_model_id = "error"
        bpmn_file_name = "error.bpmn"
        bpmn_file_location = "error"
        process_model = self.create_group_and_model_with_bpmn(
            client,
            with_super_admin_user,
            process_group_id=process_group_id,
            process_model_id=process_model_id,
            bpmn_file_name=bpmn_file_name,
            bpmn_file_location=bpmn_file_location,
        )

        process_instance_id = self._setup_testing_instance(client, process_model.id, with_super_admin_user)

        process = db.session.query(ProcessInstanceModel).filter(ProcessInstanceModel.id == process_instance_id).first()
        assert process is not None
        assert process.status == "not_started"

        response = client.post(
            f"/v1.0/process-instances/{self.modify_process_identifier_for_path_param(process_model.id)}/{process_instance_id}/run",
            headers=self.logged_in_headers(with_super_admin_user),
            json={},
        )
        assert response.status_code == 400

        api_error = response.json()
        assert api_error["error_code"] == "unexpected_workflow_exception"
        assert 'TypeError:can only concatenate str (not "int") to str' in api_error["message"]

        process = db.session.query(ProcessInstanceModel).filter(ProcessInstanceModel.id == process_instance_id).first()
        assert process is not None
        assert process.status == "error"

    def test_error_handler_suspend(
        self,
        app: Flask,
        client: TestClient,
        with_db_and_bpmn_file_cleanup: None,
        with_super_admin_user: UserModel,
    ) -> None:
        process_group_id = "data"
        process_model_id = "error"
        bpmn_file_name = "error.bpmn"
        bpmn_file_location = "error"
        process_model = self.create_group_and_model_with_bpmn(
            client,
            with_super_admin_user,
            process_group_id=process_group_id,
            process_model_id=process_model_id,
            bpmn_file_name=bpmn_file_name,
            bpmn_file_location=bpmn_file_location,
        )

        process_instance_id = self._setup_testing_instance(client, process_model.id, with_super_admin_user)
        process_model = ProcessModelService.get_process_model(process_model.id)
        ProcessModelService.update_process_model(
            process_model,
            {"fault_or_suspend_on_exception": NotificationType.suspend.value},
        )

        process = db.session.query(ProcessInstanceModel).filter(ProcessInstanceModel.id == process_instance_id).first()
        assert process is not None
        assert process.status == "not_started"

        response = client.post(
            f"/v1.0/process-instances/{self.modify_process_identifier_for_path_param(process_model.id)}/{process_instance_id}/run",
            headers=self.logged_in_headers(with_super_admin_user),
            json={},
        )
        assert response.status_code == 400

        process = db.session.query(ProcessInstanceModel).filter(ProcessInstanceModel.id == process_instance_id).first()
        assert process is not None
        assert process.status == "suspended"

    def test_task_data_is_set_even_if_process_instance_errors_through_the_api(
        self,
        app: Flask,
        client: TestClient,
        with_db_and_bpmn_file_cleanup: None,
        with_super_admin_user: UserModel,
    ) -> None:
        process_model = load_test_spec(
            process_model_id="group/error_with_task_data",
            bpmn_file_name="script_error_with_task_data.bpmn",
            process_model_source_directory="error",
        )
        process_instance = self.create_process_instance_from_process_model(
            process_model=process_model, user=with_super_admin_user
        )

        response = client.post(
            f"/v1.0/process-instances/{self.modify_process_identifier_for_path_param(process_model.id)}/{process_instance.id}/run",
            headers=self.logged_in_headers(with_super_admin_user),
            json={},
        )
        assert response.status_code == 400
        assert process_instance.status == "error"
        processor = ProcessInstanceProcessor(process_instance, include_task_data_for_completed_tasks=True)
        spiff_task = processor.get_task_by_bpmn_identifier("script_task_two", processor.bpmn_process_instance)
        assert spiff_task is not None

        assert spiff_task.state == TaskState.ERROR
        assert spiff_task.data == {"my_var": "THE VAR"}

        task_model = TaskModel.query.filter_by(guid=str(spiff_task.id)).first()
        assert task_model is not None
        assert task_model.state == "ERROR"
        assert task_model.get_data() == {"my_var": "THE VAR"}

    def test_process_model_file_create(
        self,
        app: Flask,
        client: TestClient,
        with_db_and_bpmn_file_cleanup: None,
        with_super_admin_user: UserModel,
    ) -> None:
        process_group_id = "hello_world"
        process_model_id = "hello_world"
        file_name = "hello_world.svg"
        file_data = b"abc123"
        bpmn_file_name = "hello_world.bpmn"
        bpmn_file_location = "hello_world"
        process_model = self.create_group_and_model_with_bpmn(
            client,
            with_super_admin_user,
            process_group_id=process_group_id,
            process_model_id=process_model_id,
            bpmn_file_name=bpmn_file_name,
            bpmn_file_location=bpmn_file_location,
        )

        result = self.create_spec_file(
            client,
            process_model_id=process_model.id,
            process_model=process_model,
            process_model_location=bpmn_file_location,
            file_name=file_name,
            file_data=file_data,
            user=with_super_admin_user,
        )

        assert result["process_model_id"] == process_model.id
        assert result["name"] == file_name
        assert bytes(str(result["file_contents"]), "utf-8") == file_data

    def test_can_get_message_instances_by_process_instance_id_and_without(
        self,
        app: Flask,
        client: TestClient,
        with_db_and_bpmn_file_cleanup: None,
        with_super_admin_user: UserModel,
    ) -> None:
        process_group_id = "test_message_send"
        process_model_id = "message_receiver"
        bpmn_file_name = "message_receiver.bpmn"
        bpmn_file_location = "message_send_one_conversation"
        self.create_group_and_model_with_bpmn(
            client,
            with_super_admin_user,
            process_group_id=process_group_id,
            process_model_id=process_model_id,
            bpmn_file_name=bpmn_file_name,
            bpmn_file_location=bpmn_file_location,
        )
        # load_test_spec(
        #     "message_receiver",
        #     process_model_source_directory="message_send_one_conversation",
        #     bpmn_file_name="message_receiver",
        # )
        message_model_identifier = "Request Approval"
        payload = {
            "customer_id": "sartography",
            "po_number": "1001",
            "amount": "One Billion Dollars! Mwhahahahahaha",
            "description": "But seriously.",
        }
        response = client.post(
            f"/v1.0/messages/{message_model_identifier}",
            headers=self.logged_in_headers(with_super_admin_user, additional_headers={"Content-Type": "application/json"}),
            json=payload,
        )
        assert response.status_code == 200
        assert response.json() is not None
        process_instance_id_one = response.json()["process_instance"]["id"]

        payload["po_number"] = "1002"
        response = client.post(
            f"/v1.0/messages/{message_model_identifier}",
            headers=self.logged_in_headers(with_super_admin_user, additional_headers={"Content-Type": "application/json"}),
            json=payload,
        )
        assert response.status_code == 200
        assert response.json() is not None
        process_instance_id_two = response.json()["process_instance"]["id"]

        response = client.get(
            f"/v1.0/messages?process_instance_id={process_instance_id_one}",
            headers=self.logged_in_headers(with_super_admin_user),
        )
        assert response.status_code == 200
        assert response.json() is not None
        assert len(response.json()["results"]) == 2  # Two messages, one is the completed receive, the other is new send
        assert response.json()["results"][0]["process_instance_id"] == process_instance_id_one

        response = client.get(
            f"/v1.0/messages?process_instance_id={process_instance_id_two}",
            headers=self.logged_in_headers(with_super_admin_user),
        )
        assert response.status_code == 200
        assert response.json() is not None
        assert len(response.json()["results"]) == 2
        assert response.json()["results"][0]["process_instance_id"] == process_instance_id_two

        response = client.get(
            "/v1.0/messages",
            headers=self.logged_in_headers(with_super_admin_user),
        )
        assert response.status_code == 200
        assert response.json() is not None
        #   4 -Two messages for each process (a record of the completed receive, and then a send created)
        # + 2 -Two messages logged for the API Calls used to create the processes.
        assert len(response.json()["results"]) == 6

    def test_process_instance_suspend(
        self,
        app: Flask,
        client: TestClient,
        with_db_and_bpmn_file_cleanup: None,
        with_super_admin_user: UserModel,
    ) -> None:
        bpmn_file_name = "manual_task.bpmn"
        bpmn_file_location = "manual_task"
        process_model = self.create_group_and_model_with_bpmn(
            client=client,
            user=with_super_admin_user,
            process_model_id="manual_task",
            bpmn_file_name=bpmn_file_name,
            bpmn_file_location=bpmn_file_location,
        )

        bpmn_file_data_bytes = self.get_test_data_file_contents(bpmn_file_name, bpmn_file_location)
        self.create_spec_file(
            client=client,
            process_model_id=process_model.id,
            process_model_location=bpmn_file_location,
            file_name=bpmn_file_name,
            file_data=bpmn_file_data_bytes,
            user=with_super_admin_user,
        )

        headers = self.logged_in_headers(with_super_admin_user)
        response = self.create_process_instance_from_process_model_id_with_api(client, process_model.id, headers)
        assert response.json() is not None
        process_instance_id = response.json()["id"]

        client.post(
            f"/v1.0/process-instances/{self.modify_process_identifier_for_path_param(process_model.id)}/{process_instance_id}/run",
            headers=self.logged_in_headers(with_super_admin_user),
            json={},
        )

        process_instance = ProcessInstanceService().get_process_instance(process_instance_id)
        assert process_instance.status == "user_input_required"

        client.post(
            f"/v1.0/process-instance-suspend/{self.modify_process_identifier_for_path_param(process_model.id)}/{process_instance_id}",
            headers=self.logged_in_headers(with_super_admin_user),
            json={},
        )
        process_instance = ProcessInstanceService().get_process_instance(process_instance_id)
        assert process_instance.status == "suspended"

        response = client.post(
            f"/v1.0/process-instances/{self.modify_process_identifier_for_path_param(process_model.id)}/{process_instance_id}/run",
            headers=self.logged_in_headers(with_super_admin_user),
            json={},
        )
        process_instance = ProcessInstanceService().get_process_instance(process_instance_id)
        assert process_instance.status == "suspended"
        assert response.status_code == 400

        response = client.post(
            f"/v1.0/process-instance-resume/{self.modify_process_identifier_for_path_param(process_model.id)}/{process_instance_id}",
            headers=self.logged_in_headers(with_super_admin_user),
            json={},
        )
        assert response.status_code == 200
        process_instance = ProcessInstanceService().get_process_instance(process_instance_id)
        assert process_instance.status == "waiting"

    def test_script_unit_test_run(
        self,
        app: Flask,
        client: TestClient,
        with_db_and_bpmn_file_cleanup: None,
        with_super_admin_user: UserModel,
    ) -> None:
        process_group_id = "test_group"
        process_model_id = "simple_script"
        bpmn_file_name = "simple_script.bpmn"
        bpmn_file_location = "simple_script"
        process_model = self.create_group_and_model_with_bpmn(
            client=client,
            user=with_super_admin_user,
            process_group_id=process_group_id,
            process_model_id=process_model_id,
            bpmn_file_name=bpmn_file_name,
            bpmn_file_location=bpmn_file_location,
        )

        bpmn_file_data_bytes = self.get_test_data_file_contents(bpmn_file_name, bpmn_file_location)
        self.create_spec_file(
            client=client,
            process_model_id=process_model.id,
            process_model_location=bpmn_file_location,
            file_name=bpmn_file_name,
            file_data=bpmn_file_data_bytes,
            user=with_super_admin_user,
        )

        # python_script = _get_required_parameter_or_raise("python_script", body)
        # input_json = _get_required_parameter_or_raise("input_json", body)
        # expected_output_json = _get_required_parameter_or_raise(
        #     "expected_output_json", body
        # )
        python_script = "c = a + b"
        input_json = {"a": 1, "b": 2}
        expected_output_json = {"a": 1, "b": 2, "c": 3}
        # bpmn_task_identifier = "Activity_CalculateNewData"

        data = {
            "python_script": python_script,
            "input_json": input_json,
            "expected_output_json": expected_output_json,
        }

        response = client.post(  # noqa: F841
            f"/v1.0/process-models/{process_group_id}/{process_model_id}/script-unit-tests/run",
            headers=self.logged_in_headers(with_super_admin_user, additional_headers={"Content-Type": "application/json"}),
            json=data,
        )
        # TODO: fix this test. I'm not sure it ever worked since it used to NOT check the status code
        # and only printed out the test name.
        assert response.status_code == 404

    def test_send_event(
        self,
        app: Flask,
        client: TestClient,
        with_db_and_bpmn_file_cleanup: None,
        with_super_admin_user: UserModel,
    ) -> None:
        process_group_id = "test_group"
        process_model_id = "process_navigation"
        bpmn_file_name = "process_navigation.bpmn"
        bpmn_file_location = "process_navigation"
        process_model = self.create_group_and_model_with_bpmn(
            client=client,
            user=with_super_admin_user,
            process_group_id=process_group_id,
            process_model_id=process_model_id,
            bpmn_file_name=bpmn_file_name,
            bpmn_file_location=bpmn_file_location,
        )

        bpmn_file_data_bytes = self.get_test_data_file_contents(bpmn_file_name, bpmn_file_location)
        self.create_spec_file(
            client=client,
            process_model_id=process_model.id,
            process_model_location=bpmn_file_location,
            file_name=bpmn_file_name,
            file_data=bpmn_file_data_bytes,
            user=with_super_admin_user,
        )

        headers = self.logged_in_headers(with_super_admin_user)
        response = self.create_process_instance_from_process_model_id_with_api(client, process_model.id, headers)
        process_instance_id = response.json()["id"]

        client.post(
            f"/v1.0/process-instances/{self.modify_process_identifier_for_path_param(process_model.id)}/{process_instance_id}/run",
            headers=self.logged_in_headers(with_super_admin_user),
            json={},
        )

        # This is exactly the same the test above, but some reason I to a totally irrelevant type.
        data: dict = {
            "correlation_properties": [],
            "expression": None,
            "payload": {"message": "message 1"},
            "name": "Message 1",
            "typename": "MessageEventDefinition",
        }
        response = client.post(
            f"/v1.0/send-event/{self.modify_process_identifier_for_path_param(process_model.id)}/{process_instance_id}",
            headers=self.logged_in_headers(with_super_admin_user, additional_headers={"Content-Type": "application/json"}),
            json=data,
        )
        assert response.status_code == 200
        assert response.json() is not None
        assert response.json()["type"] == "Default End Event"
        assert response.json()["state"] == "COMPLETED"

        response = client.get(
            f"/v1.0/process-instances/{self.modify_process_identifier_for_path_param(process_model.id)}/{process_instance_id}/task-info?all_tasks=true",
            headers=self.logged_in_headers(with_super_admin_user),
        )
        assert response.status_code == 200
        end_task = next(task for task in response.json() if task["bpmn_identifier"] == "Event_174a838")
        response = client.get(
            f"/v1.0/task-data/{self.modify_process_identifier_for_path_param(process_model.id)}/{process_instance_id}/{end_task['guid']}",
            headers=self.logged_in_headers(with_super_admin_user),
        )
        assert response.status_code == 200
        task = response.json()
        assert task["data"]["result"] == {"message": "message 1"}

    def test_manual_complete_task(
        self,
        app: Flask,
        client: TestClient,
        with_db_and_bpmn_file_cleanup: None,
        with_super_admin_user: UserModel,
    ) -> None:
        process_group_id = "test_group"
        process_model_id = "manual_task"
        bpmn_file_name = "manual_task.bpmn"
        bpmn_file_location = "manual_task"
        process_model = self.create_group_and_model_with_bpmn(
            client=client,
            user=with_super_admin_user,
            process_group_id=process_group_id,
            process_model_id=process_model_id,
            bpmn_file_name=bpmn_file_name,
            bpmn_file_location=bpmn_file_location,
        )

        bpmn_file_data_bytes = self.get_test_data_file_contents(bpmn_file_name, bpmn_file_location)
        self.create_spec_file(
            client=client,
            process_model_id=process_model.id,
            process_model_location=bpmn_file_location,
            file_name=bpmn_file_name,
            file_data=bpmn_file_data_bytes,
            user=with_super_admin_user,
        )

        headers = self.logged_in_headers(with_super_admin_user)
        response = self.create_process_instance_from_process_model_id_with_api(client, process_model.id, headers)
        process_instance_id = response.json()["id"]

        client.post(
            f"/v1.0/process-instances/{self.modify_process_identifier_for_path_param(process_model.id)}/{process_instance_id}/run",
            headers=self.logged_in_headers(with_super_admin_user),
            json={},
        )

        response = client.get(
            f"/v1.0/process-instances/{self.modify_process_identifier_for_path_param(process_model.id)}/{process_instance_id}/task-info",
            headers=self.logged_in_headers(with_super_admin_user),
        )
        assert len(response.json()) == 7
        human_task = next(task for task in response.json() if task["bpmn_identifier"] == "manual_task_one")

        response = client.post(
            f"/v1.0/task-complete/{self.modify_process_identifier_for_path_param(process_model.id)}/{process_instance_id}/{human_task['guid']}",
            headers=self.logged_in_headers(with_super_admin_user, additional_headers={"Content-Type": "application/json"}),
            json={"execute": False},
        )

        assert response.json()["status"] == "suspended"
        task_model = TaskModel.query.filter_by(guid=human_task["guid"]).first()
        assert task_model is not None
        assert task_model.state == "COMPLETED"

        response = client.get(
            f"/v1.0/process-instances/{self.modify_process_identifier_for_path_param(process_model.id)}/{process_instance_id}/task-info",
            headers=self.logged_in_headers(with_super_admin_user),
        )
        assert response.status_code == 200
        assert len(response.json()) == 7

        task_event = ProcessInstanceEventModel.query.filter_by(
            task_guid=human_task["guid"], event_type=ProcessInstanceEventType.task_skipped.value
        ).first()
        assert task_event is not None

    def setup_initial_groups_for_move_tests(self, client: TestClient, with_super_admin_user: UserModel) -> None:
        groups = ["group_a", "group_b", "group_b/group_bb"]
        # setup initial groups
        for group in groups:
            self.create_process_group_with_api(client, with_super_admin_user, group, display_name=group)
        # make sure initial groups exist
        for group in groups:
            persisted = ProcessModelService.get_process_group(group)
            assert persisted is not None
            assert persisted.id == group

    def test_move_model(
        self,
        app: Flask,
        client: TestClient,
        with_db_and_bpmn_file_cleanup: None,
        with_super_admin_user: UserModel,
    ) -> None:
        self.setup_initial_groups_for_move_tests(client, with_super_admin_user)

        process_model_id = "test_model"
        original_location = "group_a"
        original_process_model_path = f"{original_location}/{process_model_id}"

        # add model to `group_a`
        self.create_process_model_with_api(
            client,
            original_process_model_path,
            user=with_super_admin_user,
            process_model_display_name=process_model_id,
            process_model_description=process_model_id,
        )
        persisted = ProcessModelService.get_process_model(original_process_model_path)
        assert persisted is not None
        assert persisted.id == original_process_model_path

        # move model to `group_b/group_bb`
        new_location = "group_b/group_bb"
        new_process_model_path = f"{new_location}/{process_model_id}"
        modified_original_process_model_id = original_process_model_path.replace("/", ":")

        response = client.put(
            f"/v1.0/process-models/{modified_original_process_model_id}/move?new_location={new_location}",
            headers=self.logged_in_headers(with_super_admin_user),
        )
        assert response.status_code == 200
        assert response.json()["id"] == new_process_model_path

        # make sure the original model does not exist
        with pytest.raises(ProcessEntityNotFoundError) as e:
            ProcessModelService.get_process_model(original_process_model_path)
        assert e.value.args[0] == "process_model_not_found"

        # make sure the new model does exist
        new_process_model = ProcessModelService.get_process_model(new_process_model_path)
        assert new_process_model is not None
        assert new_process_model.id == new_process_model_path

    def test_move_group(
        self,
        app: Flask,
        client: TestClient,
        with_db_and_bpmn_file_cleanup: None,
        with_super_admin_user: UserModel,
    ) -> None:
        self.setup_initial_groups_for_move_tests(client, with_super_admin_user)

        # add sub group to `group_a`
        sub_group_id = "sub_group"
        original_location = "group_a"
        original_sub_path = f"{original_location}/{sub_group_id}"
        self.create_process_group_with_api(client, with_super_admin_user, original_sub_path, display_name=sub_group_id)
        # make sure original subgroup exists
        persisted = ProcessModelService.get_process_group(original_sub_path)
        assert persisted is not None
        assert persisted.id == original_sub_path

        # move sub_group to `group_b/group_bb`
        new_location = "group_b/group_bb"
        new_sub_path = f"{new_location}/{sub_group_id}"
        modified_original_process_group_id = original_sub_path.replace("/", ":")
        response = client.put(
            f"/v1.0/process-groups/{modified_original_process_group_id}/move?new_location={new_location}",
            headers=self.logged_in_headers(with_super_admin_user),
        )
        assert response.status_code == 200
        assert response.json()["id"] == new_sub_path

        # make sure the original subgroup does not exist
        with pytest.raises(ProcessEntityNotFoundError) as e:
            ProcessModelService.get_process_group(original_sub_path)

        assert e.value.args[0] == "process_group_not_found"
        assert e.value.args[1] == f"Process Group Id: {original_sub_path}"

        # make sure the new subgroup does exist
        new_process_group = ProcessModelService.get_process_group(new_sub_path)
        assert new_process_group.id == new_sub_path

    # this doesn't work in CI
    # assert "Initial Commit" in output
    # def test_process_model_publish(
    #     self,
    #     app: Flask,
    #     client: TestClient,
    #     with_db_and_bpmn_file_cleanup: None,
    #     with_super_admin_user: UserModel,
    # ) -> None:
    #     """Test_process_model_publish."""
    #     bpmn_root = FileSystemService.root_path()
    #     shell_command = ["git", "init", "--initial-branch=main", bpmn_root]
    #     output = GitService.run_shell_command_to_get_stdout(shell_command)
    #     assert output == f"Initialized empty Git repository in {bpmn_root}/.git/\n"
    #     with FileSystemService.cd(bpmn_root):
    #         output = GitService.run_shell_command_to_get_stdout(["git", "status"])
    #         assert "On branch main" in output
    #         assert "No commits yet" in output
    #         assert (
    #             'nothing to commit (create/copy files and use "git add" to track)'
    #             in output
    #         )
    #
    #         process_group_id = "test_group"
    #         self.create_process_group_with_api(
    #             client, with_super_admin_user, process_group_id, process_group_id
    #         )
    #
    #         sub_process_group_id = "test_group/test_sub_group"
    #         process_model_id = "hello_world"
    #         bpmn_file_name = "hello_world.bpmn"
    #         bpmn_file_location = "hello_world"
    #         process_model = self.create_group_and_model_with_bpmn(
    #             client=client,
    #             user=with_super_admin_user,
    #             process_group_id=sub_process_group_id,
    #             process_model_id=process_model_id,
    #             bpmn_file_name=bpmn_file_name,
    #             bpmn_file_location=bpmn_file_location,
    #         )
    #         process_model_absolute_dir = os.path.join(
    #             bpmn_root, process_model.id
    #         )
    #
    #         output = GitService.run_shell_command_to_get_stdout(["git", "status"])
    #         test_string = 'Untracked files:\n  (use "git add <file>..." to include in what will be committed)\n\ttest_group'
    #         assert test_string in output
    #
    #         os.system("git add .")
    #         output = os.popen("git commit -m 'Initial Commit'").read()
    #         assert "Initial Commit" in output
    #         assert "4 files changed" in output
    #         assert "test_group/process_group.json" in output
    #         assert "test_group/test_sub_group/hello_world/hello_world.bpmn" in output
    #         assert "test_group/test_sub_group/hello_world/process_model.json" in output
    #         assert "test_group/test_sub_group/process_group.json" in output
    #
    #         output = GitService.run_shell_command_to_get_stdout(["git", "status"])
    #         assert "On branch main" in output
    #         assert "nothing to commit" in output
    #         assert "working tree clean" in output
    #
    #         output = os.popen("git branch --list").read()  # noqa: S605
    #         assert output == "* main\n"
    #         os.system("git branch staging")
    #         output = os.popen("git branch --list").read()  # noqa: S605
    #         assert output == "* main\n  staging\n"
    #
    #         os.system("git checkout staging")
    #
    #         output = GitService.run_shell_command_to_get_stdout(["git", "status"])
    #         assert "On branch staging" in output
    #         assert "nothing to commit" in output
    #         assert "working tree clean" in output
    #
    #         # process_model = ProcessModelService.get_process_model(process_model.id)
    #
    #         listing = os.listdir(process_model_absolute_dir)
    #         assert len(listing) == 2
    #         assert "hello_world.bpmn" in listing
    #         assert "process_model.json" in listing
    #
    #         os.system("git checkout main")
    #
    #         output = GitService.run_shell_command_to_get_stdout(["git", "status"])
    #         assert "On branch main" in output
    #         assert "nothing to commit" in output
    #         assert "working tree clean" in output
    #
    #         file_data = b"abc123"
    #         new_file_path = os.path.join(process_model_absolute_dir, "new_file.txt")
    #         with open(new_file_path, "wb") as f_open:
    #             f_open.write(file_data)
    #
    #         output = GitService.run_shell_command_to_get_stdout(["git", "status"])
    #         assert "On branch main" in output
    #         assert "Untracked files:" in output
    #         assert "test_group/test_sub_group/hello_world/new_file.txt" in output
    #
    #         os.system(
    #             "git add test_group/test_sub_group/hello_world/new_file.txt"
    #         )  # noqa: S605
    #         output = os.popen("git commit -m 'add new_file.txt'").read()  # noqa: S605
    #
    #         assert "add new_file.txt" in output
    #         assert "1 file changed, 1 insertion(+)" in output
    #         assert "test_group/test_sub_group/hello_world/new_file.txt" in output
    #
    #         listing = os.listdir(process_model_absolute_dir)
    #         assert len(listing) == 3
    #         assert "hello_world.bpmn" in listing
    #         assert "process_model.json" in listing
    #         assert "new_file.txt" in listing
    #
    #         # modified_process_model_identifier = process_model.modify_process_identifier_for_path_param(process_model.id)
    #         # response = client.post(
    #         #     f"/v1.0/process-model-publish/{modified_process_model_identifier}?branch_to_update=staging",
    #         #     headers=self.logged_in_headers(with_super_admin_user),
    #         # )
    #
    #     print("test_process_model_publish")

    def test_can_get_process_instance_list_with_report_metadata(
        self,
        app: Flask,
        client: TestClient,
        with_db_and_bpmn_file_cleanup: None,
        with_super_admin_user: UserModel,
    ) -> None:
        process_model = load_test_spec(
            process_model_id="save_process_instance_metadata/save_process_instance_metadata",
            bpmn_file_name="save_process_instance_metadata.bpmn",
            process_model_source_directory="save_process_instance_metadata",
        )
        ProcessModelService.update_process_model(
            process_model,
            {
                "metadata_extraction_paths": [
                    {"key": "key1", "path": "key1"},
                    {"key": "key2", "path": "key2"},
                    {"key": "key3", "path": "key3"},
                ]
            },
        )

        process_instance = self.create_process_instance_from_process_model(
            process_model=process_model, user=with_super_admin_user
        )

        processor = ProcessInstanceProcessor(process_instance)
        processor.do_engine_steps(save=True)
        process_instance_metadata = ProcessInstanceMetadataModel.query.filter_by(process_instance_id=process_instance.id).all()
        assert len(process_instance_metadata) == 3

        report_metadata: ReportMetadata = {
            "columns": [
                {"Header": "ID", "accessor": "id", "filterable": False},
                {"Header": "Status", "accessor": "status", "filterable": False},
                {"Header": "Key one", "accessor": "key1", "filterable": False},
                {"Header": "Key two", "accessor": "key2", "filterable": False},
            ],
            "order_by": ["status"],
            "filter_by": [],
        }
        process_instance_report = ProcessInstanceReportModel.create_report(
            identifier="sure",
            report_metadata=report_metadata,
            user=with_super_admin_user,
        )

        response = self.post_to_process_instance_list(
            client, with_super_admin_user, report_metadata=process_instance_report.get_report_metadata()
        )

        assert len(response.json()["results"]) == 1
        assert response.json()["results"][0]["status"] == "complete"
        assert response.json()["results"][0]["id"] == process_instance.id
        assert response.json()["results"][0]["key1"] == "value1"
        assert response.json()["results"][0]["key2"] == "value2"
        assert response.json()["results"][0]["last_milestone_bpmn_name"] == "Completed"
        assert response.json()["pagination"]["count"] == 1
        assert response.json()["pagination"]["pages"] == 1
        assert response.json()["pagination"]["total"] == 1

    def test_can_get_process_instance_list_with_report_metadata_using_different_operators(
        self,
        app: Flask,
        client: TestClient,
        with_db_and_bpmn_file_cleanup: None,
        with_super_admin_user: UserModel,
    ) -> None:
        process_model = load_test_spec(
            process_model_id="save_process_instance_metadata/save_process_instance_metadata",
            bpmn_file_name="save_process_instance_metadata.bpmn",
            process_model_source_directory="save_process_instance_metadata",
        )

        process_instance_one_metadata = {"key1": "value1"}
        process_instance_one = self.create_process_instance_with_synthetic_metadata(
            process_model=process_model, process_instance_metadata_dict=process_instance_one_metadata
        )

        process_instance_two_metadata = {"key2": "value2"}
        process_instance_two = self.create_process_instance_with_synthetic_metadata(
            process_model=process_model, process_instance_metadata_dict=process_instance_two_metadata
        )

        self.assert_report_with_process_metadata_operator_includes_instance(
            client=client, user=with_super_admin_user, process_instance=process_instance_one, operator="is_not_empty"
        )
        self.assert_report_with_process_metadata_operator_includes_instance(
            client=client,
            user=with_super_admin_user,
            process_instance=process_instance_one,
            operator="equals",
            filter_field_value="value1",
        )
        self.assert_report_with_process_metadata_operator_includes_instance(
            client=client,
            user=with_super_admin_user,
            process_instance=process_instance_one,
            operator="contains",
            filter_field_value="alu",
        )
        self.assert_report_with_process_metadata_operator_includes_instance(
            client=client,
            user=with_super_admin_user,
            process_instance=process_instance_one,
            operator="not_equals",
            filter_field_value="hey",
        )
        self.assert_report_with_process_metadata_operator_includes_instance(
            client=client,
            user=with_super_admin_user,
            process_instance=process_instance_one,
            operator="less_than",
            filter_field_value="value4",
        )
        self.assert_report_with_process_metadata_operator_includes_instance(
            client=client,
            user=with_super_admin_user,
            process_instance=process_instance_one,
            operator="greater_than_or_equal_to",
            filter_field_value="value1",
        )

        # these two filters are conflicting, hence the expect_to_find_instance=False
        # this test was written because, at the time, only one filter per field was being applied,
        # so the code ignored the less_than and the test passed.
        self.assert_report_with_process_metadata_operator_includes_instance(
            client=client,
            user=with_super_admin_user,
            process_instance=process_instance_one,
            operator="less_than",
            filter_field_value="value1",
            filters=[{"field_name": "key1", "field_value": "value1", "operator": "greater_than_or_equal_to"}],
            expect_to_find_instance=False,
        )
        self.assert_report_with_process_metadata_operator_includes_instance(
            client=client, user=with_super_admin_user, process_instance=process_instance_two, operator="is_empty"
        )

    def test_can_get_process_instance_list_with_report_metadata_using_different_operators_when_no_matches(
        self,
        app: Flask,
        client: TestClient,
        with_db_and_bpmn_file_cleanup: None,
        with_super_admin_user: UserModel,
    ) -> None:
        process_model = load_test_spec(
            process_model_id="save_process_instance_metadata/save_process_instance_metadata",
            bpmn_file_name="save_process_instance_metadata.bpmn",
            process_model_source_directory="save_process_instance_metadata",
        )

        process_instance_one_metadata = {"key1": "value1"}
        process_instance_one = self.create_process_instance_with_synthetic_metadata(
            process_model=process_model, process_instance_metadata_dict=process_instance_one_metadata
        )

        process_instance_two_metadata = {"key2": "value2"}
        process_instance_two = self.create_process_instance_with_synthetic_metadata(
            process_model=process_model, process_instance_metadata_dict=process_instance_two_metadata
        )

        self.assert_report_with_process_metadata_operator_includes_instance(
            client=client,
            user=with_super_admin_user,
            process_instance=process_instance_two,
            operator="is_not_empty",
            expect_to_find_instance=False,
        )
        self.assert_report_with_process_metadata_operator_includes_instance(
            client=client,
            user=with_super_admin_user,
            process_instance=process_instance_one,
            operator="equals",
            filter_field_value="value2",
            expect_to_find_instance=False,
        )
        self.assert_report_with_process_metadata_operator_includes_instance(
            client=client,
            user=with_super_admin_user,
            process_instance=process_instance_one,
            operator="contains",
            filter_field_value="alunooo",
            expect_to_find_instance=False,
        )
        self.assert_report_with_process_metadata_operator_includes_instance(
            client=client,
            user=with_super_admin_user,
            process_instance=process_instance_one,
            operator="not_equals",
            filter_field_value="value1",
            expect_to_find_instance=False,
        )
        self.assert_report_with_process_metadata_operator_includes_instance(
            client=client,
            user=with_super_admin_user,
            process_instance=process_instance_one,
            operator="less_than",
            filter_field_value="value1",
            expect_to_find_instance=False,
        )
        self.assert_report_with_process_metadata_operator_includes_instance(
            client=client,
            user=with_super_admin_user,
            process_instance=process_instance_one,
            operator="greater_than_or_equal_to",
            filter_field_value="value2",
            expect_to_find_instance=False,
        )
        self.assert_report_with_process_metadata_operator_includes_instance(
            client=client,
            user=with_super_admin_user,
            process_instance=process_instance_one,
            operator="is_empty",
            expect_to_find_instance=False,
        )

    def test_can_get_process_instance_list_with_report_metadata_and_process_initiator(
        self,
        app: Flask,
        client: TestClient,
        with_db_and_bpmn_file_cleanup: None,
        with_super_admin_user: UserModel,
    ) -> None:
        user_one = self.create_user_with_permission(username="user_one")

        process_model = load_test_spec(
            process_model_id="save_process_instance_metadata/save_process_instance_metadata",
            bpmn_file_name="save_process_instance_metadata.bpmn",
            process_model_source_directory="save_process_instance_metadata",
        )
        self.create_process_instance_from_process_model(process_model=process_model, user=user_one)
        self.create_process_instance_from_process_model(process_model=process_model, user=user_one)
        self.create_process_instance_from_process_model(process_model=process_model, user=with_super_admin_user)

        dne_report_metadata: ReportMetadata = {
            "columns": [
                {"Header": "ID", "accessor": "id", "filterable": False},
                {"Header": "Status", "accessor": "status", "filterable": False},
                {"Header": "Process initiator", "accessor": "username", "filterable": False},
            ],
            "order_by": ["status"],
            "filter_by": [
                {
                    "field_name": "process_initiator_username",
                    "field_value": "DNE",
                    "operator": "equals",
                }
            ],
        }

        user_one_report_metadata: ReportMetadata = {
            "columns": [
                {"Header": "ID", "accessor": "id", "filterable": False},
                {"Header": "Status", "accessor": "status", "filterable": False},
                {"Header": "Process initiator", "accessor": "username", "filterable": False},
            ],
            "order_by": ["status"],
            "filter_by": [
                {
                    "field_name": "process_initiator_username",
                    "field_value": user_one.username,
                    "operator": "equals",
                }
            ],
        }
        process_instance_report_dne = ProcessInstanceReportModel.create_report(
            identifier="dne_report",
            report_metadata=dne_report_metadata,
            user=user_one,
        )
        process_instance_report_user_one = ProcessInstanceReportModel.create_report(
            identifier="user_one_report",
            report_metadata=user_one_report_metadata,
            user=user_one,
        )

        response = self.post_to_process_instance_list(
            client, user_one, report_metadata=process_instance_report_user_one.get_report_metadata()
        )
        assert len(response.json()["results"]) == 2
        assert response.json()["results"][0]["process_initiator_username"] == user_one.username
        assert response.json()["results"][1]["process_initiator_username"] == user_one.username

        response = self.post_to_process_instance_list(
            client, user_one, report_metadata=process_instance_report_dne.get_report_metadata()
        )
        assert len(response.json()["results"]) == 0

    def test_can_get_process_instance_report_column_list(
        self,
        app: Flask,
        client: TestClient,
        with_db_and_bpmn_file_cleanup: None,
        with_super_admin_user: UserModel,
    ) -> None:
        process_model = self.create_process_model_with_metadata()
        process_instance = self.create_process_instance_from_process_model(
            process_model=process_model, user=with_super_admin_user
        )

        processor = ProcessInstanceProcessor(process_instance)
        processor.do_engine_steps(save=True)
        process_instance_metadata = ProcessInstanceMetadataModel.query.filter_by(process_instance_id=process_instance.id).all()
        assert len(process_instance_metadata) == 2

        process_model = load_test_spec(
            process_model_id="save_process_instance_metadata/save_process_instance_metadata",
            bpmn_file_name="save_process_instance_metadata.bpmn",
            process_model_source_directory="save_process_instance_metadata",
        )
        ProcessModelService.update_process_model(
            process_model,
            {
                "metadata_extraction_paths": [
                    {"key": "key1", "path": "key1"},
                    {"key": "key2", "path": "key2"},
                    {"key": "key3", "path": "key3"},
                ]
            },
        )
        process_instance = self.create_process_instance_from_process_model(
            process_model=process_model, user=with_super_admin_user
        )

        processor = ProcessInstanceProcessor(process_instance)
        processor.do_engine_steps(save=True)
        process_instance_metadata = ProcessInstanceMetadataModel.query.filter_by(process_instance_id=process_instance.id).all()
        assert len(process_instance_metadata) == 3

        response = client.get(
            "/v1.0/process-instances/reports/columns",
            headers=self.logged_in_headers(with_super_admin_user),
        )

        assert response.json() is not None
        assert response.status_code == 200
        assert response.json() == [
            {"Header": "Id", "accessor": "id", "filterable": False},
            {
                "Header": "Process",
                "accessor": "process_model_display_name",
                "filterable": False,
            },
            {"Header": "Start", "accessor": "start_in_seconds", "filterable": False},
            {"Header": "End", "accessor": "end_in_seconds", "filterable": False},
            {
                "Header": "Started by",
                "accessor": "process_initiator_username",
                "filterable": False,
            },
            {"Header": "Last milestone", "accessor": "last_milestone_bpmn_name", "filterable": False},
            {"Header": "Status", "accessor": "status", "filterable": False},
            {"Header": "Task", "accessor": "task_title", "filterable": False},
            {"Header": "Waiting for", "accessor": "waiting_for", "filterable": False},
            {"Header": "awesome_var", "accessor": "awesome_var", "filterable": True},
            {"Header": "invoice_number", "accessor": "invoice_number", "filterable": True},
            {"Header": "key1", "accessor": "key1", "filterable": True},
            {"Header": "key2", "accessor": "key2", "filterable": True},
            {"Header": "key3", "accessor": "key3", "filterable": True},
        ]

        # pluck accessor from each dict in list
        accessors = [column["accessor"] for column in response.json()]
        stock_columns = [
            "id",
            "process_model_display_name",
            "start_in_seconds",
            "end_in_seconds",
            "process_initiator_username",
            "last_milestone_bpmn_name",
            "status",
            "task_title",
            "waiting_for",
        ]
        assert accessors == stock_columns + ["awesome_var", "invoice_number", "key1", "key2", "key3"]

        # expected columns are fewer if we filter by process_model_identifier
        response = client.get(
            "/v1.0/process-instances/reports/columns?process_model_identifier=save_process_instance_metadata/save_process_instance_metadata",
            headers=self.logged_in_headers(with_super_admin_user),
        )
        assert response.json() is not None
        assert response.status_code == 200
        accessors = [column["accessor"] for column in response.json()]
        assert accessors == stock_columns + ["key1", "key2", "key3"]

    def test_process_instance_list_can_order_by_metadata(
        self,
        app: Flask,
        client: TestClient,
        with_db_and_bpmn_file_cleanup: None,
        with_super_admin_user: UserModel,
    ) -> None:
        process_model = load_test_spec(
            "test_group/hello_world",
            process_model_source_directory="nested-task-data-structure",
        )
        ProcessModelService.update_process_model(
            process_model,
            {
                "metadata_extraction_paths": [
                    {"key": "time_ns", "path": "outer.time"},
                ]
            },
        )

        process_instance_one = self.create_process_instance_from_process_model(process_model)
        processor = ProcessInstanceProcessor(process_instance_one)
        processor.do_engine_steps(save=True)
        assert process_instance_one.status == "complete"
        process_instance_two = self.create_process_instance_from_process_model(process_model)
        processor = ProcessInstanceProcessor(process_instance_two)
        processor.do_engine_steps(save=True)
        assert process_instance_two.status == "complete"

        report_metadata: ReportMetadata = {
            "columns": [
                {"Header": "id", "accessor": "id", "filterable": True},
                {"Header": "Time", "accessor": "time_ns", "filterable": True},
            ],
            "order_by": ["time_ns"],
            "filter_by": [],
        }
        report_one = ProcessInstanceReportModel.create_report(
            identifier="report_one",
            report_metadata=report_metadata,
            user=with_super_admin_user,
        )

        response = self.post_to_process_instance_list(
            client, with_super_admin_user, report_metadata=report_one.get_report_metadata()
        )
        assert len(response.json()["results"]) == 2
        assert response.json()["results"][0]["id"] == process_instance_one.id
        assert response.json()["results"][1]["id"] == process_instance_two.id

        report_metadata = {
            "columns": [
                {"Header": "id", "accessor": "id", "filterable": True},
                {"Header": "Time", "accessor": "time_ns", "filterable": True},
            ],
            "order_by": ["-time_ns"],
            "filter_by": [],
        }
        report_two = ProcessInstanceReportModel.create_report(
            identifier="report_two",
            report_metadata=report_metadata,
            user=with_super_admin_user,
        )

        response = self.post_to_process_instance_list(
            client, with_super_admin_user, report_metadata=report_two.get_report_metadata()
        )
        assert len(response.json()["results"]) == 2
        assert response.json()["results"][1]["id"] == process_instance_one.id
        assert response.json()["results"][0]["id"] == process_instance_two.id

    def test_process_data_show(
        self,
        app: Flask,
        client: TestClient,
        with_db_and_bpmn_file_cleanup: None,
        with_super_admin_user: UserModel,
    ) -> None:
        process_model = load_test_spec(
            "test_group/data_object_test",
            process_model_source_directory="data_object_test",
        )
        process_instance_one = self.create_process_instance_from_process_model(process_model)
        processor = ProcessInstanceProcessor(process_instance_one)
        processor.do_engine_steps(save=True)
        assert process_instance_one.status == "user_input_required"

        response = client.get(
            f"/v1.0/process-data/the_cat/{self.modify_process_identifier_for_path_param(process_model.id)}/the_data_object_var/{process_instance_one.id}",
            headers=self.logged_in_headers(with_super_admin_user),
        )

        assert response.status_code == 200
        assert response.json() is not None
        assert response.json()["process_data_value"] == "hey"

    def test_process_data_show_with_sub_process(
        self,
        app: Flask,
        client: TestClient,
        with_db_and_bpmn_file_cleanup: None,
        with_super_admin_user: UserModel,
    ) -> None:
        process_model = load_test_spec(
            "test_group/with-service-task-call-activity-sub-process",
            process_model_source_directory="with-service-task-call-activity-sub-process",
        )
        process_instance_one = self.create_process_instance_from_process_model(process_model)
        processor = ProcessInstanceProcessor(process_instance_one)
        connector_response = {
            "body": '{"ok": true}',
            "mimetype": "application/json",
            "http_status": 200,
            "operator_identifier": "http/GetRequestV2",
        }
        with patch("requests.post") as mock_post:
            mock_post.return_value.status_code = 200
            mock_post.return_value.ok = True
            mock_post.return_value.text = json.dumps(connector_response)
            processor.do_engine_steps(save=True)
        self.complete_next_manual_task(processor, execution_mode="synchronous")
        self.complete_next_manual_task(processor, execution_mode="synchronous", data={"firstName": "Chuck"})
        assert process_instance_one.status == "complete"

        process_identifier = "call_activity_sub_process"
        bpmn_processes = (
            BpmnProcessModel.query.join(
                BpmnProcessDefinitionModel, BpmnProcessDefinitionModel.id == BpmnProcessModel.bpmn_process_definition_id
            )
            .filter(BpmnProcessDefinitionModel.bpmn_identifier == process_identifier)
            .all()
        )
        assert len(bpmn_processes) == 1
        bpmn_process = bpmn_processes[0]

        response = client.get(
            f"/v1.0/process-data/default/{self.modify_process_identifier_for_path_param(process_model.id)}/sub_level_data_object_three/"
            f"{process_instance_one.id}?process_identifier={process_identifier}&bpmn_process_guid={bpmn_process.guid}",
            headers=self.logged_in_headers(with_super_admin_user),
        )

        assert response.status_code == 200
        assert response.json() is not None
        assert response.json()["process_data_value"] == "d"

    def test_process_data_show_with_sub_process_from_top_level(
        self,
        app: Flask,
        client: TestClient,
        with_db_and_bpmn_file_cleanup: None,
        with_super_admin_user: UserModel,
    ) -> None:
        process_model = load_test_spec(
            "test_group/data-object-in-subprocess",
            process_model_source_directory="data-object-in-subprocess",
        )
        process_instance_one = self.create_process_instance_from_process_model(process_model)
        processor = ProcessInstanceProcessor(process_instance_one)
        processor.do_engine_steps(save=True)
        assert process_instance_one.status == "complete"

        process_identifier = "subprocess2"
        bpmn_processes = (
            BpmnProcessModel.query.join(
                BpmnProcessDefinitionModel, BpmnProcessDefinitionModel.id == BpmnProcessModel.bpmn_process_definition_id
            )
            .filter(BpmnProcessDefinitionModel.bpmn_identifier == process_identifier)
            .all()
        )
        assert len(bpmn_processes) == 1
        bpmn_process = bpmn_processes[0]

        response = client.get(
            f"/v1.0/process-data/default/{self.modify_process_identifier_for_path_param(process_model.id)}/our_data_object/"
            f"{process_instance_one.id}?process_identifier={process_identifier}&bpmn_process_guid={bpmn_process.guid}",
            headers=self.logged_in_headers(with_super_admin_user),
        )

        assert response.status_code == 200
        assert response.json() is not None
        assert response.json()["process_data_value"] == "HEY"

    def test_returns_blank_array_if_process_instance_not_started(
        self,
        app: Flask,
        client: TestClient,
        with_db_and_bpmn_file_cleanup: None,
        with_super_admin_user: UserModel,
    ) -> None:
        process_model = load_test_spec(
            process_model_id="test_group/manual_task",
            process_model_source_directory="manual_task",
        )
        headers = self.logged_in_headers(with_super_admin_user)
        response = self.create_process_instance_from_process_model_id_with_api(client, process_model.id, headers)
        process_instance_id = response.json()["id"]

        response = client.get(
            f"/v1.0/process-instances/{self.modify_process_identifier_for_path_param(process_model.id)}/{process_instance_id}/task-info",
            headers=self.logged_in_headers(with_super_admin_user),
        )
        assert response.status_code == 200
        assert response.json() is not None
        assert response.json() == []

    def _setup_testing_instance(
        self,
        client: TestClient,
        process_model_id: str,
        with_super_admin_user: UserModel,
    ) -> Any:
        headers = self.logged_in_headers(with_super_admin_user)
        response = self.create_process_instance_from_process_model_id_with_api(client, process_model_id, headers)
        process_instance = response.json()
        assert isinstance(process_instance, dict)
        process_instance_id = process_instance["id"]
        return process_instance_id<|MERGE_RESOLUTION|>--- conflicted
+++ resolved
@@ -404,14 +404,8 @@
         modified_process_model_identifier = process_model.modify_process_identifier_for_path_param(process_model.id)
         response = client.put(
             f"/v1.0/process-models/{modified_process_model_identifier}",
-<<<<<<< HEAD
-            headers=self.logged_in_headers(with_super_admin_user),
-            content_type="application/json",
-            data=json.dumps(process_model.to_dict()),
-=======
             headers=self.logged_in_headers(with_super_admin_user, additional_headers={"Content-Type": "application/json"}),
-            json=ProcessModelInfoSchema().dump(process_model),
->>>>>>> 9ac9ba70
+            json=process_model.to_dict(),
         )
         assert response.status_code == 200
         assert response.json() is not None
