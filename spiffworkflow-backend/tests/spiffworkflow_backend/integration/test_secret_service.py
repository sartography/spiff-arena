--- conflicted
+++ resolved
@@ -1,8 +1,4 @@
-<<<<<<< HEAD
-"""Test_secret_service."""
-=======
 import json
->>>>>>> 1486edbf
 
 import pytest
 from flask.app import Flask
