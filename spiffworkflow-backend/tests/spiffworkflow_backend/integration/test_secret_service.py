<<<<<<< HEAD
"""Test_secret_service."""
=======
import json
>>>>>>> 0fc32f82

import pytest
from flask.app import Flask
from flask.testing import FlaskClient
from spiffworkflow_backend.exceptions.api_error import ApiError
from spiffworkflow_backend.models.process_model import ProcessModelInfo
from spiffworkflow_backend.models.secret_model import SecretModel
from spiffworkflow_backend.models.user import UserModel
from spiffworkflow_backend.services.process_model_service import ProcessModelService
from spiffworkflow_backend.services.secret_service import SecretService

from tests.spiffworkflow_backend.helpers.base_test import BaseTest


class SecretServiceTestHelpers(BaseTest):
    """SecretServiceTestHelpers."""

    test_key = "test_key"
    test_value = "test_value"
    test_process_group_id = "test"
    test_process_group_display_name = "My Test Process Group"
    test_process_model_id = "make_cookies"
    test_process_model_display_name = "Cooooookies"
    test_process_model_description = "Om nom nom delicious cookies"

    def add_test_secret(self, user: UserModel) -> SecretModel:
        """Add_test_secret."""
        return SecretService().add_secret(self.test_key, self.test_value, user.id)

    def add_test_process(self, client: FlaskClient, user: UserModel) -> ProcessModelInfo:
        """Add_test_process."""
        self.create_process_group_with_api(
            client,
            user,
            self.test_process_group_id,
            display_name=self.test_process_group_display_name,
        )
        process_model_identifier = f"{self.test_process_group_id}/{self.test_process_model_id}"
        self.create_process_model_with_api(
            client,
            process_model_id=process_model_identifier,
            process_model_display_name=self.test_process_model_display_name,
            process_model_description=self.test_process_model_description,
            user=user,
        )
        process_model_info = ProcessModelService.get_process_model(process_model_identifier)
        return process_model_info


class TestSecretService(SecretServiceTestHelpers):
    """TestSecretService."""

    def test_add_secret(
        self,
        app: Flask,
        with_db_and_bpmn_file_cleanup: None,
        with_super_admin_user: UserModel,
    ) -> None:
        """Test_add_secret."""
        test_secret = self.add_test_secret(with_super_admin_user)

        assert test_secret is not None
        assert test_secret.key == self.test_key
        assert SecretService._decrypt(test_secret.value) == self.test_value
        assert test_secret.user_id == with_super_admin_user.id

    def test_add_secret_duplicate_key_fails(
        self,
        app: Flask,
        with_db_and_bpmn_file_cleanup: None,
        with_super_admin_user: UserModel,
    ) -> None:
        """Test_add_secret_duplicate_key_fails."""
        self.add_test_secret(with_super_admin_user)
        with pytest.raises(ApiError) as ae:
            self.add_test_secret(with_super_admin_user)
        assert ae.value.error_code == "create_secret_error"

    def test_get_secret(
        self,
        app: Flask,
        with_db_and_bpmn_file_cleanup: None,
        with_super_admin_user: UserModel,
    ) -> None:
        """Test_get_secret."""
        self.add_test_secret(with_super_admin_user)

        secret = SecretService().get_secret(self.test_key)
        assert secret is not None
        assert SecretService._decrypt(secret.value) == self.test_value

    def test_get_secret_bad_key_fails(
        self,
        app: Flask,
        with_db_and_bpmn_file_cleanup: None,
        with_super_admin_user: UserModel,
    ) -> None:
        """Test_get_secret_bad_service."""
        self.add_test_secret(with_super_admin_user)

        with pytest.raises(ApiError):
            SecretService().get_secret("bad_key")

    def test_update_secret(
        self,
        app: Flask,
        client: FlaskClient,
        with_db_and_bpmn_file_cleanup: None,
        with_super_admin_user: UserModel,
    ) -> None:
        """Test update secret."""
        self.add_test_secret(with_super_admin_user)
        secret = SecretService.get_secret(self.test_key)
        assert secret
        assert SecretService._decrypt(secret.value) == self.test_value
        SecretService.update_secret(self.test_key, "new_secret_value", with_super_admin_user.id)
        new_secret = SecretService.get_secret(self.test_key)
        assert new_secret
        assert SecretService._decrypt(new_secret.value) == "new_secret_value"  # noqa: S105

    def test_update_secret_bad_secret_fails(
        self,
        app: Flask,
        client: FlaskClient,
        with_db_and_bpmn_file_cleanup: None,
        with_super_admin_user: UserModel,
    ) -> None:
        """Test_update_secret_bad_secret_fails."""
        secret = self.add_test_secret(with_super_admin_user)
        with pytest.raises(ApiError) as ae:
            SecretService.update_secret(secret.key + "x", "some_new_value", with_super_admin_user.id)
        assert "Resource does not exist" in ae.value.message
        assert ae.value.error_code == "update_secret_error"

    def test_delete_secret(
        self,
        app: Flask,
        client: FlaskClient,
        with_db_and_bpmn_file_cleanup: None,
        with_super_admin_user: UserModel,
    ) -> None:
        """Test delete secret."""
        self.add_test_secret(with_super_admin_user)
        secrets = SecretModel.query.all()
        assert len(secrets) == 1
        assert secrets[0].user_id == with_super_admin_user.id
        SecretService.delete_secret(self.test_key, with_super_admin_user.id)
        secrets = SecretModel.query.all()
        assert len(secrets) == 0

    def test_delete_secret_bad_secret_fails(
        self,
        app: Flask,
        client: FlaskClient,
        with_db_and_bpmn_file_cleanup: None,
        with_super_admin_user: UserModel,
    ) -> None:
        """Test_delete_secret_bad_secret_fails."""
        self.add_test_secret(with_super_admin_user)
        with pytest.raises(ApiError) as ae:
            SecretService.delete_secret(self.test_key + "x", with_super_admin_user.id)
        assert "Resource does not exist" in ae.value.message<|MERGE_RESOLUTION|>--- conflicted
+++ resolved
@@ -1,8 +1,4 @@
-<<<<<<< HEAD
-"""Test_secret_service."""
-=======
 import json
->>>>>>> 0fc32f82
 
 import pytest
 from flask.app import Flask
