import pytest
from flask.app import Flask
from starlette.testclient import TestClient

from spiffworkflow_backend.exceptions.api_error import ApiError
from spiffworkflow_backend.models.secret_model import SecretModel
from spiffworkflow_backend.models.user import UserModel
from spiffworkflow_backend.services.secret_service import SecretService
from tests.spiffworkflow_backend.integration.test_secret_service import SecretServiceTestHelpers


class TestSecretsController(SecretServiceTestHelpers):
    def test_add_secret_api(
        self,
        app: Flask,
        client: TestClient,
        with_db_and_bpmn_file_cleanup: None,
        with_super_admin_user: UserModel,
    ) -> None:
<<<<<<< HEAD
        data = {
            "key": self.test_key,
            "value": self.test_value,
        }
        response = client.post(
            "/v1.0/secrets",
            headers=self.logged_in_headers(with_super_admin_user),
            content_type="application/json",
            data=json.dumps(data),
        )
        assert response.status_code == 201
        assert response.json
        secret: dict = response.json
        # The value is not returned by the regular to_dict() method.
        for key in ["key", "user_id"]:
=======
        secret_model = SecretModel(
            key=self.test_key,
            value=self.test_value,
            user_id=with_super_admin_user.id,
        )
        data = SecretModelSchema().dump(secret_model)
        response = client.post(
            "/v1.0/secrets",
            headers=self.logged_in_headers(with_super_admin_user, additional_headers={"Content-Type": "application/json"}),
            json=data,
        )
        assert response.json()
        secret: dict = response.json()
        for key in ["key", "value", "user_id"]:
>>>>>>> 9ac9ba70
            assert key in secret.keys()
        assert secret["key"] == self.test_key
        assert secret["user_id"] == with_super_admin_user.id

    def test_get_secret_api(
        self,
        app: Flask,
        client: TestClient,
        with_db_and_bpmn_file_cleanup: None,
        with_super_admin_user: UserModel,
    ) -> None:
        """Test get secret."""
        self.add_test_secret(with_super_admin_user)
        secret_response = client.get(
            f"/v1.0/secrets/{self.test_key}",
            headers=self.logged_in_headers(with_super_admin_user),
        )
        assert secret_response
        assert secret_response.status_code == 200
        assert secret_response.json()
        assert "value" not in secret_response.json()

    def test_get_secret_value(
        self,
        app: Flask,
        client: TestClient,
        with_db_and_bpmn_file_cleanup: None,
        with_super_admin_user: UserModel,
    ) -> None:
        """Test get secret."""
        self.add_test_secret(with_super_admin_user)
        secret_response = client.get(
            f"/v1.0/secrets/show-value/{self.test_key}",
            headers=self.logged_in_headers(with_super_admin_user),
        )
        assert secret_response
        assert secret_response.status_code == 200
        assert secret_response.json()
        assert SecretService._decrypt(secret_response.json()["value"]) == self.test_value

    def test_update_secret_api(
        self,
        app: Flask,
        client: TestClient,
        with_db_and_bpmn_file_cleanup: None,
        with_super_admin_user: UserModel,
    ) -> None:
        self.add_test_secret(with_super_admin_user)
        secret: SecretModel | None = SecretService.get_secret(self.test_key)
        assert secret
        assert SecretService._decrypt(secret.value) == self.test_value
        data = {
            "value": "new_secret_value",
        }
        response = client.put(
            f"/v1.0/secrets/{self.test_key}",
<<<<<<< HEAD
            headers=self.logged_in_headers(with_super_admin_user),
            content_type="application/json",
            data=json.dumps(data),
=======
            headers=self.logged_in_headers(with_super_admin_user, additional_headers={"Content-Type": "application/json"}),
            json=SecretModelSchema().dump(secret_model),
>>>>>>> 9ac9ba70
        )
        assert response.status_code == 200

        secret_model = SecretModel.query.filter(SecretModel.key == self.test_key).first()
        assert SecretService._decrypt(secret_model.value) == "new_secret_value"

    def test_delete_secret(
        self,
        app: Flask,
        client: TestClient,
        with_db_and_bpmn_file_cleanup: None,
        with_super_admin_user: UserModel,
    ) -> None:
        """Test delete secret."""
        self.add_test_secret(with_super_admin_user)
        secret = SecretService.get_secret(self.test_key)
        assert secret
        assert SecretService._decrypt(secret.value) == self.test_value
        secret_response = client.delete(
            f"/v1.0/secrets/{self.test_key}",
            headers=self.logged_in_headers(with_super_admin_user),
        )
        assert secret_response.status_code == 200
        with pytest.raises(ApiError):
            secret = SecretService.get_secret(self.test_key)

    def test_delete_secret_bad_key(
        self,
        app: Flask,
        client: TestClient,
        with_db_and_bpmn_file_cleanup: None,
        with_super_admin_user: UserModel,
    ) -> None:
        """Test delete secret."""
        secret_response = client.delete(
            "/v1.0/secrets/bad_secret_key",
            headers=self.logged_in_headers(with_super_admin_user),
        )
        assert secret_response.status_code == 404

    def test_secret_list(
        self,
        app: Flask,
        client: TestClient,
        with_db_and_bpmn_file_cleanup: None,
        with_super_admin_user: UserModel,
    ) -> None:
        self.add_test_secret(with_super_admin_user)
        secret_response = client.get(
            "/v1.0/secrets",
            headers=self.logged_in_headers(with_super_admin_user),
        )
        assert secret_response.status_code == 200
        first_secret_in_results = secret_response.json()["results"][0]
        assert first_secret_in_results["key"] == self.test_key
        assert "value" not in first_secret_in_results<|MERGE_RESOLUTION|>--- conflicted
+++ resolved
@@ -17,29 +17,12 @@
         with_db_and_bpmn_file_cleanup: None,
         with_super_admin_user: UserModel,
     ) -> None:
-<<<<<<< HEAD
-        data = {
-            "key": self.test_key,
-            "value": self.test_value,
-        }
-        response = client.post(
-            "/v1.0/secrets",
-            headers=self.logged_in_headers(with_super_admin_user),
-            content_type="application/json",
-            data=json.dumps(data),
-        )
-        assert response.status_code == 201
-        assert response.json
-        secret: dict = response.json
-        # The value is not returned by the regular to_dict() method.
-        for key in ["key", "user_id"]:
-=======
         secret_model = SecretModel(
             key=self.test_key,
             value=self.test_value,
             user_id=with_super_admin_user.id,
         )
-        data = SecretModelSchema().dump(secret_model)
+        data = secret_model.to_dict()
         response = client.post(
             "/v1.0/secrets",
             headers=self.logged_in_headers(with_super_admin_user, additional_headers={"Content-Type": "application/json"}),
@@ -48,7 +31,6 @@
         assert response.json()
         secret: dict = response.json()
         for key in ["key", "value", "user_id"]:
->>>>>>> 9ac9ba70
             assert key in secret.keys()
         assert secret["key"] == self.test_key
         assert secret["user_id"] == with_super_admin_user.id
@@ -105,14 +87,8 @@
         }
         response = client.put(
             f"/v1.0/secrets/{self.test_key}",
-<<<<<<< HEAD
-            headers=self.logged_in_headers(with_super_admin_user),
-            content_type="application/json",
-            data=json.dumps(data),
-=======
             headers=self.logged_in_headers(with_super_admin_user, additional_headers={"Content-Type": "application/json"}),
-            json=SecretModelSchema().dump(secret_model),
->>>>>>> 9ac9ba70
+            json=data,
         )
         assert response.status_code == 200
 
