import pytest
from flask import Flask
from flask.testing import FlaskClient
from spiffworkflow_backend.models.group import GroupModel
from spiffworkflow_backend.services.authorization_service import AuthorizationService
from spiffworkflow_backend.services.authorization_service import GroupPermissionsDict
from spiffworkflow_backend.services.authorization_service import InvalidPermissionError
from spiffworkflow_backend.services.group_service import GroupService
from spiffworkflow_backend.services.process_instance_processor import ProcessInstanceProcessor
from spiffworkflow_backend.services.process_instance_service import ProcessInstanceService
from spiffworkflow_backend.services.user_service import UserService

from tests.spiffworkflow_backend.helpers.base_test import BaseTest
from tests.spiffworkflow_backend.helpers.test_data import load_test_spec


class TestAuthorizationService(BaseTest):
    def test_does_not_fail_if_user_not_created(self, app: Flask, with_db_and_bpmn_file_cleanup: None) -> None:
        AuthorizationService.import_permissions_from_yaml_file()

    def test_can_import_permissions_from_yaml(self, app: Flask, with_db_and_bpmn_file_cleanup: None) -> None:
        usernames = [
            "testadmin1",
            "testadmin2",
            "testuser1",
            "testuser2",
            "testuser3",
            "testuser4",
        ]
        users = {}
        for username in usernames:
            user = self.find_or_create_user(username=username)
            users[username] = user

        AuthorizationService.import_permissions_from_yaml_file()
        assert len(users["testadmin1"].groups) == 2
        testadmin1_group_identifiers = sorted([g.identifier for g in users["testadmin1"].groups])
        assert testadmin1_group_identifiers == ["admin", "everybody"]
        assert len(users["testuser1"].groups) == 2
        testuser1_group_identifiers = sorted([g.identifier for g in users["testuser1"].groups])
        assert testuser1_group_identifiers == ["Finance Team", "everybody"]
        assert len(users["testuser2"].groups) == 3

        self.assert_user_has_permission(users["testuser1"], "update", "/v1.0/process-groups/finance:model1")
        self.assert_user_has_permission(users["testuser1"], "update", "/v1.0/process-groups/finance")
        self.assert_user_has_permission(users["testuser1"], "update", "/v1.0/process-groups/", expected_result=False)
        self.assert_user_has_permission(users["testuser4"], "read", "/v1.0/process-groups/finance:model1")
        self.assert_user_has_permission(users["testuser2"], "update", "/v1.0/process-groups/finance:model1")
        self.assert_user_has_permission(users["testuser2"], "update", "/v1.0/process-groups", expected_result=False)
        self.assert_user_has_permission(users["testuser2"], "read", "/v1.0/process-groups")
        self.assert_user_has_permission(users["testuser2"], "update", "/v1.0/process-groups", expected_result=False)

    def test_user_can_be_added_to_human_task_on_first_login(
        self,
        app: Flask,
        client: FlaskClient,
        with_db_and_bpmn_file_cleanup: None,
    ) -> None:
        initiator_user = self.find_or_create_user("initiator_user")
        assert initiator_user.principal is not None
        # to ensure there is a user that can be assigned to the task
        self.find_or_create_user("testuser1")
        AuthorizationService.import_permissions_from_yaml_file()

        process_model = load_test_spec(
            process_model_id="test_group/model_with_lanes",
            bpmn_file_name="lanes.bpmn",
            process_model_source_directory="model_with_lanes",
        )

        process_instance = self.create_process_instance_from_process_model(
            process_model=process_model, user=initiator_user
        )
        processor = ProcessInstanceProcessor(process_instance)
        processor.do_engine_steps(save=True)
        human_task = process_instance.active_human_tasks[0]
        spiff_task = processor.__class__.get_task_by_bpmn_identifier(
            human_task.task_name, processor.bpmn_process_instance
        )
        ProcessInstanceService.complete_form_task(processor, spiff_task, {}, initiator_user, human_task)

        human_task = process_instance.active_human_tasks[0]
        spiff_task = processor.__class__.get_task_by_bpmn_identifier(
            human_task.task_name, processor.bpmn_process_instance
        )
        finance_user = AuthorizationService.create_user_from_sign_in(
            {
                "username": "testuser2",
                "sub": "testuser2",
                "iss": "https://test.stuff",
                "email": "testuser2",
            }
        )
        ProcessInstanceService.complete_form_task(processor, spiff_task, {}, finance_user, human_task)

    def test_explode_permissions_all_on_process_group(
        self,
        app: Flask,
        client: FlaskClient,
        with_db_and_bpmn_file_cleanup: None,
    ) -> None:
        expected_permissions = sorted(
            [
                ("/event-error-details/some-process-group:some-process-model:*", "read"),
                ("/logs/some-process-group:some-process-model:*", "read"),
                ("/logs/typeahead-filter-values/some-process-group:some-process-model:*", "read"),
                ("/process-data/some-process-group:some-process-model:*", "read"),
                (
                    "/process-data-file-download/some-process-group:some-process-model:*",
                    "read",
                ),
                ("/process-groups/some-process-group:some-process-model:*", "create"),
                ("/process-groups/some-process-group:some-process-model:*", "delete"),
                ("/process-groups/some-process-group:some-process-model:*", "read"),
                ("/process-groups/some-process-group:some-process-model:*", "update"),
                (
                    "/process-instance-suspend/some-process-group:some-process-model:*",
                    "create",
                ),
                (
                    "/process-instance-terminate/some-process-group:some-process-model:*",
                    "create",
                ),
                (
                    "/process-instances/some-process-group:some-process-model:*",
                    "create",
                ),
                (
                    "/process-instances/some-process-group:some-process-model:*",
                    "delete",
                ),
                ("/process-instances/for-me/some-process-group:some-process-model:*", "read"),
                ("/process-instances/some-process-group:some-process-model:*", "read"),
                ("/process-model-natural-language/some-process-group:some-process-model:*", "create"),
                ("/process-model-publish/some-process-group:some-process-model:*", "create"),
                ("/process-model-tests/some-process-group:some-process-model:*", "create"),
                ("/process-models/some-process-group:some-process-model:*", "create"),
                ("/process-models/some-process-group:some-process-model:*", "delete"),
                ("/process-models/some-process-group:some-process-model:*", "read"),
                ("/process-models/some-process-group:some-process-model:*", "update"),
                ("/task-assign/some-process-group:some-process-model:*", "create"),
                ("/task-data/some-process-group:some-process-model:*", "read"),
                ("/task-data/some-process-group:some-process-model:*", "update"),
            ]
        )
        permissions_to_assign = AuthorizationService.explode_permissions(
            "all", "PG:/some-process-group/some-process-model"
        )
        permissions_to_assign_tuples = sorted([(p.target_uri, p.permission) for p in permissions_to_assign])
        assert permissions_to_assign_tuples == expected_permissions

    def test_explode_permissions_start_on_process_group(
        self,
        app: Flask,
        client: FlaskClient,
        with_db_and_bpmn_file_cleanup: None,
    ) -> None:
        expected_permissions = sorted(
            [
                ("/event-error-details/some-process-group:some-process-model:*", "read"),
                (
                    "/logs/some-process-group:some-process-model:*",
                    "read",
                ),
                (
                    "/logs/typeahead-filter-values/some-process-group:some-process-model:*",
                    "read",
                ),
                (
                    "/process-data-file-download/some-process-group:some-process-model:*",
                    "read",
                ),
                (
                    "/process-instances/for-me/some-process-group:some-process-model:*",
                    "read",
                ),
                ("/process-instances/some-process-group:some-process-model:*", "create"),
            ]
        )
        permissions_to_assign = AuthorizationService.explode_permissions(
            "start", "PG:/some-process-group/some-process-model"
        )
        permissions_to_assign_tuples = sorted([(p.target_uri, p.permission) for p in permissions_to_assign])
        assert permissions_to_assign_tuples == expected_permissions

    def test_explode_permissions_all_on_process_model(
        self,
        app: Flask,
        client: FlaskClient,
        with_db_and_bpmn_file_cleanup: None,
    ) -> None:
        expected_permissions = sorted(
            [
                ("/event-error-details/some-process-group:some-process-model/*", "read"),
                ("/logs/some-process-group:some-process-model/*", "read"),
                (
                    "/process-data-file-download/some-process-group:some-process-model/*",
                    "read",
                ),
                ("/logs/typeahead-filter-values/some-process-group:some-process-model/*", "read"),
                ("/process-data/some-process-group:some-process-model/*", "read"),
                (
                    "/process-instance-suspend/some-process-group:some-process-model/*",
                    "create",
                ),
                (
                    "/process-instance-terminate/some-process-group:some-process-model/*",
                    "create",
                ),
                (
                    "/process-instances/some-process-group:some-process-model/*",
                    "create",
                ),
                (
                    "/process-instances/some-process-group:some-process-model/*",
                    "delete",
                ),
                ("/process-instances/for-me/some-process-group:some-process-model/*", "read"),
                ("/process-instances/some-process-group:some-process-model/*", "read"),
                ("/process-model-natural-language/some-process-group:some-process-model/*", "create"),
                ("/process-model-publish/some-process-group:some-process-model/*", "create"),
                ("/process-model-tests/some-process-group:some-process-model/*", "create"),
                ("/process-models/some-process-group:some-process-model/*", "create"),
                ("/process-models/some-process-group:some-process-model/*", "delete"),
                ("/process-models/some-process-group:some-process-model/*", "read"),
                ("/process-models/some-process-group:some-process-model/*", "update"),
                ("/task-assign/some-process-group:some-process-model/*", "create"),
                ("/task-data/some-process-group:some-process-model/*", "read"),
                ("/task-data/some-process-group:some-process-model/*", "update"),
            ]
        )
        permissions_to_assign = AuthorizationService.explode_permissions(
            "all", "PM:/some-process-group/some-process-model"
        )
        permissions_to_assign_tuples = sorted([(p.target_uri, p.permission) for p in permissions_to_assign])
        assert permissions_to_assign_tuples == expected_permissions

    def test_explode_permissions_start_on_process_model(
        self,
        app: Flask,
        client: FlaskClient,
        with_db_and_bpmn_file_cleanup: None,
    ) -> None:
        expected_permissions = sorted(
            [
                (
                    "/event-error-details/some-process-group:some-process-model/*",
                    "read",
                ),
                (
                    "/logs/some-process-group:some-process-model/*",
                    "read",
                ),
                ("/logs/typeahead-filter-values/some-process-group:some-process-model/*", "read"),
                (
                    "/process-data-file-download/some-process-group:some-process-model/*",
                    "read",
                ),
                (
                    "/process-instances/for-me/some-process-group:some-process-model/*",
                    "read",
                ),
                ("/process-instances/some-process-group:some-process-model/*", "create"),
            ]
        )
        permissions_to_assign = AuthorizationService.explode_permissions(
            "start", "PM:/some-process-group/some-process-model"
        )
        permissions_to_assign_tuples = sorted([(p.target_uri, p.permission) for p in permissions_to_assign])
        assert permissions_to_assign_tuples == expected_permissions

    def test_explode_permissions_basic(
        self,
        app: Flask,
        client: FlaskClient,
        with_db_and_bpmn_file_cleanup: None,
    ) -> None:
        expected_permissions = sorted(
            [
                ("/active-users/*", "create"),
                ("/connector-proxy/typeahead/*", "read"),
                ("/debug/version-info", "read"),
<<<<<<< HEAD
                ("/extensions", "read"),
=======
                ("/onboarding", "read"),
>>>>>>> 71990172
                ("/process-groups", "read"),
                ("/process-instances/find-by-id/*", "read"),
                ("/process-instances/for-me", "create"),
                ("/process-instances/report-metadata", "read"),
                ("/process-instances/reports/*", "create"),
                ("/process-instances/reports/*", "delete"),
                ("/process-instances/reports/*", "read"),
                ("/process-instances/reports/*", "update"),
                ("/process-models", "read"),
                ("/processes", "read"),
                ("/processes/callers/*", "read"),
                ("/service-tasks", "read"),
                ("/tasks/*", "create"),
                ("/tasks/*", "delete"),
                ("/tasks/*", "read"),
                ("/tasks/*", "update"),
                ("/user-groups/for-current-user", "read"),
                ("/users/exists/by-username", "create"),
                ("/users/search", "read"),
            ]
        )
        permissions_to_assign = AuthorizationService.explode_permissions("all", "BASIC")
        permissions_to_assign_tuples = sorted([(p.target_uri, p.permission) for p in permissions_to_assign])
        assert permissions_to_assign_tuples == expected_permissions

    def test_explode_permissions_elevated(
        self,
        app: Flask,
        client: FlaskClient,
        with_db_and_bpmn_file_cleanup: None,
    ) -> None:
        expected_permissions = sorted(
            [
                ("/authentications", "read"),
                ("/can-run-privileged-script/*", "create"),
                ("/data-stores/*", "read"),
                ("/debug/*", "create"),
                ("/extensions/*", "create"),
                ("/event-error-details/*", "read"),
                ("/logs/*", "read"),
                ("/messages", "read"),
                ("/messages/*", "create"),
                ("/process-data-file-download/*", "read"),
                ("/process-data/*", "read"),
                ("/process-instance-reset/*", "create"),
                ("/process-instance-resume/*", "create"),
                ("/process-instance-suspend/*", "create"),
                ("/process-instance-terminate/*", "create"),
                ("/process-instances/*", "create"),
                ("/process-instances/*", "delete"),
                ("/process-instances/*", "read"),
                ("/process-instances/*", "update"),
                ("/secrets/*", "create"),
                ("/secrets/*", "delete"),
                ("/secrets/*", "read"),
                ("/secrets/*", "update"),
                ("/send-event/*", "create"),
                ("/task-assign/*", "create"),
                ("/task-complete/*", "create"),
                ("/task-data/*", "update"),
                ("/task-data/*", "read"),
            ]
        )
        permissions_to_assign = AuthorizationService.explode_permissions("all", "ELEVATED")
        permissions_to_assign_tuples = sorted([(p.target_uri, p.permission) for p in permissions_to_assign])
        assert permissions_to_assign_tuples == expected_permissions

    def test_explode_permissions_all(
        self,
        app: Flask,
        client: FlaskClient,
        with_db_and_bpmn_file_cleanup: None,
    ) -> None:
        expected_permissions = [
            ("/*", "create"),
            ("/*", "delete"),
            ("/*", "read"),
            ("/*", "update"),
        ]
        permissions_to_assign = AuthorizationService.explode_permissions("all", "ALL")
        permissions_to_assign_tuples = sorted([(p.target_uri, p.permission) for p in permissions_to_assign])
        assert permissions_to_assign_tuples == expected_permissions

    def test_explode_permissions_with_target_uri(
        self,
        app: Flask,
        client: FlaskClient,
        with_db_and_bpmn_file_cleanup: None,
    ) -> None:
        expected_permissions = [
            ("/hey/model", "create"),
            ("/hey/model", "delete"),
            ("/hey/model", "read"),
            ("/hey/model", "update"),
        ]
        permissions_to_assign = AuthorizationService.explode_permissions("all", "/hey/model")
        permissions_to_assign_tuples = sorted([(p.target_uri, p.permission) for p in permissions_to_assign])
        assert permissions_to_assign_tuples == expected_permissions

    def test_granting_access_to_group_gives_access_to_group_and_subgroups(
        self,
        app: Flask,
        client: FlaskClient,
        with_db_and_bpmn_file_cleanup: None,
    ) -> None:
        user = self.find_or_create_user(username="user_one")
        user_group = GroupService.find_or_create_group("group_one")
        UserService.add_user_to_group(user, user_group)
        AuthorizationService.add_permission_from_uri_or_macro(user_group.identifier, "read", "PG:hey")
        self.assert_user_has_permission(user, "read", "/v1.0/process-groups/hey")
        self.assert_user_has_permission(user, "read", "/v1.0/process-groups/hey:yo")

    def test_explode_permissions_with_invalid_target_uri(
        self,
        app: Flask,
        client: FlaskClient,
        with_db_and_bpmn_file_cleanup: None,
    ) -> None:
        with pytest.raises(InvalidPermissionError):
            AuthorizationService.explode_permissions("all", "BAD_MACRO")

    def test_explode_permissions_with_start_to_incorrect_target(
        self,
        app: Flask,
        client: FlaskClient,
        with_db_and_bpmn_file_cleanup: None,
    ) -> None:
        with pytest.raises(InvalidPermissionError):
            AuthorizationService.explode_permissions("start", "/hey/model")

    def test_can_refresh_permissions(
        self,
        app: Flask,
        client: FlaskClient,
        with_db_and_bpmn_file_cleanup: None,
    ) -> None:
        user = self.find_or_create_user(username="user_one")
        user_two = self.find_or_create_user(username="user_two")
        admin_user = self.find_or_create_user(username="testadmin1")

        # this group is not mentioned so it will get deleted
        GroupService.find_or_create_group("group_two")
        assert GroupModel.query.filter_by(identifier="group_two").first() is not None

        GroupService.find_or_create_group("group_three")
        assert GroupModel.query.filter_by(identifier="group_three").first() is not None

        group_info: list[GroupPermissionsDict] = [
            {
                "users": ["user_one", "user_two"],
                "name": "group_one",
                "permissions": [{"actions": ["create", "read"], "uri": "PG:hey"}],
            },
            {
                "users": ["user_two"],
                "name": "group_three",
                "permissions": [{"actions": ["create", "read"], "uri": "PG:hey2"}],
            },
            {
                "users": [],
                "name": "everybody",
                "permissions": [{"actions": ["read"], "uri": "PG:hey2everybody"}],
            },
        ]
        AuthorizationService.refresh_permissions(group_info)
        assert GroupModel.query.filter_by(identifier="group_two").first() is None
        assert GroupModel.query.filter_by(identifier="group_one").first() is not None
        self.assert_user_has_permission(admin_user, "create", "/v1.0/process-groups/whatever")
        self.assert_user_has_permission(user, "read", "/v1.0/process-groups/hey")
        self.assert_user_has_permission(user, "read", "/v1.0/process-groups/hey:yo")
        self.assert_user_has_permission(user, "create", "/v1.0/process-groups/hey:yo")
        self.assert_user_has_permission(user, "read", "/v1.0/process-groups/hey2everybody:yo")

        self.assert_user_has_permission(user_two, "read", "/v1.0/process-groups/hey")
        self.assert_user_has_permission(user_two, "read", "/v1.0/process-groups/hey:yo")
        self.assert_user_has_permission(user_two, "create", "/v1.0/process-groups/hey:yo")
        assert GroupModel.query.filter_by(identifier="group_three").first() is not None
        self.assert_user_has_permission(user_two, "read", "/v1.0/process-groups/hey2")
        self.assert_user_has_permission(user_two, "read", "/v1.0/process-groups/hey2:yo")
        self.assert_user_has_permission(user_two, "create", "/v1.0/process-groups/hey2:yo")

        # remove access to 'hey' from user_two
        group_info = [
            {
                "users": ["user_one"],
                "name": "group_one",
                "permissions": [{"actions": ["read"], "uri": "PG:hey"}],
            },
            {
                "users": ["user_two"],
                "name": "group_three",
                "permissions": [{"actions": ["create", "read"], "uri": "PG:hey2"}],
            },
        ]
        AuthorizationService.refresh_permissions(group_info)
        assert GroupModel.query.filter_by(identifier="group_one").first() is not None
        self.assert_user_has_permission(user, "read", "/v1.0/process-groups/hey")
        self.assert_user_has_permission(user, "read", "/v1.0/process-groups/hey:yo")
        self.assert_user_has_permission(user, "create", "/v1.0/process-groups/hey:yo", expected_result=False)
        self.assert_user_has_permission(admin_user, "create", "/v1.0/process-groups/whatever")

        self.assert_user_has_permission(user_two, "read", "/v1.0/process-groups/hey", expected_result=False)
        assert GroupModel.query.filter_by(identifier="group_three").first() is not None
        self.assert_user_has_permission(user_two, "read", "/v1.0/process-groups/hey2")
        self.assert_user_has_permission(user_two, "read", "/v1.0/process-groups/hey2:yo")
        self.assert_user_has_permission(user_two, "create", "/v1.0/process-groups/hey2:yo")<|MERGE_RESOLUTION|>--- conflicted
+++ resolved
@@ -280,11 +280,8 @@
                 ("/active-users/*", "create"),
                 ("/connector-proxy/typeahead/*", "read"),
                 ("/debug/version-info", "read"),
-<<<<<<< HEAD
                 ("/extensions", "read"),
-=======
                 ("/onboarding", "read"),
->>>>>>> 71990172
                 ("/process-groups", "read"),
                 ("/process-instances/find-by-id/*", "read"),
                 ("/process-instances/for-me", "create"),
