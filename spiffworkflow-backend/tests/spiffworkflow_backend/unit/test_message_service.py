import time

from flask import Flask
from flask import g
from flask.testing import FlaskClient
from spiffworkflow_backend.helpers.spiff_enum import ProcessInstanceExecutionMode
from spiffworkflow_backend.models.db import db
from spiffworkflow_backend.models.message_instance import MessageInstanceModel
from spiffworkflow_backend.models.message_triggerable_process_model import MessageTriggerableProcessModel
from spiffworkflow_backend.models.process_instance import ProcessInstanceModel
from spiffworkflow_backend.models.process_instance import ProcessInstanceStatus
from spiffworkflow_backend.models.process_instance_queue import ProcessInstanceQueueModel
from spiffworkflow_backend.services.message_service import MessageService
from spiffworkflow_backend.services.process_instance_processor import ProcessInstanceProcessor
from spiffworkflow_backend.services.process_instance_service import ProcessInstanceService
from spiffworkflow_backend.services.spec_file_service import SpecFileService
from spiffworkflow_backend.services.workflow_execution_service import WorkflowExecutionServiceError

from tests.spiffworkflow_backend.helpers.base_test import BaseTest
from tests.spiffworkflow_backend.helpers.test_data import load_test_spec


class TestMessageService(BaseTest):
    def test_single_conversation_between_two_processes(
        self,
        app: Flask,
        client: FlaskClient,
        with_db_and_bpmn_file_cleanup: None,
    ) -> None:
        """Test messages between two different running processes using a single conversation.

        Assure that communication between two processes works the same as making a call through the API, here
        we have two process instances that are communicating with each other using one conversation about an
        Invoice whose details are defined in the following message payload
        """
        payload = {
            "customer_id": "Sartography",
            "po_number": 1001,
            "description": "We built a new feature for messages!",
            "amount": "100.00",
        }

        # Load up the definition for the receiving process
        # It has a message start event that should cause it to fire when a unique message comes through
        # Fire up the first process
        load_test_spec(
            "test_group/message_receive",
            process_model_source_directory="message_send_one_conversation",
            bpmn_file_name="message_receiver.bpmn",
        )

        # Now start the main process
        process_instance = self.start_sender_process(client, payload, "test_between_processes")
        self.assure_a_message_was_sent(process_instance, payload)

        # This is typically called in a background cron process, so we will manually call it
        # here in the tests
        # The first time it is called, it will instantiate a new instance of the message_recieve process
        MessageService.correlate_all_message_instances()

        # The sender process should still be waiting on a message to be returned to it ...
        self.assure_there_is_a_process_waiting_on_a_message(process_instance)

        # The second time we call ths process_message_isntances (again it would typically be running on cron)
        # it will deliver the message that was sent from the receiver back to the original sender.
        MessageService.correlate_all_message_instances()

        # But there should be no send message waiting for delivery, because
        # the message receiving process should pick it up instantly via
        # it's start event.
        waiting_messages = (
            MessageInstanceModel.query.filter_by(message_type="receive")
            .filter_by(status="ready")
            .filter_by(process_instance_id=process_instance.id)
            .order_by(MessageInstanceModel.id)
            .all()
        )
        assert len(waiting_messages) == 0
        MessageService.correlate_all_message_instances()
        MessageService.correlate_all_message_instances()
        MessageService.correlate_all_message_instances()
        assert len(waiting_messages) == 0

        # The message sender process is complete
        assert process_instance.status == "complete"

        # The message receiver process is also complete
        message_receiver_process = (
            ProcessInstanceModel.query.filter_by(process_model_identifier="test_group/message_receive")
            .order_by(ProcessInstanceModel.id)
            .first()
        )
        assert message_receiver_process.status == "complete"

        message_instances = MessageInstanceModel.query.all()
        assert len(message_instances) == 4
        for message_instance in message_instances:
            assert message_instance.correlation_keys == {"invoice": {"po_number": 1001, "customer_id": "Sartography"}}

    def test_start_process_with_message_when_failure(
        self,
        app: Flask,
        client: FlaskClient,
        with_db_and_bpmn_file_cleanup: None,
    ) -> None:
        """Assure we get a valid error when trying to start a process, and that process fails for some reason."""

        # Load up the definition for the receiving process
        # It has a message start event that should cause it to fire when a unique message comes through
        # Fire up the first process
        load_test_spec(
            "test_group/message-start-with-error",
            process_model_source_directory="message-start-with-error",
            bpmn_file_name="message-start-with-error.bpmn",
        )

        # Now send in the message
        user = self.find_or_create_user()
        message_triggerable_process_model = MessageTriggerableProcessModel.query.filter_by(
            message_name="test_bad_process"
        ).first()
        assert message_triggerable_process_model is not None

        MessageInstanceModel(
            message_type="send",
            name="test_bad_process",
            payload={},
            user_id=user.id,
        )
        g.user = user
        try:
            MessageService.run_process_model_from_message("test_bad_process", {}, ProcessInstanceExecutionMode.synchronous.value)
        except WorkflowExecutionServiceError as e:
<<<<<<< HEAD
            assert "The process encountered an error and failed after starting." in e.notes
=======
            assert "The process instance encountered an error and failed after starting." in e.notes
>>>>>>> 31e34b56

    def test_can_send_message_to_multiple_process_models(
        self,
        app: Flask,
        client: FlaskClient,
        with_db_and_bpmn_file_cleanup: None,
    ) -> None:
        # self.create_process_group_with_api(client, with_super_admin_user, process_group_id, process_group_id)

        process_model_sender = load_test_spec(
            "test_group/message_sender",
            process_model_source_directory="message_send_two_conversations",
            bpmn_file_name="message_sender",
        )
        load_test_spec(
            "test_group/message_receiver_one",
            process_model_source_directory="message_send_two_conversations",
            bpmn_file_name="message_receiver_one",
        )
        load_test_spec(
            "test_group/message_receiver_two",
            process_model_source_directory="message_send_two_conversations",
            bpmn_file_name="message_receiver_two",
        )

        user = self.find_or_create_user()

        process_instance_sender = ProcessInstanceService.create_process_instance_from_process_model_identifier(
            process_model_sender.id, user
        )

        processor_sender = ProcessInstanceProcessor(process_instance_sender)
        processor_sender.do_engine_steps()
        processor_sender.save()

        # At this point, the message_sender process has fired two different messages but those
        # processes have not started, and it is now paused, waiting for to receive a message. so
        # we should have two sends and a receive.
        assert MessageInstanceModel.query.filter_by(process_instance_id=process_instance_sender.id).count() == 3
        assert MessageInstanceModel.query.count() == 3  # all messages are related to the instance
        orig_send_messages = MessageInstanceModel.query.filter_by(message_type="send").all()
        assert len(orig_send_messages) == 2
        assert MessageInstanceModel.query.filter_by(message_type="receive").count() == 1

        # process message instances
        MessageService.correlate_all_message_instances()
        # Once complete the original send messages should be completed and two new instances
        # should now exist, one for each of the process instances ...
        #        for osm in orig_send_messages:
        #            assert osm.status == "completed"

        process_instance_result = ProcessInstanceModel.query.all()
        assert len(process_instance_result) == 3
        process_instance_receiver_one = (
            ProcessInstanceModel.query.filter_by(process_model_identifier="test_group/message_receiver_one")
            .order_by(ProcessInstanceModel.id)
            .first()
        )
        assert process_instance_receiver_one is not None
        process_instance_receiver_two = (
            ProcessInstanceModel.query.filter_by(process_model_identifier="test_group/message_receiver_two")
            .order_by(ProcessInstanceModel.id)
            .first()
        )
        assert process_instance_receiver_two is not None

        # just make sure it's a different process instance
        assert process_instance_receiver_one.process_model_identifier == "test_group/message_receiver_one"
        assert process_instance_receiver_one.id != process_instance_sender.id
        assert process_instance_receiver_one.status == "complete"
        assert process_instance_receiver_two.process_model_identifier == "test_group/message_receiver_two"
        assert process_instance_receiver_two.id != process_instance_sender.id
        assert process_instance_receiver_two.status == "complete"

        message_instance_result = (
            MessageInstanceModel.query.order_by(MessageInstanceModel.id).order_by(MessageInstanceModel.id).all()
        )
        assert len(message_instance_result) == 7

        message_instance_receiver_one = [
            x for x in message_instance_result if x.process_instance_id == process_instance_receiver_one.id
        ][0]
        message_instance_receiver_two = [
            x for x in message_instance_result if x.process_instance_id == process_instance_receiver_two.id
        ][0]
        assert message_instance_receiver_one is not None
        assert message_instance_receiver_two is not None

        # Cause a currelation event
        MessageService.correlate_all_message_instances()
        # We have to run it a second time because instances are firing
        # more messages that need to be picked up.
        MessageService.correlate_all_message_instances()

        message_instance_result = (
            MessageInstanceModel.query.order_by(MessageInstanceModel.id).order_by(MessageInstanceModel.id).all()
        )
        assert len(message_instance_result) == 8
        for message_instance in message_instance_result:
            assert message_instance.status == "completed"

        process_instance_result = ProcessInstanceModel.query.order_by(ProcessInstanceModel.id).all()
        assert len(process_instance_result) == 3
        for process_instance in process_instance_result:
            assert process_instance.status == "complete"

    def test_can_send_to_correct_start_event_if_there_are_multiple(
        self,
        app: Flask,
        with_db_and_bpmn_file_cleanup: None,
    ) -> None:
        load_test_spec(
            "test_group/multiple_message_start_events",
            process_model_source_directory="multiple_message_start_events",
        )
        user = self.find_or_create_user()
        message_triggerable_process_model = MessageTriggerableProcessModel.query.filter_by(
            message_name="travel_start_test_v2"
        ).first()
        assert message_triggerable_process_model is not None

        MessageService.start_process_with_message(message_triggerable_process_model, user)
        message_instances = MessageInstanceModel.query.all()
        assert len(message_instances) == 1
        assert message_instances[0].name == "travel_start_test_v2"

    def test_can_send_a_message_with_non_persistent_process_instance(
        self,
        app: Flask,
        with_db_and_bpmn_file_cleanup: None,
    ) -> None:
        process_model_sender = load_test_spec(
            "test_group/simple-message-send",
            process_model_source_directory="simple-message-send-receive",
            bpmn_file_name="simple-message-send-receive.bpmn",
        )
        load_test_spec(
            "test_group/simple-message-receive",
            process_model_source_directory="simple-message-send-receive",
            bpmn_file_name="message_start_event.bpmn",
        )

        message_triggerable_process_model = MessageTriggerableProcessModel.query.filter_by(message_name="message_one").first()
        assert message_triggerable_process_model is not None

        processor = ProcessInstanceService.create_and_run_process_instance(
            process_model=process_model_sender,
            persistence_level="none",
        )
        assert processor.process_instance_model.process_model_identifier == "test_group/simple-message-send"

        # ensure we commit the message instances
        db.session.commit()

        message_instances = MessageInstanceModel.query.all()
        assert len(message_instances) == 1

        MessageService.correlate_all_message_instances()

        process_instances = ProcessInstanceModel.query.all()
        assert len(process_instances) == 1
        assert process_instances[0].status == ProcessInstanceStatus.complete.value
        assert process_instances[0].process_model_identifier == "test_group/simple-message-receive"

        message_instances = MessageInstanceModel.query.all()
        assert len(message_instances) == 2
        mi_statuses = [mi.status for mi in message_instances]
        assert mi_statuses == ["completed", "completed"]

    def test_can_delete_message_start_events_from_database_if_model_no_longer_references_it(
        self,
        app: Flask,
        with_db_and_bpmn_file_cleanup: None,
    ) -> None:
        process_model_without_message_start_event = load_test_spec(
            "test_group/sample",
            process_model_source_directory="sample",
        )
        old_message_triggerable_process = MessageTriggerableProcessModel(
            message_name="travel_start_test_v2",
            process_model_identifier=process_model_without_message_start_event.id,
            file_name=process_model_without_message_start_event.primary_file_name,
        )
        db.session.add(old_message_triggerable_process)
        db.session.commit()
        message_triggerable_process_model = MessageTriggerableProcessModel.query.filter_by(
            message_name="travel_start_test_v2"
        ).first()
        assert message_triggerable_process_model is not None
        assert message_triggerable_process_model.process_model_identifier == process_model_without_message_start_event.id

        assert process_model_without_message_start_event.primary_file_name is not None
        primary_file_contents = SpecFileService.get_data(
            process_model_without_message_start_event, process_model_without_message_start_event.primary_file_name
        )
        SpecFileService.update_file(
            process_model_without_message_start_event,
            process_model_without_message_start_event.primary_file_name,
            primary_file_contents,
        )
        message_triggerable_process_model = MessageTriggerableProcessModel.query.filter_by(
            message_name="travel_start_test_v2"
        ).first()
        assert message_triggerable_process_model is None

    def test_correlate_can_handle_process_instance_already_locked(
        self,
        app: Flask,
        client: FlaskClient,
        with_db_and_bpmn_file_cleanup: None,
    ) -> None:
        # self.create_process_group_with_api(client, with_super_admin_user, process_group_id, process_group_id)

        process_model_sender = load_test_spec(
            "test_group/message_sender",
            process_model_source_directory="message_send_two_conversations",
            bpmn_file_name="message_sender",
        )
        load_test_spec(
            "test_group/message_receiver_one",
            process_model_source_directory="message_send_two_conversations",
            bpmn_file_name="message_receiver_one",
        )
        load_test_spec(
            "test_group/message_receiver_two",
            process_model_source_directory="message_send_two_conversations",
            bpmn_file_name="message_receiver_two",
        )

        user = self.find_or_create_user()

        process_instance = ProcessInstanceService.create_process_instance_from_process_model_identifier(
            process_model_sender.id, user
        )

        processor_sender = ProcessInstanceProcessor(process_instance)
        processor_sender.do_engine_steps(save=True)

        # At this point, the message_sender process has fired two different messages but those
        # processes have not started, and it is now paused, waiting for to receive a message. so
        # we should have two sends and a receive.
        assert MessageInstanceModel.query.filter_by(process_instance_id=process_instance.id).count() == 3
        assert MessageInstanceModel.query.count() == 3  # all messages are related to the instance
        orig_send_messages = MessageInstanceModel.query.filter_by(message_type="send").all()
        assert len(orig_send_messages) == 2
        assert MessageInstanceModel.query.filter_by(message_type="receive").count() == 1

        queue_entry = ProcessInstanceQueueModel.query.filter_by(process_instance_id=process_instance.id).first()
        assert queue_entry is not None
        queue_entry.locked_by = "test:test_waiting"
        queue_entry.locked_at_seconds = round(time.time())
        db.session.add(queue_entry)
        db.session.commit()

        MessageService.correlate_all_message_instances()

        assert ProcessInstanceModel.query.count() == 3
        MessageService.correlate_all_message_instances()

        message_send_instances = MessageInstanceModel.query.filter_by(name="Message Response Two", message_type="send").all()
        assert len(message_send_instances) == 1
        message_send_instance = message_send_instances[0]
        assert message_send_instance.status == "ready"
        assert message_send_instance.failure_cause is None

        message_receive_instances = MessageInstanceModel.query.filter_by(
            name="Message Response Two", message_type="receive"
        ).all()
        assert len(message_receive_instances) == 1
        message_receive_instance = message_receive_instances[0]
        assert message_receive_instance.status == "ready"
        assert message_receive_instance.failure_cause is None<|MERGE_RESOLUTION|>--- conflicted
+++ resolved
@@ -131,11 +131,7 @@
         try:
             MessageService.run_process_model_from_message("test_bad_process", {}, ProcessInstanceExecutionMode.synchronous.value)
         except WorkflowExecutionServiceError as e:
-<<<<<<< HEAD
-            assert "The process encountered an error and failed after starting." in e.notes
-=======
             assert "The process instance encountered an error and failed after starting." in e.notes
->>>>>>> 31e34b56
 
     def test_can_send_message_to_multiple_process_models(
         self,
