"""Test_message_service."""
import pytest
from flask import Flask
from flask.testing import FlaskClient
from tests.spiffworkflow_backend.helpers.base_test import BaseTest
from tests.spiffworkflow_backend.helpers.test_data import load_test_spec

from spiffworkflow_backend.exceptions.api_error import ApiError
from spiffworkflow_backend.models.message_instance import MessageInstanceModel
from spiffworkflow_backend.models.process_instance import ProcessInstanceModel
from spiffworkflow_backend.models.user import UserModel
from spiffworkflow_backend.routes.messages_controller import message_send
from spiffworkflow_backend.services.message_service import MessageService
from spiffworkflow_backend.services.process_instance_processor import (
    ProcessInstanceProcessor,
)
from spiffworkflow_backend.services.process_instance_service import (
    ProcessInstanceService,
)


class TestMessageService(BaseTest):
    """TestMessageService."""

    def test_message_from_api_into_running_process(
        self,
        app: Flask,
        client: FlaskClient,
        with_db_and_bpmn_file_cleanup: None,
        with_super_admin_user: UserModel,
    ) -> None:
        """Test sending a message to a running process via the API.

        This example workflow will send a message called 'request_approval' and then wait for a response message
        of 'approval_result'.  This test assures that it will fire the message with the correct correlation properties
        and will respond only to a message called 'approval_result' that has the matching correlation properties,
        as sent by an API Call.
        """
        self.payload = {
            "customer_id": "Sartography",
            "po_number": 1001,
            "description": "We built a new feature for messages!",
            "amount": "100.00",
        }

        self.start_sender_process(client, with_super_admin_user, "test_from_api")
        self.assure_a_message_was_sent()
        self.assure_there_is_a_process_waiting_on_a_message()

        # Make an API call to the service endpoint, but use the wrong po number
        with pytest.raises(ApiError):
            message_send("Approval Result", {"payload": {"po_number": 5001}})

        # Should return an error when making an API call for right po number, wrong client
        with pytest.raises(ApiError):
            message_send(
                "Approval Result",
                {"payload": {"po_number": 1001, "customer_id": "jon"}},
            )

        # No error when calling with the correct parameters
        message_send(
            "Approval Result",
            {"payload": {"po_number": 1001, "customer_id": "Sartography"}},
        )

        # There is no longer a waiting message
        waiting_messages = (
            MessageInstanceModel.query.filter_by(message_type="receive")
            .filter_by(status="ready")
            .filter_by(process_instance_id=self.process_instance.id)
            .all()
        )
        assert len(waiting_messages) == 0

        # The process has completed
        assert self.process_instance.status == "complete"

    def test_single_conversation_between_two_processes(
        self,
        app: Flask,
        client: FlaskClient,
        with_super_admin_user: UserModel,
    ) -> None:
        """Test messages between two different running processes using a single conversation.

        Assure that communication between two processes works the same as making a call through the API, here
        we have two process instances that are communicating with each other using one conversation about an
        Invoice whose details are defined in the following message payload
        """
        self.payload = {
            "customer_id": "Sartography",
            "po_number": 1001,
            "description": "We built a new feature for messages!",
            "amount": "100.00",
        }

        # Load up the definition for the receiving process (it has a message start event that should cause it to
        # fire when a unique message comes through.
        # Fire up the first process
        load_test_spec(
            "test_group/message_receive",
            process_model_source_directory="message_send_one_conversation",
            bpmn_file_name="message_receiver.bpmn",
        )

        # Now start the main process
        self.start_sender_process(
            client, with_super_admin_user, "test_between_processes"
        )
        self.assure_a_message_was_sent()

        # This is typically called in a background cron process, so we will manually call it
        # here in the tests
        # The first time it is called, it will instantiate a new instance of the message_recieve process
        MessageService.correlate_all_message_instances()

        # The sender process should still be waiting on a message to be returned to it ...
        self.assure_there_is_a_process_waiting_on_a_message()

        # The second time we call ths process_message_isntances (again it would typically be running on cron)
        # it will deliver the message that was sent from the receiver back to the original sender.
        MessageService.correlate_all_message_instances()

        # But there should be no send message waiting for delivery, because
        # the message receiving process should pick it up instantly via
        # it's start event.
        waiting_messages = (
            MessageInstanceModel.query.filter_by(message_type="receive")
            .filter_by(status="ready")
            .filter_by(process_instance_id=self.process_instance.id)
            .all()
        )
        assert len(waiting_messages) == 0
        MessageService.correlate_all_message_instances()
        MessageService.correlate_all_message_instances()
        MessageService.correlate_all_message_instances()
        assert len(waiting_messages) == 0

        # The message sender process is complete
        assert self.process_instance.status == "complete"

        # The message receiver process is also complete
        message_receiver_process = ProcessInstanceModel.query.filter_by(
            process_model_identifier="test_group/message_receive"
        ).first()
        assert message_receiver_process.status == "complete"

<<<<<<< HEAD
    def start_sender_process(
        self,
        client: FlaskClient,
        with_super_admin_user: UserModel,
        group_name: str = "test_group",
    ) -> None:
        process_group_id = group_name
        self.create_process_group(
            client, with_super_admin_user, process_group_id, process_group_id
        )

        process_model = load_test_spec(
            "test_group/message",
            process_model_source_directory="message_send_one_conversation",
            bpmn_file_name="message_sender.bpmn",  # Slightly misnamed, it sends and receives
=======
        processor_sender = ProcessInstanceProcessor(process_instance_sender)
        processor_sender.do_engine_steps()
        processor_sender.save()

        message_instance_result = MessageInstanceModel.query.order_by(
            MessageInstanceModel.id
        ).all()
        assert len(message_instance_result) == 2
        # ensure both message instances are for the same process instance
        # it will be send_message and receive_message_response
        assert (
            message_instance_result[0].process_instance_id
            == message_instance_result[1].process_instance_id
        )

        message_instance_sender = message_instance_result[0]
        assert message_instance_sender.process_instance_id == process_instance_sender.id
        message_correlations = MessageCorrelationModel.query.order_by(
            MessageCorrelationModel.id
        ).all()
        assert len(message_correlations) == 2
        assert message_correlations[0].process_instance_id == process_instance_sender.id
        message_correlations_message_instances = (
            MessageCorrelationMessageInstanceModel.query.order_by(
                MessageCorrelationMessageInstanceModel.id
            ).all()
>>>>>>> 3e6ad501
        )

        self.process_instance = ProcessInstanceService.create_process_instance_from_process_model_identifier(
            process_model.id,
            with_super_admin_user,
        )
        processor_send_receive = ProcessInstanceProcessor(self.process_instance)
        processor_send_receive.do_engine_steps(save=True)
        task = processor_send_receive.get_all_user_tasks()[0]
        human_task = self.process_instance.active_human_tasks[0]

        ProcessInstanceService.complete_form_task(
            processor_send_receive,
            task,
            self.payload,
            with_super_admin_user,
            human_task,
        )
        processor_send_receive.save()

    def assure_a_message_was_sent(self) -> None:
        # There should be one new send message for the given process instance.
        send_messages = (
            MessageInstanceModel.query.filter_by(message_type="send")
            .filter_by(process_instance_id=self.process_instance.id)
            .all()
        )
        assert len(send_messages) == 1
        send_message = send_messages[0]
        assert (
            send_message.payload == self.payload
        ), "The send message should match up with the payload"
        assert send_message.name == "Request Approval"
        assert send_message.status == "ready"

    def assure_there_is_a_process_waiting_on_a_message(self) -> None:
        # There should be one new send message for the given process instance.
        waiting_messages = (
            MessageInstanceModel.query.filter_by(message_type="receive")
            .filter_by(status="ready")
            .filter_by(process_instance_id=self.process_instance.id)
            .all()
        )
        assert len(waiting_messages) == 1
        waiting_message = waiting_messages[0]
        self.assure_correlation_properties_are_right(waiting_message)

<<<<<<< HEAD
    def assure_correlation_properties_are_right(
        self, message: MessageInstanceModel
    ) -> None:
        # Correlation Properties should match up
        po_curr = next(c for c in message.correlation_rules if c.name == "po_number")
        customer_curr = next(
            c for c in message.correlation_rules if c.name == "customer_id"
        )
        assert po_curr is not None
        assert customer_curr is not None
=======
        # process first message
        MessageService.process_message_instances()
        assert message_instance_sender.status == "completed"

        process_instance_result = ProcessInstanceModel.query.order_by(
            ProcessInstanceModel.id
        ).all()

        assert len(process_instance_result) == 2
        process_instance_receiver = process_instance_result[1]

        # just make sure it's a different process instance
        assert process_instance_receiver.id != process_instance_sender.id
        assert process_instance_receiver.status == "complete"

        message_instance_result = MessageInstanceModel.query.order_by(
            MessageInstanceModel.id
        ).all()
        assert len(message_instance_result) == 3
        message_instance_receiver = message_instance_result[1]
        assert message_instance_receiver.id != message_instance_sender.id
        assert message_instance_receiver.status == "ready"

        # process second message
        MessageService.process_message_instances()

        message_instance_result = MessageInstanceModel.query.all()
        assert len(message_instance_result) == 3
        for message_instance in message_instance_result:
            assert message_instance.status == "completed"

        process_instance_result = ProcessInstanceModel.query.all()
        assert len(process_instance_result) == 2
        for process_instance in process_instance_result:
            assert process_instance.status == "complete"
>>>>>>> 3e6ad501

    def test_can_send_message_to_multiple_process_models(
        self,
        app: Flask,
        client: FlaskClient,
        with_db_and_bpmn_file_cleanup: None,
        with_super_admin_user: UserModel,
    ) -> None:
        """Test_can_send_message_to_multiple_process_models."""
        process_group_id = "test_group_multi"
        self.create_process_group(
            client, with_super_admin_user, process_group_id, process_group_id
        )

        process_model_sender = load_test_spec(
            "test_group/message_sender",
            process_model_source_directory="message_send_two_conversations",
            bpmn_file_name="message_sender",
        )
        load_test_spec(
            "test_group/message_receiver_one",
            process_model_source_directory="message_send_two_conversations",
            bpmn_file_name="message_receiver_one",
        )
        load_test_spec(
            "test_group/message_receiver_two",
            process_model_source_directory="message_send_two_conversations",
            bpmn_file_name="message_receiver_two",
        )

        user = self.find_or_create_user()

        process_instance_sender = ProcessInstanceService.create_process_instance_from_process_model_identifier(
            process_model_sender.id, user
        )

        processor_sender = ProcessInstanceProcessor(process_instance_sender)
        processor_sender.do_engine_steps()
        processor_sender.save()

        # At this point, the message_sender process has fired two different messages but those
        # processes have not started, and it is now paused, waiting for to receive a message. so
        # we should have two sends and a receive.
        assert (
            MessageInstanceModel.query.filter_by(
                process_instance_id=process_instance_sender.id
            ).count()
            == 3
        )
        assert (
            MessageInstanceModel.query.count() == 3
        )  # all messages are related to the instance
        orig_send_messages = MessageInstanceModel.query.filter_by(
            message_type="send"
        ).all()
        assert len(orig_send_messages) == 2
        assert MessageInstanceModel.query.filter_by(message_type="receive").count() == 1

        # process message instances
        MessageService.correlate_all_message_instances()
        # Once complete the original send messages should be completed and two new instances
        # should now exist, one for each of the process instances ...
        #        for osm in orig_send_messages:
        #            assert osm.status == "completed"

        process_instance_result = ProcessInstanceModel.query.all()
        assert len(process_instance_result) == 3
        process_instance_receiver_one = ProcessInstanceModel.query.filter_by(
            process_model_identifier="test_group/message_receiver_one"
        ).first()
        assert process_instance_receiver_one is not None
        process_instance_receiver_two = ProcessInstanceModel.query.filter_by(
            process_model_identifier="test_group/message_receiver_two"
        ).first()
        assert process_instance_receiver_two is not None

        # just make sure it's a different process instance
        assert (
            process_instance_receiver_one.process_model_identifier
            == "test_group/message_receiver_one"
        )
        assert process_instance_receiver_one.id != process_instance_sender.id
        assert process_instance_receiver_one.status == "complete"
        assert (
            process_instance_receiver_two.process_model_identifier
            == "test_group/message_receiver_two"
        )
        assert process_instance_receiver_two.id != process_instance_sender.id
        assert process_instance_receiver_two.status == "complete"

        message_instance_result = MessageInstanceModel.query.all()
        assert len(message_instance_result) == 7

        message_instance_receiver_one = [
            x
            for x in message_instance_result
            if x.process_instance_id == process_instance_receiver_one.id
        ][0]
        message_instance_receiver_two = [
            x
            for x in message_instance_result
            if x.process_instance_id == process_instance_receiver_two.id
        ][0]
        assert message_instance_receiver_one is not None
        assert message_instance_receiver_two is not None

        # Cause a currelation event
        MessageService.correlate_all_message_instances()
        # We have to run it a second time because instances are firing
        # more messages that need to be picked up.
        MessageService.correlate_all_message_instances()

        message_instance_result = MessageInstanceModel.query.all()
        assert len(message_instance_result) == 8
        for message_instance in message_instance_result:
            assert message_instance.status == "completed"

        process_instance_result = ProcessInstanceModel.query.all()
        assert len(process_instance_result) == 3
        for process_instance in process_instance_result:
            assert process_instance.status == "complete"<|MERGE_RESOLUTION|>--- conflicted
+++ resolved
@@ -129,6 +129,8 @@
             MessageInstanceModel.query.filter_by(message_type="receive")
             .filter_by(status="ready")
             .filter_by(process_instance_id=self.process_instance.id)
+            .order_by(
+                MessageInstanceModel.id)
             .all()
         )
         assert len(waiting_messages) == 0
@@ -143,10 +145,11 @@
         # The message receiver process is also complete
         message_receiver_process = ProcessInstanceModel.query.filter_by(
             process_model_identifier="test_group/message_receive"
+        ).order_by(
+            MessageInstanceModel.id
         ).first()
         assert message_receiver_process.status == "complete"
 
-<<<<<<< HEAD
     def start_sender_process(
         self,
         client: FlaskClient,
@@ -162,34 +165,6 @@
             "test_group/message",
             process_model_source_directory="message_send_one_conversation",
             bpmn_file_name="message_sender.bpmn",  # Slightly misnamed, it sends and receives
-=======
-        processor_sender = ProcessInstanceProcessor(process_instance_sender)
-        processor_sender.do_engine_steps()
-        processor_sender.save()
-
-        message_instance_result = MessageInstanceModel.query.order_by(
-            MessageInstanceModel.id
-        ).all()
-        assert len(message_instance_result) == 2
-        # ensure both message instances are for the same process instance
-        # it will be send_message and receive_message_response
-        assert (
-            message_instance_result[0].process_instance_id
-            == message_instance_result[1].process_instance_id
-        )
-
-        message_instance_sender = message_instance_result[0]
-        assert message_instance_sender.process_instance_id == process_instance_sender.id
-        message_correlations = MessageCorrelationModel.query.order_by(
-            MessageCorrelationModel.id
-        ).all()
-        assert len(message_correlations) == 2
-        assert message_correlations[0].process_instance_id == process_instance_sender.id
-        message_correlations_message_instances = (
-            MessageCorrelationMessageInstanceModel.query.order_by(
-                MessageCorrelationMessageInstanceModel.id
-            ).all()
->>>>>>> 3e6ad501
         )
 
         self.process_instance = ProcessInstanceService.create_process_instance_from_process_model_identifier(
@@ -215,6 +190,7 @@
         send_messages = (
             MessageInstanceModel.query.filter_by(message_type="send")
             .filter_by(process_instance_id=self.process_instance.id)
+            .order_by(MessageInstanceModel.id)
             .all()
         )
         assert len(send_messages) == 1
@@ -231,13 +207,13 @@
             MessageInstanceModel.query.filter_by(message_type="receive")
             .filter_by(status="ready")
             .filter_by(process_instance_id=self.process_instance.id)
+            .order_by(MessageInstanceModel.id)
             .all()
         )
         assert len(waiting_messages) == 1
         waiting_message = waiting_messages[0]
         self.assure_correlation_properties_are_right(waiting_message)
 
-<<<<<<< HEAD
     def assure_correlation_properties_are_right(
         self, message: MessageInstanceModel
     ) -> None:
@@ -248,43 +224,6 @@
         )
         assert po_curr is not None
         assert customer_curr is not None
-=======
-        # process first message
-        MessageService.process_message_instances()
-        assert message_instance_sender.status == "completed"
-
-        process_instance_result = ProcessInstanceModel.query.order_by(
-            ProcessInstanceModel.id
-        ).all()
-
-        assert len(process_instance_result) == 2
-        process_instance_receiver = process_instance_result[1]
-
-        # just make sure it's a different process instance
-        assert process_instance_receiver.id != process_instance_sender.id
-        assert process_instance_receiver.status == "complete"
-
-        message_instance_result = MessageInstanceModel.query.order_by(
-            MessageInstanceModel.id
-        ).all()
-        assert len(message_instance_result) == 3
-        message_instance_receiver = message_instance_result[1]
-        assert message_instance_receiver.id != message_instance_sender.id
-        assert message_instance_receiver.status == "ready"
-
-        # process second message
-        MessageService.process_message_instances()
-
-        message_instance_result = MessageInstanceModel.query.all()
-        assert len(message_instance_result) == 3
-        for message_instance in message_instance_result:
-            assert message_instance.status == "completed"
-
-        process_instance_result = ProcessInstanceModel.query.all()
-        assert len(process_instance_result) == 2
-        for process_instance in process_instance_result:
-            assert process_instance.status == "complete"
->>>>>>> 3e6ad501
 
     def test_can_send_message_to_multiple_process_models(
         self,
@@ -354,11 +293,11 @@
         assert len(process_instance_result) == 3
         process_instance_receiver_one = ProcessInstanceModel.query.filter_by(
             process_model_identifier="test_group/message_receiver_one"
-        ).first()
+        ).order_by(MessageInstanceModel.id).first()
         assert process_instance_receiver_one is not None
         process_instance_receiver_two = ProcessInstanceModel.query.filter_by(
             process_model_identifier="test_group/message_receiver_two"
-        ).first()
+        ).order_by(MessageInstanceModel.id).first()
         assert process_instance_receiver_two is not None
 
         # just make sure it's a different process instance
@@ -375,7 +314,9 @@
         assert process_instance_receiver_two.id != process_instance_sender.id
         assert process_instance_receiver_two.status == "complete"
 
-        message_instance_result = MessageInstanceModel.query.all()
+        message_instance_result = MessageInstanceModel.query.order_by(
+            MessageInstanceModel.id
+        ).order_by(MessageInstanceModel.id).all()
         assert len(message_instance_result) == 7
 
         message_instance_receiver_one = [
@@ -397,12 +338,16 @@
         # more messages that need to be picked up.
         MessageService.correlate_all_message_instances()
 
-        message_instance_result = MessageInstanceModel.query.all()
+        message_instance_result = MessageInstanceModel.query.order_by(
+            MessageInstanceModel.id
+        ).order_by(MessageInstanceModel.id).all()
         assert len(message_instance_result) == 8
         for message_instance in message_instance_result:
             assert message_instance.status == "completed"
 
-        process_instance_result = ProcessInstanceModel.query.all()
+        process_instance_result = ProcessInstanceModel.query.order_by(
+            MessageInstanceModel.id
+        ).all()
         assert len(process_instance_result) == 3
         for process_instance in process_instance_result:
             assert process_instance.status == "complete"