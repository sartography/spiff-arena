import copy
import json
import os

from flask.app import Flask
from flask.testing import FlaskClient
from SpiffWorkflow.bpmn.serializer.migration.version_1_3 import update_data_objects  # type: ignore
from spiffworkflow_backend.data_migrations.process_instance_migrator import ProcessInstanceMigrator
from spiffworkflow_backend.data_migrations.version_1_3 import VersionOneThree
from spiffworkflow_backend.data_migrations.version_4 import Version4
from spiffworkflow_backend.data_migrations.version_5 import Version5
from spiffworkflow_backend.models.bpmn_process import BpmnProcessModel
from spiffworkflow_backend.models.db import db
from spiffworkflow_backend.models.process_instance import ProcessInstanceModel
from spiffworkflow_backend.models.process_instance import ProcessInstanceStatus
from spiffworkflow_backend.models.process_instance_event import ProcessInstanceEventModel
from spiffworkflow_backend.models.process_model import ProcessModelInfo
from spiffworkflow_backend.models.task import TaskModel  # noqa: F401
from spiffworkflow_backend.models.task_definition import TaskDefinitionModel
from spiffworkflow_backend.services.process_instance_processor import ProcessInstanceProcessor
from sqlalchemy import or_

from tests.spiffworkflow_backend.helpers.base_test import BaseTest
from tests.spiffworkflow_backend.helpers.test_data import load_test_spec


class TestProcessInstanceMigrator(BaseTest):
    def test_can_run_all_migrations(
        self,
        app: Flask,
        client: FlaskClient,
        with_db_and_bpmn_file_cleanup: None,
    ) -> None:
        process_model = load_test_spec(
            process_model_id="test_group/model_with_lanes",
            bpmn_file_name="lanes.bpmn",
            process_model_source_directory="model_with_lanes",
        )
        process_instance = self.create_process_instance_from_process_model(process_model=process_model)
        process_instance.spiff_serializer_version = "1"
        db.session.add(process_instance)
        db.session.commit()

        processor = ProcessInstanceProcessor(process_instance)
        processor.do_engine_steps(save=True)
        ProcessInstanceMigrator.run(process_instance)

    def test_can_run_version_1_3_migration(
        self,
        app: Flask,
        client: FlaskClient,
        with_db_and_bpmn_file_cleanup: None,
    ) -> None:
        process_model = load_test_spec(
            process_model_id="test_group/model_with_lanes",
            bpmn_file_name="lanes.bpmn",
            process_model_source_directory="model_with_lanes",
        )
        process_instance = self.create_process_instance_from_process_model(process_model=process_model)
        process_instance.spiff_serializer_version = "1"
        db.session.add(process_instance)
        db.session.commit()
        processor = ProcessInstanceProcessor(process_instance)
        processor.do_engine_steps(save=True)

        task_model = (
            TaskModel.query.filter_by(process_instance_id=process_instance.id)
            .join(TaskDefinitionModel)
            .filter(TaskDefinitionModel.bpmn_identifier == "finance_approval")
            .first()
        )
        assert task_model is not None
        assert task_model.parent_task_model() is not None
        assert task_model.parent_task_model().properties_json["last_state_change"] is not None

        new_properties_json = copy.copy(task_model.properties_json)
        new_properties_json["last_state_change"] = None
        task_model.properties_json = new_properties_json
        db.session.add(task_model)
        db.session.commit()
        task_model = TaskModel.query.filter_by(guid=task_model.guid).first()
        assert task_model.properties_json["last_state_change"] is None

        VersionOneThree().run()
        task_model = TaskModel.query.filter_by(guid=task_model.guid).first()
        assert task_model.properties_json["last_state_change"] is not None

    def test_can_run_version_4_migration(
        self,
        app: Flask,
        client: FlaskClient,
        with_db_and_bpmn_file_cleanup: None,
    ) -> None:
        process_model = load_test_spec(
            process_model_id="test_group/service-task-with-data-obj",
            process_model_source_directory="service-task-with-data-obj",
        )
        (process_instance, bpmn_process_dict_version_4_from_spiff) = self._import_bpmn_json_for_test(
            app, "bpmn_process_instance_data_objects_version_3.json", process_model
        )
        bpmn_process_cache_version_3 = {
            "bpmn_process_definition_id": process_instance.bpmn_process_definition_id,
            "bpmn_process_id": process_instance.bpmn_process_id,
        }

        process_instance_events = ProcessInstanceEventModel.query.filter_by(process_instance_id=process_instance.id).all()
        pi_events_count_before = len(process_instance_events)
        Version4.run(process_instance)
        update_data_objects(bpmn_process_dict_version_4_from_spiff)
        process_instance = ProcessInstanceModel.query.filter_by(id=process_instance.id).first()
        processor = ProcessInstanceProcessor(
            process_instance, include_task_data_for_completed_tasks=True, include_completed_subprocesses=True
        )
<<<<<<< HEAD
        bpmn_process_dict_version_4 = processor.serialize(preserve_script_engine_state=False)
=======
        bpmn_process_dict_version_4 = processor.serialize(serialize_script_engine_state=False)
>>>>>>> ad0cf83c
        self.round_last_state_change(bpmn_process_dict_version_4)
        self.round_last_state_change(bpmn_process_dict_version_4_from_spiff)
        assert bpmn_process_dict_version_4 == bpmn_process_dict_version_4_from_spiff

        bpmn_process_cache_version_4 = {
            "bpmn_process_definition_id": process_instance.bpmn_process_definition_id,
            "bpmn_process_id": process_instance.bpmn_process_id,
        }
        assert (
            bpmn_process_cache_version_4["bpmn_process_definition_id"]
            != bpmn_process_cache_version_3["bpmn_process_definition_id"]
        )
        assert bpmn_process_cache_version_4["bpmn_process_id"] == bpmn_process_cache_version_3["bpmn_process_id"]
        assert (
            process_instance.bpmn_process.bpmn_process_definition_id == bpmn_process_cache_version_4["bpmn_process_definition_id"]
        )

        bpmn_processes = BpmnProcessModel.query.filter(
            or_(
                BpmnProcessModel.id == process_instance.bpmn_process_id,
                BpmnProcessModel.top_level_process_id == process_instance.bpmn_process_id,
            )
        ).all()
        assert len(bpmn_processes) == 3

        for bpmn_process in bpmn_processes:
            for task_model in bpmn_process.tasks:
                assert task_model.task_definition.bpmn_process_definition_id == bpmn_process.bpmn_process_definition_id

        process_instance_events = ProcessInstanceEventModel.query.filter_by(process_instance_id=process_instance.id).all()
        pi_events_count_after = len(process_instance_events)
        assert pi_events_count_before == pi_events_count_after

    def test_can_run_version_5_migration(
        self,
        app: Flask,
        client: FlaskClient,
        with_db_and_bpmn_file_cleanup: None,
    ) -> None:
        process_model = load_test_spec(
            process_model_id="test_group/multiinstance_manual_task",
            process_model_source_directory="multiinstance_manual_task",
        )
        (process_instance, _bpmn_process_dict_before_import) = self._import_bpmn_json_for_test(
            app, "bpmn_multi_instance_task_version_4.json", process_model
        )
        tasks = (
            TaskModel.query.filter_by(process_instance_id=process_instance.id)
            .join(TaskDefinitionModel, TaskDefinitionModel.id == TaskModel.task_definition_id)
            .filter(TaskDefinitionModel.bpmn_identifier == "manual_task")
            .all()
        )
        assert len(tasks) == 1
        assert tasks[0].state == "WAITING"
        Version5.run(process_instance)
        db.session.commit()
        tasks = (
            TaskModel.query.filter_by(process_instance_id=process_instance.id)
            .join(TaskDefinitionModel, TaskDefinitionModel.id == TaskModel.task_definition_id)
            .filter(TaskDefinitionModel.bpmn_identifier == "manual_task")
            .all()
        )
        assert len(tasks) == 1
        assert tasks[0].state == "STARTED"

        process_instance = ProcessInstanceModel.query.filter_by(id=process_instance.id).first()
        processor = ProcessInstanceProcessor(process_instance)
        # save the processor so it creates the human tasks
        processor.save()
        self.complete_next_manual_task(processor, execution_mode="synchronous")
        self.complete_next_manual_task(processor, execution_mode="synchronous")
        assert process_instance.status == ProcessInstanceStatus.complete.value

    def _import_bpmn_json_for_test(self, app: Flask, bpmn_json_file_name: str, process_model: ProcessModelInfo) -> tuple:
        bpmn_json_file = os.path.join(
            app.instance_path,
            "..",
            "..",
            "tests",
            "files",
            bpmn_json_file_name,
        )
        with open(bpmn_json_file) as f:
            bpmn_process_dict_before_import = json.loads(f.read())
        process_instance = self.create_process_instance_from_process_model(process_model=process_model)
        ProcessInstanceProcessor.persist_bpmn_process_dict(
            bpmn_process_dict_before_import,
            process_instance_model=process_instance,
            bpmn_definition_to_task_definitions_mappings={},
        )
        process_instance = ProcessInstanceModel.query.filter_by(id=process_instance.id).first()

        # ensure data was imported correctly and is in expected state
        processor = ProcessInstanceProcessor(
            process_instance, include_task_data_for_completed_tasks=True, include_completed_subprocesses=True
        )
<<<<<<< HEAD
        bpmn_process_dict_version_3_after_import = processor.serialize(preserve_script_engine_state=False)
=======
        bpmn_process_dict_version_3_after_import = processor.serialize(serialize_script_engine_state=False)
>>>>>>> ad0cf83c
        self.round_last_state_change(bpmn_process_dict_before_import)
        self.round_last_state_change(bpmn_process_dict_version_3_after_import)
        assert bpmn_process_dict_version_3_after_import == bpmn_process_dict_before_import
        return (process_instance, bpmn_process_dict_before_import)<|MERGE_RESOLUTION|>--- conflicted
+++ resolved
@@ -111,11 +111,7 @@
         processor = ProcessInstanceProcessor(
             process_instance, include_task_data_for_completed_tasks=True, include_completed_subprocesses=True
         )
-<<<<<<< HEAD
-        bpmn_process_dict_version_4 = processor.serialize(preserve_script_engine_state=False)
-=======
         bpmn_process_dict_version_4 = processor.serialize(serialize_script_engine_state=False)
->>>>>>> ad0cf83c
         self.round_last_state_change(bpmn_process_dict_version_4)
         self.round_last_state_change(bpmn_process_dict_version_4_from_spiff)
         assert bpmn_process_dict_version_4 == bpmn_process_dict_version_4_from_spiff
@@ -212,11 +208,7 @@
         processor = ProcessInstanceProcessor(
             process_instance, include_task_data_for_completed_tasks=True, include_completed_subprocesses=True
         )
-<<<<<<< HEAD
-        bpmn_process_dict_version_3_after_import = processor.serialize(preserve_script_engine_state=False)
-=======
         bpmn_process_dict_version_3_after_import = processor.serialize(serialize_script_engine_state=False)
->>>>>>> ad0cf83c
         self.round_last_state_change(bpmn_process_dict_before_import)
         self.round_last_state_change(bpmn_process_dict_version_3_after_import)
         assert bpmn_process_dict_version_3_after_import == bpmn_process_dict_before_import
