--- conflicted
+++ resolved
@@ -256,7 +256,6 @@
         assert spiff_task is not None
         assert spiff_task.state == TaskState.COMPLETED
 
-<<<<<<< HEAD
     def test_properly_resets_process_to_given_task(
         self,
         app: Flask,
@@ -365,62 +364,6 @@
         spiff_manual_task = processor.bpmn_process_instance.get_task(UUID(human_task_one.task_id))
         ProcessInstanceService.complete_form_task(processor, spiff_manual_task, {}, initiator_user, human_task_one)
         assert process_instance.status == "complete"
-=======
-    # TODO: FIX resetting a process instance to a task
-    # def test_properly_resets_process_to_given_task(
-    #     self,
-    #     app: Flask,
-    #     client: FlaskClient,
-    #     with_db_and_bpmn_file_cleanup: None,
-    #     with_super_admin_user: UserModel,
-    # ) -> None:
-    #     self.create_process_group_with_api(client, with_super_admin_user, "test_group", "test_group")
-    #     initiator_user = self.find_or_create_user("initiator_user")
-    #     finance_user_three = self.find_or_create_user("testuser3")
-    #     assert initiator_user.principal is not None
-    #     assert finance_user_three.principal is not None
-    #     AuthorizationService.import_permissions_from_yaml_file()
-    #
-    #     finance_group = GroupModel.query.filter_by(identifier="Finance Team").first()
-    #     assert finance_group is not None
-    #
-    #     process_model = load_test_spec(
-    #         process_model_id="test_group/manual_task_with_subprocesses",
-    #         process_model_source_directory="manual_task_with_subprocesses",
-    #     )
-    #     process_instance = self.create_process_instance_from_process_model(
-    #         process_model=process_model, user=initiator_user
-    #     )
-    #     processor = ProcessInstanceProcessor(process_instance)
-    #     processor.do_engine_steps(save=True)
-    #     assert len(process_instance.active_human_tasks) == 1
-    #     initial_human_task_id = process_instance.active_human_tasks[0].id
-    #
-    #     # save again to ensure we go attempt to process the human tasks again
-    #     processor.save()
-    #
-    #     assert len(process_instance.active_human_tasks) == 1
-    #     assert initial_human_task_id == process_instance.active_human_tasks[0].id
-    #
-    #     processor = ProcessInstanceProcessor(process_instance)
-    #     human_task_one = process_instance.active_human_tasks[0]
-    #     spiff_manual_task = processor.__class__.get_task_by_bpmn_identifier(
-    #         human_task_one.task_name, processor.bpmn_process_instance
-    #     )
-    #     ProcessInstanceService.complete_form_task(processor, spiff_manual_task, {}, initiator_user, human_task_one)
-    #
-    #     processor.suspend()
-    #     ProcessInstanceProcessor.reset_process(process_instance, str(spiff_manual_task.id), commit=True)
-    #
-    #     process_instance = ProcessInstanceModel.query.filter_by(id=process_instance.id).first()
-    #     processor = ProcessInstanceProcessor(process_instance)
-    #     human_task_one = process_instance.active_human_tasks[0]
-    #     spiff_manual_task = processor.bpmn_process_instance.get_task_from_id(UUID(human_task_one.task_id))
-    #     ProcessInstanceService.complete_form_task(processor, spiff_manual_task, {}, initiator_user, human_task_one)
-    #     human_task_one = process_instance.active_human_tasks[0]
-    #     spiff_manual_task = processor.bpmn_process_instance.get_task_from_id(UUID(human_task_one.task_id))
-    #     ProcessInstanceService.complete_form_task(processor, spiff_manual_task, {}, initiator_user, human_task_one)
->>>>>>> 21a97fb4
 
     def test_properly_saves_tasks_when_running(
         self,
