"""Test_process_instance_processor."""
from uuid import UUID

import pytest
from flask import g
from flask.app import Flask
from flask.testing import FlaskClient
from SpiffWorkflow.task import TaskState  # type: ignore
from tests.spiffworkflow_backend.helpers.base_test import BaseTest
from tests.spiffworkflow_backend.helpers.test_data import load_test_spec

from spiffworkflow_backend.models.group import GroupModel
from spiffworkflow_backend.models.process_instance import ProcessInstanceModel
from spiffworkflow_backend.models.process_instance import ProcessInstanceStatus
from spiffworkflow_backend.models.task import TaskModel  # noqa: F401
from spiffworkflow_backend.models.user import UserModel
from spiffworkflow_backend.services.authorization_service import AuthorizationService
from spiffworkflow_backend.services.authorization_service import (
    UserDoesNotHaveAccessToTaskError,
)
from spiffworkflow_backend.services.process_instance_processor import (
    ProcessInstanceProcessor,
)
from spiffworkflow_backend.services.process_instance_queue_service import (
    ProcessInstanceIsAlreadyLockedError,
)
from spiffworkflow_backend.services.process_instance_service import (
    ProcessInstanceService,
)


class TestProcessInstanceProcessor(BaseTest):
    """TestProcessInstanceProcessor."""

    # it's not totally obvious we want to keep this test/file
    def test_script_engine_takes_data_and_returns_expected_results(
        self,
        app: Flask,
        with_db_and_bpmn_file_cleanup: None,
    ) -> None:
        """Test_script_engine_takes_data_and_returns_expected_results."""
        app.config["THREAD_LOCAL_DATA"].process_model_identifier = "hey"
        app.config["THREAD_LOCAL_DATA"].process_instance_id = 0
        script_engine = ProcessInstanceProcessor._script_engine

        result = script_engine._evaluate("a", {"a": 1})
        assert result == 1
        app.config["THREAD_LOCAL_DATA"].process_model_identifier = None
        app.config["THREAD_LOCAL_DATA"].process_instance_id = None

    def test_script_engine_can_use_custom_scripts(
        self,
        app: Flask,
        with_db_and_bpmn_file_cleanup: None,
    ) -> None:
        """Test_script_engine_takes_data_and_returns_expected_results."""
        app.config["THREAD_LOCAL_DATA"].process_model_identifier = "hey"
        app.config["THREAD_LOCAL_DATA"].process_instance_id = 0
        script_engine = ProcessInstanceProcessor._script_engine
        result = script_engine._evaluate("fact_service(type='norris')", {})
        assert result == "Chuck Norris doesn’t read books. He stares them down until he gets the information he wants."
        app.config["THREAD_LOCAL_DATA"].process_model_identifier = None
        app.config["THREAD_LOCAL_DATA"].process_instance_id = None

    def test_sets_permission_correctly_on_human_task(
        self,
        app: Flask,
        client: FlaskClient,
        with_db_and_bpmn_file_cleanup: None,
        with_super_admin_user: UserModel,
    ) -> None:
        """Test_sets_permission_correctly_on_human_task."""
        self.create_process_group(client, with_super_admin_user, "test_group", "test_group")
        initiator_user = self.find_or_create_user("initiator_user")
        finance_user = self.find_or_create_user("testuser2")
        assert initiator_user.principal is not None
        assert finance_user.principal is not None
        AuthorizationService.import_permissions_from_yaml_file()

        finance_group = GroupModel.query.filter_by(identifier="Finance Team").first()
        assert finance_group is not None

        process_model = load_test_spec(
            process_model_id="test_group/model_with_lanes",
            bpmn_file_name="lanes.bpmn",
            process_model_source_directory="model_with_lanes",
        )
        process_instance = self.create_process_instance_from_process_model(
            process_model=process_model, user=initiator_user
        )
        processor = ProcessInstanceProcessor(process_instance)
        processor.do_engine_steps(save=True)

        assert len(process_instance.active_human_tasks) == 1
        human_task = process_instance.active_human_tasks[0]
        assert human_task.lane_assignment_id is None
        assert len(human_task.potential_owners) == 1
        assert human_task.potential_owners[0] == initiator_user

        spiff_task = processor.__class__.get_task_by_bpmn_identifier(
            human_task.task_name, processor.bpmn_process_instance
        )
        with pytest.raises(UserDoesNotHaveAccessToTaskError):
            ProcessInstanceService.complete_form_task(processor, spiff_task, {}, finance_user, human_task)
        ProcessInstanceService.complete_form_task(processor, spiff_task, {}, initiator_user, human_task)

        assert len(process_instance.active_human_tasks) == 1
        human_task = process_instance.active_human_tasks[0]
        assert human_task.lane_assignment_id == finance_group.id
        assert len(human_task.potential_owners) == 1
        assert human_task.potential_owners[0] == finance_user

        spiff_task = processor.__class__.get_task_by_bpmn_identifier(
            human_task.task_name, processor.bpmn_process_instance
        )
        with pytest.raises(UserDoesNotHaveAccessToTaskError):
            ProcessInstanceService.complete_form_task(processor, spiff_task, {}, initiator_user, human_task)

        ProcessInstanceService.complete_form_task(processor, spiff_task, {}, finance_user, human_task)
        assert len(process_instance.active_human_tasks) == 1
        human_task = process_instance.active_human_tasks[0]
        assert human_task.lane_assignment_id is None
        assert len(human_task.potential_owners) == 1
        assert human_task.potential_owners[0] == initiator_user

        spiff_task = processor.__class__.get_task_by_bpmn_identifier(
            human_task.task_name, processor.bpmn_process_instance
        )
        ProcessInstanceService.complete_form_task(processor, spiff_task, {}, initiator_user, human_task)

        assert process_instance.status == ProcessInstanceStatus.complete.value

    def test_sets_permission_correctly_on_human_task_when_using_dict(
        self,
        app: Flask,
        client: FlaskClient,
        with_db_and_bpmn_file_cleanup: None,
        with_super_admin_user: UserModel,
    ) -> None:
        """Test_sets_permission_correctly_on_human_task_when_using_dict."""
        self.create_process_group(client, with_super_admin_user, "test_group", "test_group")
        initiator_user = self.find_or_create_user("initiator_user")
        finance_user_three = self.find_or_create_user("testuser3")
        finance_user_four = self.find_or_create_user("testuser4")
        testadmin1 = self.find_or_create_user("testadmin1")
        assert initiator_user.principal is not None
        assert finance_user_three.principal is not None
        AuthorizationService.import_permissions_from_yaml_file()

        finance_group = GroupModel.query.filter_by(identifier="Finance Team").first()
        assert finance_group is not None

        process_model = load_test_spec(
            process_model_id="test_group/model_with_lanes",
            bpmn_file_name="lanes_with_owner_dict.bpmn",
            process_model_source_directory="model_with_lanes",
        )
        process_instance = self.create_process_instance_from_process_model(
            process_model=process_model, user=initiator_user
        )
        processor = ProcessInstanceProcessor(process_instance)
        processor.do_engine_steps(save=True)

        assert len(process_instance.active_human_tasks) == 1
        human_task = process_instance.active_human_tasks[0]
        assert human_task.lane_assignment_id is None
        assert len(human_task.potential_owners) == 1
        assert human_task.potential_owners[0] == initiator_user

        spiff_task = processor.__class__.get_task_by_bpmn_identifier(
            human_task.task_name, processor.bpmn_process_instance
        )
        with pytest.raises(UserDoesNotHaveAccessToTaskError):
            ProcessInstanceService.complete_form_task(processor, spiff_task, {}, finance_user_three, human_task)
        ProcessInstanceService.complete_form_task(processor, spiff_task, {}, initiator_user, human_task)
        assert human_task.completed_by_user_id == initiator_user.id

        assert len(process_instance.active_human_tasks) == 1
        human_task = process_instance.active_human_tasks[0]
        assert human_task.lane_assignment_id is None
        assert len(human_task.potential_owners) == 2
        assert human_task.potential_owners == [finance_user_three, finance_user_four]

        spiff_task = processor.__class__.get_task_by_bpmn_identifier(
            human_task.task_name, processor.bpmn_process_instance
        )
        with pytest.raises(UserDoesNotHaveAccessToTaskError):
            ProcessInstanceService.complete_form_task(processor, spiff_task, {}, initiator_user, human_task)

        g.user = finance_user_three
        ProcessInstanceService.complete_form_task(processor, spiff_task, {}, finance_user_three, human_task)
        assert human_task.completed_by_user_id == finance_user_three.id
        assert len(process_instance.active_human_tasks) == 1
        human_task = process_instance.active_human_tasks[0]
        assert human_task.lane_assignment_id is None
        assert len(human_task.potential_owners) == 1
        assert human_task.potential_owners[0] == finance_user_four

        spiff_task = processor.__class__.get_task_by_bpmn_identifier(
            human_task.task_name, processor.bpmn_process_instance
        )
        with pytest.raises(UserDoesNotHaveAccessToTaskError):
            ProcessInstanceService.complete_form_task(processor, spiff_task, {}, initiator_user, human_task)

        ProcessInstanceService.complete_form_task(processor, spiff_task, {}, finance_user_four, human_task)
        assert human_task.completed_by_user_id == finance_user_four.id
        assert len(process_instance.active_human_tasks) == 1
        human_task = process_instance.active_human_tasks[0]
        assert human_task.lane_assignment_id is None
        assert len(human_task.potential_owners) == 1
        assert human_task.potential_owners[0] == initiator_user

        spiff_task = processor.__class__.get_task_by_bpmn_identifier(
            human_task.task_name, processor.bpmn_process_instance
        )
        ProcessInstanceService.complete_form_task(processor, spiff_task, {}, initiator_user, human_task)

        assert len(process_instance.active_human_tasks) == 1
        human_task = process_instance.active_human_tasks[0]
        spiff_task = processor.__class__.get_task_by_bpmn_identifier(
            human_task.task_name, processor.bpmn_process_instance
        )
        with pytest.raises(UserDoesNotHaveAccessToTaskError):
            ProcessInstanceService.complete_form_task(processor, spiff_task, {}, initiator_user, human_task)
        ProcessInstanceService.complete_form_task(processor, spiff_task, {}, testadmin1, human_task)

        assert process_instance.status == ProcessInstanceStatus.complete.value

    def test_can_load_up_processor_after_running_model_with_call_activities(
        self,
        app: Flask,
        client: FlaskClient,
        with_db_and_bpmn_file_cleanup: None,
        with_super_admin_user: UserModel,
    ) -> None:
        """Test_does_not_recreate_human_tasks_on_multiple_saves."""
        initiator_user = self.find_or_create_user("initiator_user")

        process_model = load_test_spec(
            process_model_id="test_group/call_activity_nested",
            process_model_source_directory="call_activity_nested",
        )
        process_instance = self.create_process_instance_from_process_model(
            process_model=process_model, user=initiator_user
        )
        processor = ProcessInstanceProcessor(process_instance)
        processor.do_engine_steps(save=True)

        # ensure this does not raise
        processor = ProcessInstanceProcessor(process_instance)

        # this task will be found within subprocesses
        spiff_task = processor.__class__.get_task_by_bpmn_identifier("do_nothing", processor.bpmn_process_instance)
        assert spiff_task is not None
        assert spiff_task.state == TaskState.COMPLETED

    def test_properly_saves_tasks_when_running(
        self,
        app: Flask,
        client: FlaskClient,
        with_db_and_bpmn_file_cleanup: None,
        with_super_admin_user: UserModel,
    ) -> None:
        """Test_does_not_recreate_human_tasks_on_multiple_saves."""
        self.create_process_group(client, with_super_admin_user, "test_group", "test_group")
        initiator_user = self.find_or_create_user("initiator_user")
        finance_user_three = self.find_or_create_user("testuser3")
        assert initiator_user.principal is not None
        assert finance_user_three.principal is not None
        AuthorizationService.import_permissions_from_yaml_file()

        finance_group = GroupModel.query.filter_by(identifier="Finance Team").first()
        assert finance_group is not None

        process_model = load_test_spec(
            process_model_id="test_group/manual_task_with_subprocesses",
            process_model_source_directory="manual_task_with_subprocesses",
        )
        process_instance = self.create_process_instance_from_process_model(
            process_model=process_model, user=initiator_user
        )
        processor = ProcessInstanceProcessor(process_instance)
        processor.do_engine_steps(save=True)
        assert len(process_instance.active_human_tasks) == 1
        initial_human_task_id = process_instance.active_human_tasks[0].id

        # save again to ensure we go attempt to process the human tasks again
        processor.save()

        assert len(process_instance.active_human_tasks) == 1
        assert initial_human_task_id == process_instance.active_human_tasks[0].id

        processor = ProcessInstanceProcessor(process_instance)
        human_task_one = process_instance.active_human_tasks[0]
        spiff_manual_task = processor.__class__.get_task_by_bpmn_identifier(
            human_task_one.task_name, processor.bpmn_process_instance
        )
        ProcessInstanceService.complete_form_task(processor, spiff_manual_task, {}, initiator_user, human_task_one)

        process_instance = ProcessInstanceModel.query.filter_by(id=process_instance.id).first()
        processor = ProcessInstanceProcessor(process_instance)
        human_task_one = process_instance.active_human_tasks[0]
        spiff_manual_task = processor.bpmn_process_instance.get_task(UUID(human_task_one.task_id))
        ProcessInstanceService.complete_form_task(processor, spiff_manual_task, {}, initiator_user, human_task_one)

        # recreate variables to ensure all bpmn json was recreated from scratch from the db
        process_instance_relookup = ProcessInstanceModel.query.filter_by(id=process_instance.id).first()
        processor_final = ProcessInstanceProcessor(process_instance_relookup)
        assert process_instance_relookup.status == "complete"

        first_data_set = {"set_in_top_level_script": 1}
        second_data_set = {
            **first_data_set,
            **{"set_in_top_level_subprocess": 1, "we_move_on": False},
        }
        third_data_set = {
            **second_data_set,
            **{"set_in_test_process_to_call_script": 1},
        }
        fourth_data_set = {**third_data_set, **{"a": 1, "we_move_on": True}}
        expected_task_data = {
            "top_level_script": first_data_set,
            "manual_task": first_data_set,
            "top_level_subprocess_script": second_data_set,
            "top_level_subprocess": second_data_set,
            "test_process_to_call_script": third_data_set,
            "top_level_call_activity": third_data_set,
            "end_event_of_manual_task_model": third_data_set,
            "top_level_subprocess_script_second": fourth_data_set,
            "test_process_to_call_script_second": fourth_data_set,
        }

        spiff_tasks_checked_once: list = []

        # TODO: also check task data here from the spiff_task directly to ensure we hydrated spiff correctly
        def assert_spiff_task_is_in_process(spiff_task_name: str, bpmn_process_identifier: str) -> None:
            if spiff_task.task_spec.name == spiff_task_name:
                base_failure_message = f"Failed on {bpmn_process_identifier} - {spiff_task_name}."
                expected_python_env_data = expected_task_data[spiff_task.task_spec.name]
                if spiff_task.task_spec.name in spiff_tasks_checked_once:
                    expected_python_env_data = expected_task_data[f"{spiff_task.task_spec.name}_second"]
                task = TaskModel.query.filter_by(guid=str(spiff_task.id)).first()
                assert task.task_definition_id is not None
                task_definition = task.task_definition
                assert task_definition.bpmn_identifier == spiff_task_name
                assert task_definition.bpmn_process_definition.bpmn_identifier == bpmn_process_identifier
<<<<<<< HEAD
                assert task.python_env_data() == expected_python_env_data, f"{base_failure_message} Expected: {expected_python_env_data}. Received: {task.python_env_data()}"
=======
                # assert task.python_env_data() == expected_python_env_data
                assert task.json_data() == expected_python_env_data
>>>>>>> bcf798f2
                spiff_tasks_checked_once.append(spiff_task.task_spec.name)

        all_spiff_tasks = processor_final.bpmn_process_instance.get_tasks()
        assert len(all_spiff_tasks) > 1
        for spiff_task in all_spiff_tasks:
            assert spiff_task.state == TaskState.COMPLETED
            assert_spiff_task_is_in_process("test_process_to_call_script", "test_process_to_call")
            assert_spiff_task_is_in_process("top_level_subprocess_script", "top_level_subprocess")
            assert_spiff_task_is_in_process("top_level_script", "top_level_process")

    def test_does_not_recreate_human_tasks_on_multiple_saves(
        self,
        app: Flask,
        client: FlaskClient,
        with_db_and_bpmn_file_cleanup: None,
        with_super_admin_user: UserModel,
    ) -> None:
        """Test_does_not_recreate_human_tasks_on_multiple_saves."""
        self.create_process_group(client, with_super_admin_user, "test_group", "test_group")
        initiator_user = self.find_or_create_user("initiator_user")
        finance_user_three = self.find_or_create_user("testuser3")
        assert initiator_user.principal is not None
        assert finance_user_three.principal is not None
        AuthorizationService.import_permissions_from_yaml_file()

        finance_group = GroupModel.query.filter_by(identifier="Finance Team").first()
        assert finance_group is not None

        process_model = load_test_spec(
            process_model_id="test_group/model_with_lanes",
            bpmn_file_name="lanes_with_owner_dict.bpmn",
            process_model_source_directory="model_with_lanes",
        )
        process_instance = self.create_process_instance_from_process_model(
            process_model=process_model, user=initiator_user
        )
        processor = ProcessInstanceProcessor(process_instance)
        processor.do_engine_steps(save=True)
        assert len(process_instance.active_human_tasks) == 1
        initial_human_task_id = process_instance.active_human_tasks[0].id

        # save again to ensure we go attempt to process the human tasks again
        processor.save()

        assert len(process_instance.active_human_tasks) == 1
        assert initial_human_task_id == process_instance.active_human_tasks[0].id

    # TODO: port this test to queue_service test
    def xxx_test_it_can_lock_and_unlock_a_process_instance(
        self,
        app: Flask,
        client: FlaskClient,
        with_db_and_bpmn_file_cleanup: None,
    ) -> None:
        initiator_user = self.find_or_create_user("initiator_user")
        process_model = load_test_spec(
            process_model_id="test_group/model_with_lanes",
            bpmn_file_name="lanes_with_owner_dict.bpmn",
            process_model_source_directory="model_with_lanes",
        )
        process_instance = self.create_process_instance_from_process_model(
            process_model=process_model, user=initiator_user
        )
        processor = ProcessInstanceProcessor(process_instance)
        assert process_instance.locked_by is None
        assert process_instance.locked_at_in_seconds is None
        processor.lock_process_instance("TEST")

        process_instance = ProcessInstanceModel.query.filter_by(id=process_instance.id).first()
        assert process_instance.locked_by is not None
        assert process_instance.locked_at_in_seconds is not None

        with pytest.raises(ProcessInstanceIsAlreadyLockedError):
            processor.lock_process_instance("TEST")

        # with pytest.raises(ProcessInstanceLockedBySomethingElseError):
        #    processor.unlock_process_instance("TEST2")

        processor.unlock_process_instance("TEST")

        process_instance = ProcessInstanceModel.query.filter_by(id=process_instance.id).first()
        assert process_instance.locked_by is None
        assert process_instance.locked_at_in_seconds is None

    def test_it_can_loopback_to_previous_bpmn_task_with_gateway(
        self,
        app: Flask,
        client: FlaskClient,
        with_db_and_bpmn_file_cleanup: None,
    ) -> None:
        initiator_user = self.find_or_create_user("initiator_user")
        process_model = load_test_spec(
            process_model_id="test_group/loopback_to_manual_task",
            bpmn_file_name="loopback.bpmn",
            process_model_source_directory="loopback_to_manual_task",
        )
        process_instance = self.create_process_instance_from_process_model(
            process_model=process_model, user=initiator_user
        )
        processor = ProcessInstanceProcessor(process_instance)
        processor.do_engine_steps(save=True)

        assert len(process_instance.active_human_tasks) == 1
        assert len(process_instance.human_tasks) == 1
        human_task_one = process_instance.active_human_tasks[0]

        spiff_task = processor.__class__.get_task_by_bpmn_identifier(
            human_task_one.task_name, processor.bpmn_process_instance
        )
        ProcessInstanceService.complete_form_task(processor, spiff_task, {}, initiator_user, human_task_one)

        assert len(process_instance.active_human_tasks) == 1
        assert len(process_instance.human_tasks) == 2
        human_task_two = process_instance.active_human_tasks[0]

        # this is just asserting the way the functionality currently works in spiff.
        # we would actually expect this to change one day if we stop reusing the same guid
        # when we re-do a task.
        # assert human_task_two.task_id == human_task_one.task_id

        # EDIT: when using feature/remove-loop-reset branch of SpiffWorkflow, these should be different.
        assert human_task_two.task_id != human_task_one.task_id<|MERGE_RESOLUTION|>--- conflicted
+++ resolved
@@ -344,12 +344,9 @@
                 task_definition = task.task_definition
                 assert task_definition.bpmn_identifier == spiff_task_name
                 assert task_definition.bpmn_process_definition.bpmn_identifier == bpmn_process_identifier
-<<<<<<< HEAD
-                assert task.python_env_data() == expected_python_env_data, f"{base_failure_message} Expected: {expected_python_env_data}. Received: {task.python_env_data()}"
-=======
-                # assert task.python_env_data() == expected_python_env_data
-                assert task.json_data() == expected_python_env_data
->>>>>>> bcf798f2
+                message = f"{base_failure_message} Expected: {expected_python_env_data}. Received: {task.json_data()}"
+                # assert task.python_env_data() == expected_python_env_data, message
+                assert task.json_data() == expected_python_env_data, message
                 spiff_tasks_checked_once.append(spiff_task.task_spec.name)
 
         all_spiff_tasks = processor_final.bpmn_process_instance.get_tasks()
