"""Test_message_service."""
import os
import sys

import pytest
from flask import Flask
from flask.testing import FlaskClient
<<<<<<< HEAD
=======
from flask_bpmn.models.db import db
from lxml import etree  # type: ignore
>>>>>>> ac37d135
from tests.spiffworkflow_backend.helpers.base_test import BaseTest
from tests.spiffworkflow_backend.helpers.test_data import load_test_spec

from spiffworkflow_backend.models.db import db
from spiffworkflow_backend.models.spec_reference import SpecReferenceCache
from spiffworkflow_backend.models.user import UserModel
from spiffworkflow_backend.services.process_model_service import ProcessModelService
from spiffworkflow_backend.services.spec_file_service import (
    ProcessModelFileInvalidError,
)
from spiffworkflow_backend.services.spec_file_service import SpecFileService


class TestSpecFileService(BaseTest):
    """TestSpecFileService."""

    process_group_id = "test_process_group_id"
    process_model_id = "call_activity_nested"
    bpmn_file_name = "call_activity_nested.bpmn"

    call_activity_nested_relative_file_path = os.path.join(
        process_group_id, process_model_id, bpmn_file_name
    )

    def test_can_store_process_ids_for_lookup(
        self,
        app: Flask,
        client: FlaskClient,
        with_db_and_bpmn_file_cleanup: None,
        with_super_admin_user: UserModel,
    ) -> None:
        """Test_can_store_process_ids_for_lookup."""
        self.create_group_and_model_with_bpmn(
            client=client,
            user=with_super_admin_user,
            process_group_id=self.process_group_id,
            process_model_id=self.process_model_id,
            bpmn_file_name=self.bpmn_file_name,
            bpmn_file_location="call_activity_nested",
        )
        bpmn_process_id_lookups = SpecReferenceCache.query.all()
        assert len(bpmn_process_id_lookups) == 1
        assert bpmn_process_id_lookups[0].identifier == "Level1"
        assert (
            bpmn_process_id_lookups[0].relative_path
            == self.call_activity_nested_relative_file_path
        )

    def test_fails_to_save_duplicate_process_id(
        self,
        app: Flask,
        client: FlaskClient,
        with_db_and_bpmn_file_cleanup: None,
        with_super_admin_user: UserModel,
    ) -> None:
        """Test_fails_to_save_duplicate_process_id."""
        bpmn_process_identifier = "Level1"
        self.create_group_and_model_with_bpmn(
            client=client,
            user=with_super_admin_user,
            process_group_id=self.process_group_id,
            process_model_id=self.process_model_id,
            bpmn_file_name=self.bpmn_file_name,
            bpmn_file_location=self.process_model_id,
        )
        bpmn_process_id_lookups = SpecReferenceCache.query.all()
        assert len(bpmn_process_id_lookups) == 1
        assert bpmn_process_id_lookups[0].identifier == bpmn_process_identifier
        assert (
            bpmn_process_id_lookups[0].relative_path
            == self.call_activity_nested_relative_file_path
        )
        with pytest.raises(ProcessModelFileInvalidError) as exception:
            load_test_spec(
                "call_activity_nested_duplicate",
                process_model_source_directory="call_activity_duplicate",
                bpmn_file_name="call_activity_nested_duplicate",
            )
            assert (
                f"Process id ({bpmn_process_identifier}) has already been used"
                in str(exception.value)
            )

        process_model = ProcessModelService.get_process_model(
            "call_activity_nested_duplicate"
        )
        full_file_path = SpecFileService.full_file_path(
            process_model, "call_activity_nested_duplicate.bpmn"
        )
        assert not os.path.isfile(full_file_path)

    def test_updates_relative_file_path_when_appropriate(
        self,
        app: Flask,
        client: FlaskClient,
        with_db_and_bpmn_file_cleanup: None,
        with_super_admin_user: UserModel,
    ) -> None:
        """Test_updates_relative_file_path_when_appropriate."""
        bpmn_process_identifier = "Level1"
        process_id_lookup = SpecReferenceCache(
            identifier=bpmn_process_identifier,
            relative_path=self.call_activity_nested_relative_file_path,
            type="process",
        )
        db.session.add(process_id_lookup)
        db.session.commit()

        self.create_group_and_model_with_bpmn(
            client=client,
            user=with_super_admin_user,
            process_group_id=self.process_group_id,
            process_model_id=self.process_model_id,
            bpmn_file_name=self.bpmn_file_name,
            bpmn_file_location=self.process_model_id,
        )

        bpmn_process_id_lookups = SpecReferenceCache.query.all()
        assert len(bpmn_process_id_lookups) == 1
        assert bpmn_process_id_lookups[0].identifier == bpmn_process_identifier
        assert (
            bpmn_process_id_lookups[0].relative_path
            == self.call_activity_nested_relative_file_path
        )

    def test_change_the_identifier_cleans_up_cache(
        self,
        app: Flask,
        client: FlaskClient,
        with_db_and_bpmn_file_cleanup: None,
        with_super_admin_user: UserModel,
    ) -> None:
        """When a BPMN processes identifier is changed in a file, the old id is removed from the cache.
        """
        old_identifier = "ye_old_identifier"
        process_id_lookup = SpecReferenceCache(
            identifier=old_identifier,
            relative_path=self.call_activity_nested_relative_file_path,
            file_name=self.bpmn_file_name,
            process_model_id=f"{self.process_group_id}/{self.process_model_id}",
            type="process",
        )
        db.session.add(process_id_lookup)
        db.session.commit()

        self.create_group_and_model_with_bpmn(
            client=client,
            user=with_super_admin_user,
            process_group_id=self.process_group_id,
            process_model_id=self.process_model_id,
            bpmn_file_name=self.bpmn_file_name,
            bpmn_file_location=self.process_model_id,
        )

        bpmn_process_id_lookups = SpecReferenceCache.query.all()
        assert len(bpmn_process_id_lookups) == 1
        assert bpmn_process_id_lookups[0].identifier != old_identifier
        assert bpmn_process_id_lookups[0].identifier == "Level1"
        assert (
            bpmn_process_id_lookups[0].relative_path
            == self.call_activity_nested_relative_file_path
        )

    def test_load_reference_information(
        self,
        app: Flask,
        client: FlaskClient,
        with_db_and_bpmn_file_cleanup: None,
        with_super_admin_user: UserModel,
    ) -> None:
        """Test_load_reference_information.

        When getting files from the spec_file service, each file includes
        details about how the file can be referenced -- for instance
        it is possible to reference a DMN file with a Decision.id or
        a bpmn file with a process.id.  These Decisions and processes
        can also have human readable display names, which should also be avaiable.
        Note that a single bpmn file can contain many processes, and
        a DMN file can (theoretically) contain many decisions.  So this
        is an array.
        """
        process_group_id = "test_group"
        process_model_id = "call_activity_nested"
        process_model_identifier = self.create_group_and_model_with_bpmn(
            client=client,
            user=with_super_admin_user,
            process_group_id=process_group_id,
            process_model_id=process_model_id,
            # bpmn_file_name=bpmn_file_name,
            bpmn_file_location=process_model_id,
        )
        # load_test_spec(
        #     ,
        #     process_model_source_directory="call_activity_nested",
        # )
        process_model_info = ProcessModelService.get_process_model(
            process_model_identifier
        )
        files = SpecFileService.get_files(process_model_info)

        file = next(filter(lambda f: f.name == "call_activity_level_3.bpmn", files))
        ca_3 = SpecFileService.get_references_for_file(file, process_model_info)
        assert len(ca_3) == 1
        assert ca_3[0].display_name == "Level 3"
        assert ca_3[0].identifier == "Level3"
        assert ca_3[0].type == "process"

        file = next(filter(lambda f: f.name == "level2c.dmn", files))
        dmn1 = SpecFileService.get_references_for_file(file, process_model_info)
        assert len(dmn1) == 1
        assert dmn1[0].display_name == "Decision 1"
        assert dmn1[0].identifier == "Decision_0vrtcmk"
        assert dmn1[0].type == "decision"

    def test_validate_bpmn_xml_with_invalid_xml(
        self,
        app: Flask,
        client: FlaskClient,
        with_db_and_bpmn_file_cleanup: None,
    ) -> None:
        """Test_validate_bpmn_xml_with_invalid_xml."""
        process_model = load_test_spec(
            process_model_id="group/invalid_xml",
            bpmn_file_name="script_error_with_task_data.bpmn",
            process_model_source_directory="error",
        )
        with pytest.raises(ProcessModelFileInvalidError):
            SpecFileService.update_file(
                process_model, "bad_xml.bpmn", b"THIS_IS_NOT_VALID_XML"
            )

        full_file_path = SpecFileService.full_file_path(process_model, "bad_xml.bpmn")
        assert not os.path.isfile(full_file_path)

    @pytest.mark.skipif(
        sys.platform == "win32",
        reason="tmp file path is not valid xml for windows and it doesn't matter",
    )
    def test_does_not_evaluate_entities(
        self,
        app: Flask,
        client: FlaskClient,
        with_db_and_bpmn_file_cleanup: None,
    ) -> None:
        """Test_does_not_evaluate_entities."""
        string_replacement = b"THIS_STRING_SHOULD_NOT_EXIST_ITS_SECRET"
        tmp_file = os.path.normpath(
            self.get_test_data_file_full_path("file_to_inject", "xml_with_entity")
        )
        file_contents = self.get_test_data_file_contents(
            "invoice.bpmn", "xml_with_entity"
        )
        file_contents = (
            file_contents.decode("utf-8")
            .replace("{{FULL_PATH_TO_FILE}}", tmp_file)
            .encode()
        )
        etree_element = SpecFileService.get_etree_from_xml_bytes(file_contents)
        assert string_replacement not in etree.tostring(etree_element)<|MERGE_RESOLUTION|>--- conflicted
+++ resolved
@@ -5,11 +5,8 @@
 import pytest
 from flask import Flask
 from flask.testing import FlaskClient
-<<<<<<< HEAD
-=======
 from flask_bpmn.models.db import db
 from lxml import etree  # type: ignore
->>>>>>> ac37d135
 from tests.spiffworkflow_backend.helpers.base_test import BaseTest
 from tests.spiffworkflow_backend.helpers.test_data import load_test_spec
 
