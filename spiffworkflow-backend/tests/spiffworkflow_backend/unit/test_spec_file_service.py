--- conflicted
+++ resolved
@@ -11,12 +11,9 @@
 from tests.spiffworkflow_backend.helpers.test_data import load_test_spec
 
 from spiffworkflow_backend.models.bpmn_process_id_lookup import BpmnProcessIdLookup
-<<<<<<< HEAD
 from spiffworkflow_backend.models.user import UserModel
-=======
 from spiffworkflow_backend.services.process_model_service import ProcessModelService
 from spiffworkflow_backend.services.spec_file_service import SpecFileService
->>>>>>> ad15cd61
 
 
 class TestSpecFileService(BaseTest):
@@ -116,7 +113,7 @@
         )
 
     def test_load_reference_information(
-        self, app: Flask, with_db_and_bpmn_file_cleanup: None
+        self, app: Flask, client: FlaskClient, with_db_and_bpmn_file_cleanup: None, with_super_admin_user: UserModel
     ) -> None:
         """Test_load_reference_information.
 
@@ -129,12 +126,23 @@
         a DMN file can (theoretically) contain many decisions.  So this
         is an array.
         """
-        load_test_spec(
-            "call_activity_nested",
-            process_model_source_directory="call_activity_nested",
+        process_group_id = "test_group"
+        process_model_id = "call_activity_nested"
+        bpmn_file_name = "call_activity_nested.bpmn"
+        process_model_identifier = self.basic_test_setup(
+            client=client,
+            user=with_super_admin_user,
+            process_group_id=process_group_id,
+            process_model_id=process_model_id,
+            # bpmn_file_name=bpmn_file_name,
+            bpmn_file_location=process_model_id
         )
+        # load_test_spec(
+        #     ,
+        #     process_model_source_directory="call_activity_nested",
+        # )
         process_model_info = ProcessModelService().get_process_model(
-            "call_activity_nested"
+            process_model_identifier
         )
         files = SpecFileService.get_files(process_model_info)
 
