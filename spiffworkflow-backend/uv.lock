--- conflicted
+++ resolved
@@ -797,22 +797,6 @@
 ]
 
 [[package]]
-<<<<<<< HEAD
-=======
-name = "flask-marshmallow"
-version = "1.3.0"
-source = { registry = "https://pypi.org/simple" }
-dependencies = [
-    { name = "flask" },
-    { name = "marshmallow" },
-]
-sdist = { url = "https://files.pythonhosted.org/packages/66/91/f3893613c3a388a643f8a96e1b08a17b863fcc03beb6f2a40bb224da7df7/flask_marshmallow-1.3.0.tar.gz", hash = "sha256:27a35d0ce5dcba161cc5f2f4764afbc2536c93fa439a793250b827835e3f3be6", size = 40852 }
-wheels = [
-    { url = "https://files.pythonhosted.org/packages/27/cd/5b3d4103460766eb834f6deaf26a87a4735a0c9687f24163e07d1f3d7791/flask_marshmallow-1.3.0-py3-none-any.whl", hash = "sha256:c0a0644b46406851873ab41c1e8a7de3ef27fa69b00b89bf630f1696ec0813a0", size = 12174 },
-]
-
-[[package]]
->>>>>>> 9ac9ba70
 name = "flask-migrate"
 version = "4.1.0"
 source = { registry = "https://pypi.org/simple" }
@@ -1299,34 +1283,6 @@
 ]
 
 [[package]]
-<<<<<<< HEAD
-=======
-name = "marshmallow-enum"
-version = "1.5.1"
-source = { registry = "https://pypi.org/simple" }
-dependencies = [
-    { name = "marshmallow" },
-]
-sdist = { url = "https://files.pythonhosted.org/packages/8e/8c/ceecdce57dfd37913143087fffd15f38562a94f0d22823e3c66eac0dca31/marshmallow-enum-1.5.1.tar.gz", hash = "sha256:38e697e11f45a8e64b4a1e664000897c659b60aa57bfa18d44e226a9920b6e58", size = 4013 }
-wheels = [
-    { url = "https://files.pythonhosted.org/packages/c6/59/ef3a3dc499be447098d4a89399beb869f813fee1b5a57d5d79dee2c1bf51/marshmallow_enum-1.5.1-py2.py3-none-any.whl", hash = "sha256:57161ab3dbfde4f57adeb12090f39592e992b9c86d206d02f6bd03ebec60f072", size = 4186 },
-]
-
-[[package]]
-name = "marshmallow-sqlalchemy"
-version = "1.4.2"
-source = { registry = "https://pypi.org/simple" }
-dependencies = [
-    { name = "marshmallow" },
-    { name = "sqlalchemy" },
-]
-sdist = { url = "https://files.pythonhosted.org/packages/1d/8c/861ed468b99773866d59e315a73a02538f503c99167d24b3b3f1c8e0242c/marshmallow_sqlalchemy-1.4.2.tar.gz", hash = "sha256:6410304bf98ec26ea35f3f9d3cee82e51fd093c434612add32a0bdcdb5668f7c", size = 51428 }
-wheels = [
-    { url = "https://files.pythonhosted.org/packages/26/62/9d87301c861b9bded849082d5c5d306dcfd0c3c304b7ed70d2151caaa4da/marshmallow_sqlalchemy-1.4.2-py3-none-any.whl", hash = "sha256:65aee301c4601e76a2fdb02764a65c18913afba2a3506a326c625d13ab405b40", size = 16740 },
-]
-
-[[package]]
->>>>>>> 9ac9ba70
 name = "mdurl"
 version = "0.1.2"
 source = { registry = "https://pypi.org/simple" }
@@ -2463,35 +2419,16 @@
     { name = "flask-admin", specifier = ">=1.5.8" },
     { name = "flask-bcrypt", specifier = ">=0.7.1" },
     { name = "flask-cors", specifier = ">=3.0.10" },
-<<<<<<< HEAD
-    { name = "flask-jwt-extended", specifier = ">=4.7.1,<4.8" },
-=======
     { name = "flask-jwt-extended", specifier = ">=4.7.1" },
-    { name = "flask-marshmallow", specifier = "==1.3.0" },
->>>>>>> 9ac9ba70
     { name = "flask-migrate", specifier = ">=4.0.0" },
     { name = "flask-restful", specifier = ">=0.3.9" },
-<<<<<<< HEAD
-    { name = "flask-session", specifier = ">=0.8.0,<0.9" },
-    { name = "flask-sqlalchemy", specifier = ">=3,<4" },
-    { name = "gunicorn", specifier = ">=23.0.0,<24" },
-    { name = "jinja2", specifier = ">=3.1.6,<3.2" },
-    { name = "jsonschema", specifier = ">=4.23.0,<4.24" },
-    { name = "lxml", specifier = ">=5.3.1,<5.5" },
-    { name = "mysqlclient", specifier = ">=2.2.6,<2.3" },
-    { name = "prometheus-flask-exporter", specifier = ">=0.23.1,<0.24" },
-=======
     { name = "flask-session", specifier = ">=0.8.0" },
     { name = "flask-sqlalchemy", specifier = ">=3" },
     { name = "jinja2", specifier = ">=3.1.6" },
     { name = "jsonschema", specifier = ">=4.23.0" },
     { name = "lxml", specifier = ">=5.3.1" },
-    { name = "marshmallow", specifier = "==3.20.2" },
-    { name = "marshmallow-enum", specifier = ">=1.5.1" },
-    { name = "marshmallow-sqlalchemy", specifier = ">=1.4.2" },
     { name = "mysqlclient", specifier = ">=2.2.6" },
     { name = "prometheus-flask-exporter", specifier = ">=0.23.1" },
->>>>>>> 9ac9ba70
     { name = "psycopg2", specifier = ">=2.9.10,<2.10" },
     { name = "pyjwt", specifier = ">=2.10.1" },
     { name = "pytz", specifier = ">=2025.2" },
