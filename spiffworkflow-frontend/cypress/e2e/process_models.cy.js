import { modifyProcessIdentifierForPathParam } from '../../src/helpers';
import { miscDisplayName } from '../support/helpers';

describe('process-models', () => {
  beforeEach(() => {
    cy.login();
  });
  afterEach(() => {
    cy.logout();
  });

  const sharedResourceString = 'Shared Resources';
  const groupDisplayName = 'Acceptance Tests Group One';
  const deleteProcessModelButtonId = 'delete-process-model-button';

  it('can perform crud operations', () => {
    const uuid = () => Cypress._.random(0, 1e6);
    const id = uuid();
    const groupId = 'misc/acceptance-tests-group-one';
    const modelDisplayName = `Test Model 2 ${id}`;
    const modelId = `test-model-2-${id}`;
    const newModelDisplayName = `${modelDisplayName} edited`;
<<<<<<< HEAD
    cy.contains(sharedResourceString).click();
    cy.wait(750);
=======
    cy.contains(miscDisplayName).click();
    cy.wait(500);
>>>>>>> d7ea9ebf
    cy.contains(groupDisplayName).click();
    cy.createModel(groupId, modelId, modelDisplayName);
    cy.url().should(
      'include',
      `process-models/${modifyProcessIdentifierForPathParam(
        groupId
      )}:${modelId}`
    );
    cy.contains(`Process Model: ${modelDisplayName}`);

    cy.getBySel('edit-process-model-button').click();
    cy.get('input[name=display_name]').clear().type(newModelDisplayName);
    cy.contains('Submit').click();
    cy.contains(`Process Model: ${newModelDisplayName}`);

<<<<<<< HEAD
    cy.deleteProcessModelAndConfirm(deleteProcessModelButtonId, groupId);
=======
    // go back to process model show by clicking on the breadcrumb
    cy.contains(modelDisplayName).click();
>>>>>>> d7ea9ebf

    cy.contains(modelId).should('not.exist');
    cy.contains(modelDisplayName).should('not.exist');
  });

  it('can create new bpmn, dmn, and json files', () => {
    const uuid = () => Cypress._.random(0, 1e6);
    const id = uuid();
    const directParentGroupId = 'acceptance-tests-group-one';
    const directParentGroupName = 'Acceptance Tests Group One';
    const groupId = `misc/${directParentGroupId}`;
    const modelDisplayName = `Test Model 2 ${id}`;
    const modelId = `test-model-2-${id}`;

    const bpmnFileName = `bpmn_test_file_${id}`;
    const dmnFileName = `dmn_test_file_${id}`;
    const jsonFileName = `json_test_file_${id}`;
    const decision_acceptance_test_id = `decision_acceptance_test_${id}`;

<<<<<<< HEAD
    cy.contains(sharedResourceString).click();
    cy.wait(500);
    cy.contains(groupDisplayName).click();
    cy.createModel(groupId, modelId, modelDisplayName);
    cy.contains(directParentGroupName).click();
    cy.wait(500);
=======
    cy.contains(miscDisplayName).click();
    cy.wait(500);
    cy.contains(groupDisplayName).click();
    cy.createModel(groupId, modelId, modelDisplayName);
    cy.contains(groupDisplayName).click();
>>>>>>> d7ea9ebf
    cy.contains(modelDisplayName).click();
    cy.url().should(
      'include',
      `process-models/${modifyProcessIdentifierForPathParam(
        groupId
      )}:${modelId}`
    );
    cy.contains(`Process Model: ${modelDisplayName}`);
    cy.contains(`${bpmnFileName}.bpmn`).should('not.exist');
    cy.contains(`${dmnFileName}.dmn`).should('not.exist');
    cy.contains(`${jsonFileName}.json`).should('not.exist');

    // add new bpmn file
    cy.contains('New BPMN File').click();
    cy.contains(/^Process Model File$/);
    cy.get('g[data-element-id=StartEvent_1]').click().should('exist');
    cy.contains('General').click();
    cy.get('#bio-properties-panel-name').clear().type('Start Event Name');
    cy.wait(500);
    cy.contains('Save').click();
    cy.contains('Start Event Name');
    cy.get('input[name=file_name]').type(bpmnFileName);
    cy.contains('Save Changes').click();
    cy.contains(`Process Model File: ${bpmnFileName}`);
    cy.contains(modelDisplayName).click();
    cy.contains(`Process Model: ${modelDisplayName}`);
    // cy.getBySel('files-accordion').click();
    cy.contains(`${bpmnFileName}.bpmn`).should('exist');

    // add new dmn file
    cy.contains('New DMN File').click();
    cy.contains(/^Process Model File$/);
    cy.get('g[data-element-id=decision_1]').click().should('exist');
    cy.contains('General').click();
    cy.get('#bio-properties-panel-id')
      .clear()
      .type(decision_acceptance_test_id);
    cy.contains('General').click();
    cy.contains('Save').click();
    cy.get('input[name=file_name]').type(dmnFileName);
    cy.contains('Save Changes').click();
    cy.contains(`Process Model File: ${dmnFileName}`);
    cy.contains(modelDisplayName).click();
    cy.contains(`Process Model: ${modelDisplayName}`);
    // cy.getBySel('files-accordion').click();
    cy.contains(`${dmnFileName}.dmn`).should('exist');

    // add new json file
    cy.contains('New JSON File').click();
    cy.contains(/^Process Model File$/);
    // Some reason, cypress evals json strings so we have to escape it it with '{{}'
    cy.get('.view-line').type('{{} "test_key": "test_value" }');
    cy.getBySel('file-save-button').click();
    cy.get('input[name=file_name]').type(jsonFileName);
    cy.contains('Save Changes').click();
    cy.contains(`Process Model File: ${jsonFileName}`);
    // wait for json to load before clicking away to avoid network errors
    cy.wait(500);
    cy.contains(modelDisplayName).click();
    cy.contains(`Process Model: ${modelDisplayName}`);
    // cy.getBySel('files-accordion').click();
    cy.contains(`${jsonFileName}.json`).should('exist');

    cy.deleteProcessModelAndConfirm(deleteProcessModelButtonId, groupId);
    cy.contains(modelId).should('not.exist');
    cy.contains(modelDisplayName).should('not.exist');
  });

  it('can upload and run a bpmn file', () => {
    const uuid = () => Cypress._.random(0, 1e6);
    const id = uuid();
    const directParentGroupId = 'acceptance-tests-group-one';
    const groupId = `misc/${directParentGroupId}`;
    const modelDisplayName = `Test Model 2 ${id}`;
    const modelId = `test-model-2-${id}`;
    cy.contains('Add a process group');
<<<<<<< HEAD
    cy.contains(sharedResourceString).click();
=======
    cy.contains(miscDisplayName).click();
>>>>>>> d7ea9ebf
    cy.wait(500);
    cy.contains(groupDisplayName).click();
    cy.createModel(groupId, modelId, modelDisplayName);

    cy.contains(`${groupDisplayName}`).click();
    cy.contains('Add a process model');
    cy.contains(modelDisplayName).click();
    cy.url().should(
      'include',
      `process-models/${modifyProcessIdentifierForPathParam(
        groupId
      )}:${modelId}`
    );
    cy.contains(`Process Model: ${modelDisplayName}`);

    cy.getBySel('upload-file-button').click();
    cy.contains('Add file').selectFile(
      'cypress/fixtures/test_bpmn_file_upload.bpmn'
    );
    cy.getBySel('modal-upload-file-dialog')
      .find('.cds--btn--primary')
      .contains('Upload')
      .click();
    cy.runPrimaryBpmnFile();

    // cy.getBySel('process-instance-list-link').click();
    cy.getBySel('process-instance-show-link').click();
    cy.getBySel('process-instance-delete').click();
    cy.contains('Are you sure');
    cy.getBySel('process-instance-delete-modal-confirmation-dialog')
      .find('.cds--btn--danger')
      .click();

    // in breadcrumb
    cy.contains(modelDisplayName).click();

    cy.getBySel(deleteProcessModelButtonId).click();
    cy.contains('Are you sure');
    cy.getBySel('delete-process-model-button-modal-confirmation-dialog')
      .find('.cds--btn--danger')
      .click();
    // cy.url().should(
    //   'include',
    //   `process-instances?process_model_identifier=${modifyProcessIdentifierForPathParam(groupId)}`
    // );
    // cy.wait(750);
    cy.contains(modelId).should('not.exist');
    cy.contains(modelDisplayName).should('not.exist');
  });

<<<<<<< HEAD
=======
  // process models no longer has pagination post-tiles
  // it.only('can paginate items', () => {
  //   cy.contains(miscDisplayName).click();
  //   cy.wait(500);
  //   cy.contains('Acceptance Tests Group One').click();
  //   cy.basicPaginationTest();
  // });

>>>>>>> d7ea9ebf
  it('can allow searching for model', () => {
    cy.getBySel('process-model-selection').click().type('model-3');
    cy.contains('acceptance-tests-group-one/acceptance-tests-model-3').click();
    cy.contains('Acceptance Tests Model 3');
  });
});<|MERGE_RESOLUTION|>--- conflicted
+++ resolved
@@ -9,7 +9,6 @@
     cy.logout();
   });
 
-  const sharedResourceString = 'Shared Resources';
   const groupDisplayName = 'Acceptance Tests Group One';
   const deleteProcessModelButtonId = 'delete-process-model-button';
 
@@ -20,13 +19,8 @@
     const modelDisplayName = `Test Model 2 ${id}`;
     const modelId = `test-model-2-${id}`;
     const newModelDisplayName = `${modelDisplayName} edited`;
-<<<<<<< HEAD
-    cy.contains(sharedResourceString).click();
+    cy.contains(miscDisplayName).click();
     cy.wait(750);
-=======
-    cy.contains(miscDisplayName).click();
-    cy.wait(500);
->>>>>>> d7ea9ebf
     cy.contains(groupDisplayName).click();
     cy.createModel(groupId, modelId, modelDisplayName);
     cy.url().should(
@@ -42,12 +36,7 @@
     cy.contains('Submit').click();
     cy.contains(`Process Model: ${newModelDisplayName}`);
 
-<<<<<<< HEAD
     cy.deleteProcessModelAndConfirm(deleteProcessModelButtonId, groupId);
-=======
-    // go back to process model show by clicking on the breadcrumb
-    cy.contains(modelDisplayName).click();
->>>>>>> d7ea9ebf
 
     cy.contains(modelId).should('not.exist');
     cy.contains(modelDisplayName).should('not.exist');
@@ -67,20 +56,11 @@
     const jsonFileName = `json_test_file_${id}`;
     const decision_acceptance_test_id = `decision_acceptance_test_${id}`;
 
-<<<<<<< HEAD
-    cy.contains(sharedResourceString).click();
-    cy.wait(500);
-    cy.contains(groupDisplayName).click();
-    cy.createModel(groupId, modelId, modelDisplayName);
-    cy.contains(directParentGroupName).click();
-    cy.wait(500);
-=======
     cy.contains(miscDisplayName).click();
     cy.wait(500);
     cy.contains(groupDisplayName).click();
     cy.createModel(groupId, modelId, modelDisplayName);
     cy.contains(groupDisplayName).click();
->>>>>>> d7ea9ebf
     cy.contains(modelDisplayName).click();
     cy.url().should(
       'include',
@@ -157,11 +137,7 @@
     const modelDisplayName = `Test Model 2 ${id}`;
     const modelId = `test-model-2-${id}`;
     cy.contains('Add a process group');
-<<<<<<< HEAD
-    cy.contains(sharedResourceString).click();
-=======
     cy.contains(miscDisplayName).click();
->>>>>>> d7ea9ebf
     cy.wait(500);
     cy.contains(groupDisplayName).click();
     cy.createModel(groupId, modelId, modelDisplayName);
@@ -212,17 +188,6 @@
     cy.contains(modelDisplayName).should('not.exist');
   });
 
-<<<<<<< HEAD
-=======
-  // process models no longer has pagination post-tiles
-  // it.only('can paginate items', () => {
-  //   cy.contains(miscDisplayName).click();
-  //   cy.wait(500);
-  //   cy.contains('Acceptance Tests Group One').click();
-  //   cy.basicPaginationTest();
-  // });
-
->>>>>>> d7ea9ebf
   it('can allow searching for model', () => {
     cy.getBySel('process-model-selection').click().type('model-3');
     cy.contains('acceptance-tests-group-one/acceptance-tests-model-3').click();
