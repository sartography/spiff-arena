--- conflicted
+++ resolved
@@ -7,9 +7,7 @@
   cy.contains(`Task: ${taskName}`, { timeout: 10000 });
   cy.get(fieldKey).clear();
   cy.get(fieldKey).type(fieldValue);
-<<<<<<< HEAD
-  cy.contains('Enviar').click();
-=======
+
   // wait a little bit after typing for the debounce to take effect
   cy.wait(100);
 
@@ -22,8 +20,7 @@
     cy.get(fieldKey).should('have.value', fieldValue);
   }
 
-  cy.contains('Submit').click();
->>>>>>> b293be80
+  cy.contains('Enviar').click();
 };
 
 // const checkFormFieldIsReadOnly = (formName, fieldKey) => {
