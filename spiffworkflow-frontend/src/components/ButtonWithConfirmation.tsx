import { useState } from 'react';
import { useTranslation } from 'react-i18next';
import Button from '@mui/material/Button';
import Dialog from '@mui/material/Dialog';
import DialogActions from '@mui/material/DialogActions';
import DialogContent from '@mui/material/DialogContent';
import DialogContentText from '@mui/material/DialogContentText';
import DialogTitle from '@mui/material/DialogTitle';
import { IconButton } from '@mui/material';
import SpiffTooltip from './SpiffTooltip';

type OwnProps = {
  'data-testid'?: string;
  description?: string;
  buttonLabel?: string;
  onConfirmation: (..._args: any[]) => any;
  title?: string;
  confirmButtonLabel?: string;
  kind?: 'text' | 'outlined' | 'contained';
  renderIcon?: any;
  iconDescription?: string | null;
  hasIconOnly?: boolean;
  classNameForModal?: string;
};

export default function ButtonWithConfirmation({
  description,
  buttonLabel,
  onConfirmation,
<<<<<<< HEAD
  'data-testid': dataTestid,
  title = 'Are you sure?',
  confirmButtonLabel = 'OK',
=======
  'data-qa': dataQa,
  title,
  confirmButtonLabel,
>>>>>>> e8d0c6c6
  kind = 'contained',
  renderIcon,
  iconDescription = null,
  hasIconOnly = false,
  classNameForModal,
}: OwnProps) {
  const { t } = useTranslation();
  const [showConfirmationPrompt, setShowConfirmationPrompt] = useState(false);

  const handleShowConfirmationPrompt = () => {
    setShowConfirmationPrompt(true);
  };
  const handleConfirmationPromptCancel = () => {
    setShowConfirmationPrompt(false);
  };

  const handleConfirmation = () => {
    onConfirmation();
    setShowConfirmationPrompt(false);
  };

  const confirmationDialog = () => {
    return (
      <Dialog
        open={showConfirmationPrompt}
        onClose={handleConfirmationPromptCancel}
        aria-labelledby="alert-dialog-title"
        aria-describedby="alert-dialog-description"
        className={classNameForModal}
      >
        <DialogTitle id="alert-dialog-title">
          {title || t('are_you_sure')}
        </DialogTitle>
        <DialogContent>
          <DialogContentText id="alert-dialog-description">
            {description || null}
          </DialogContentText>
        </DialogContent>
        <DialogActions>
          <Button onClick={handleConfirmationPromptCancel} color="primary">
            {t('cancel')}
          </Button>
          <Button onClick={handleConfirmation} color="primary" autoFocus>
            {confirmButtonLabel || t('ok')}
          </Button>
        </DialogActions>
      </Dialog>
    );
  };

  if (hasIconOnly) {
    return (
      <>
        <SpiffTooltip title={iconDescription || ''} placement="top">
          <IconButton
            data-testid={dataTestid}
            onClick={handleShowConfirmationPrompt}
            aria-label={iconDescription || ''}
          >
            {renderIcon}
          </IconButton>
        </SpiffTooltip>
        {confirmationDialog()}
      </>
    );
  }
  return (
    <>
      <Button
        data-testid={dataTestid}
        onClick={handleShowConfirmationPrompt}
        variant={kind}
        color="error"
        startIcon={renderIcon}
        aria-label={iconDescription || ''}
      >
        {buttonLabel}
      </Button>
      {confirmationDialog()}
    </>
  );
}<|MERGE_RESOLUTION|>--- conflicted
+++ resolved
@@ -27,15 +27,9 @@
   description,
   buttonLabel,
   onConfirmation,
-<<<<<<< HEAD
   'data-testid': dataTestid,
   title = 'Are you sure?',
   confirmButtonLabel = 'OK',
-=======
-  'data-qa': dataQa,
-  title,
-  confirmButtonLabel,
->>>>>>> e8d0c6c6
   kind = 'contained',
   renderIcon,
   iconDescription = null,
