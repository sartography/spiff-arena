import React from 'react';
import { Box, Tabs, Tab } from '@mui/material';
import { useTranslation } from 'react-i18next';

type HeaderTabsProps = {
  value: number;
  onChange: (event: React.SyntheticEvent, newValue: number) => void;
  taskControlElement: any;
};

export default function HeaderTabs({
  value,
  onChange,
  taskControlElement,
}: HeaderTabsProps) {
  const { t } = useTranslation();
  return (
    <Box
      sx={{
        mb: 2,
        display: 'flex',
        justifyContent: 'space-between',
        borderWidth: '2px',
        borderBottomStyle: 'solid',
        borderColor: 'borders.table',
        alignItems: 'center',
      }}
    >
      <Tabs
        value={value}
        TabIndicatorProps={{
          style: { height: 3 },
        }}
        onChange={onChange}
        sx={{ flexGrow: 1 }} // Make the Tabs container flexible
      >
<<<<<<< HEAD
        <Tab label="Tasks assigned to me" sx={{ textTransform: 'none' }} />
        <Tab
          label="Workflows created by me"
          sx={{ textTransform: 'none' }}
          data-testid="tab-workflows-created-by-me"
=======
        <Tab label={t('tasks_assigned_to_me')} sx={{ textTransform: 'none' }} />
        <Tab
          label={t('workflows_created_by_me')}
          sx={{ textTransform: 'none' }}
>>>>>>> cc091276
        />
      </Tabs>
      <Box
        sx={{
          display: 'flex',
          justifyContent: 'right',
          alignItems: 'center',
          verticalAlign: 'center',
        }}
      >
        {taskControlElement}
      </Box>
    </Box>
  );
}<|MERGE_RESOLUTION|>--- conflicted
+++ resolved
@@ -34,18 +34,11 @@
         onChange={onChange}
         sx={{ flexGrow: 1 }} // Make the Tabs container flexible
       >
-<<<<<<< HEAD
-        <Tab label="Tasks assigned to me" sx={{ textTransform: 'none' }} />
-        <Tab
-          label="Workflows created by me"
-          sx={{ textTransform: 'none' }}
-          data-testid="tab-workflows-created-by-me"
-=======
         <Tab label={t('tasks_assigned_to_me')} sx={{ textTransform: 'none' }} />
         <Tab
           label={t('workflows_created_by_me')}
           sx={{ textTransform: 'none' }}
->>>>>>> cc091276
+          data-testid="tab-workflows-created-by-me"
         />
       </Tabs>
       <Box
