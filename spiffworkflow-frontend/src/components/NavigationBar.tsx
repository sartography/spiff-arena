--- conflicted
+++ resolved
@@ -16,7 +16,6 @@
   HeaderGlobalAction,
   HeaderGlobalBar,
 } from '@carbon/react';
-import { Tooltip } from '@mui/material';
 import { Logout } from '@carbon/icons-react';
 import { useEffect, useState } from 'react';
 import { useLocation } from 'react-router-dom';
@@ -194,22 +193,14 @@
               {(secretAllowed: boolean) => {
                 if (secretAllowed || authenticationAllowed) {
                   return (
-<<<<<<< HEAD
-                    <Tooltip title="Manage Secrets and Authentications" arrow>
-=======
                     <SpiffTooltip title="Manage Secrets and Authentication information for Service Tasks">
->>>>>>> 54c27d8f
                       <HeaderMenuItem
                         href="/configuration"
                         isCurrentPage={isActivePage('/configuration')}
                       >
                         Configuration
                       </HeaderMenuItem>
-<<<<<<< HEAD
-                    </Tooltip>
-=======
                     </SpiffTooltip>
->>>>>>> 54c27d8f
                   );
                 }
                 return null;
@@ -228,11 +219,7 @@
       setActiveKey(navItemPage);
     }
     return (
-<<<<<<< HEAD
-      <Tooltip title={uxElement?.tooltip} arrow>
-=======
       <SpiffTooltip title={uxElement?.tooltip}>
->>>>>>> 54c27d8f
         <HeaderMenuItem
           href={navItemPage}
           isCurrentPage={isActivePage(navItemPage)}
@@ -240,11 +227,7 @@
         >
           {uxElement.label}
         </HeaderMenuItem>
-<<<<<<< HEAD
-      </Tooltip>
-=======
       </SpiffTooltip>
->>>>>>> 54c27d8f
     );
   };
 
@@ -254,15 +237,6 @@
     }
     return (
       <>
-<<<<<<< HEAD
-        <Tooltip title="View and start Processes" arrow>
-          <HeaderMenuItem href="/" isCurrentPage={isActivePage('/')}>
-            <div>Home</div>
-          </HeaderMenuItem>
-        </Tooltip>
-        <Can I="GET" a={targetUris.processGroupListPath} ability={ability}>
-          <Tooltip title="Find and organize Processes" arrow>
-=======
         <SpiffTooltip title="View and start Process Instances">
           <HeaderMenuItem href="/" isCurrentPage={isActivePage('/')}>
             <div>Home</div>
@@ -270,7 +244,6 @@
         </SpiffTooltip>
         <Can I="GET" a={targetUris.processGroupListPath} ability={ability}>
           <SpiffTooltip title="Find and organize Process Groups and Process Models">
->>>>>>> 54c27d8f
             <HeaderMenuItem
               href={processGroupPath}
               isCurrentPage={isActivePage(processGroupPath)}
@@ -278,67 +251,41 @@
             >
               Processes
             </HeaderMenuItem>
-<<<<<<< HEAD
-          </Tooltip>
-=======
           </SpiffTooltip>
->>>>>>> 54c27d8f
         </Can>
         <Can
           I="POST"
           a={targetUris.processInstanceListForMePath}
           ability={ability}
         >
-<<<<<<< HEAD
-          <Tooltip title="List of active and completed Process Instances" arrow>
-=======
           <SpiffTooltip title="List of active and completed Process Instances">
->>>>>>> 54c27d8f
             <HeaderMenuItem
               href="/process-instances"
               isCurrentPage={isActivePage('/process-instances')}
             >
               Process Instances
             </HeaderMenuItem>
-<<<<<<< HEAD
-          </Tooltip>
-        </Can>
-        <Can I="GET" a={targetUris.messageInstanceListPath} ability={ability}>
-          <Tooltip title="Logs emitted by Process Instances" arrow>
-=======
           </SpiffTooltip>
         </Can>
         <Can I="GET" a={targetUris.messageInstanceListPath} ability={ability}>
           <SpiffTooltip title="Browse messages being sent and received">
->>>>>>> 54c27d8f
             <HeaderMenuItem
               href="/messages"
               isCurrentPage={isActivePage('/messages')}
             >
               Messages
             </HeaderMenuItem>
-<<<<<<< HEAD
-          </Tooltip>
-        </Can>
-        <Can I="GET" a={targetUris.dataStoreListPath} ability={ability}>
-          <Tooltip title="(needs definition)" arrow>
-=======
           </SpiffTooltip>
         </Can>
         <Can I="GET" a={targetUris.dataStoreListPath} ability={ability}>
           <SpiffTooltip title="Browse data that has been saved to Data Stores">
->>>>>>> 54c27d8f
             <HeaderMenuItem
               href="/data-stores"
               isCurrentPage={isActivePage('/data-stores')}
             >
               Data Stores
             </HeaderMenuItem>
-<<<<<<< HEAD
-          </Tooltip>
-=======
           </SpiffTooltip>
->>>>>>> 54c27d8f
         </Can>
         {configurationElement()}
         <ExtensionUxElementForDisplay
