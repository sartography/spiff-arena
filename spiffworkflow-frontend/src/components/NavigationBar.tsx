import {
  Toggletip,
  ToggletipButton,
  ToggletipContent,
  Button,
  Header,
  HeaderContainer,
  HeaderMenuButton,
  SkipToContent,
  SideNav,
  SideNavItems,
  HeaderSideNavItems,
  HeaderName,
  HeaderNavigation,
  HeaderMenuItem,
  HeaderGlobalAction,
  HeaderGlobalBar,
} from '@carbon/react';
import { Logout } from '@carbon/icons-react';
import { useEffect, useState } from 'react';
import { useLocation, Link, LinkProps } from 'react-router-dom';
<<<<<<< HEAD
import { Box } from '@mui/material';
import Logo from '../logo.svg';
=======
import logo from '../logo.svg';
>>>>>>> 5f8f42c2
import UserService from '../services/UserService';
import { UiSchemaUxElement } from '../extension_ui_schema_interfaces';
import { DOCUMENTATION_URL, SPIFF_ENVIRONMENT } from '../config';
import appVersionInfo from '../helpers/appVersionInfo';
import { slugifyString } from '../helpers';
import ExtensionUxElementForDisplay from './ExtensionUxElementForDisplay';
import SpiffTooltip from './SpiffTooltip';
import { useUriListForPermissions } from '../hooks/UriListForPermissions';
import { PermissionsToCheck } from '../interfaces';
import { usePermissionFetcher } from '../hooks/PermissionService';
import { Can } from '../contexts/Can';

type OwnProps = {
  extensionUxElements?: UiSchemaUxElement[] | null;
};

export default function NavigationBar({ extensionUxElements }: OwnProps) {
  const handleLogout = () => {
    UserService.doLogout();
  };

  const location = useLocation();
  const [activeKey, setActiveKey] = useState<string>('');

  const { targetUris } = useUriListForPermissions();
  const permissionRequestData: PermissionsToCheck = {
    [targetUris.authenticationListPath]: ['GET'],
    [targetUris.messageInstanceListPath]: ['GET'],
    [targetUris.secretListPath]: ['GET'],
    [targetUris.dataStoreListPath]: ['GET'],
    [targetUris.extensionListPath]: ['GET'],
    [targetUris.processInstanceListForMePath]: ['POST'],
    [targetUris.processGroupListPath]: ['GET'],
  };
  const { ability } = usePermissionFetcher(permissionRequestData);

  // default to readthedocs and let someone specify an environment variable to override:
  //
  let externalDocumentationUrl = 'https://spiff-arena.readthedocs.io';
  if (DOCUMENTATION_URL) {
    externalDocumentationUrl = DOCUMENTATION_URL;
  }

  const processGroupPath = '/process-groups';

  const versionInfo = appVersionInfo();

  const logoStyle = {
    marginTop: '1rem',
    marginBottom: '1rem',
    color: 'pink',
    svg: {
      height: 37,
      width: 152,
    },
  };

  useEffect(() => {
    let newActiveKey = 'unknown';
    if (location.pathname.match(/^\/messages\b/)) {
      newActiveKey = '/messages';
    } else if (location.pathname.match(/^\/process-instances\/reports\b/)) {
      newActiveKey = '/process-instances/reports';
    } else if (location.pathname.match(/^\/process-instances\b/)) {
      newActiveKey = '/process-instances';
    } else if (location.pathname.match(/^\/process-(groups|models)\b/)) {
      newActiveKey = processGroupPath;
    } else if (location.pathname.match(/^\/editor\b/)) {
      newActiveKey = processGroupPath;
    } else if (location.pathname.match(/^\/configuration\b/)) {
      newActiveKey = '/configuration';
    } else if (location.pathname.match(/^\/data-stores\b/)) {
      newActiveKey = '/data-stores';
    } else if (location.pathname === '/') {
      newActiveKey = '/';
    } else if (location.pathname.match(/^\/tasks\b/)) {
      newActiveKey = '/';
    }
    setActiveKey(newActiveKey);
  }, [location]);

  const isActivePage = (menuItemPath: string) => {
    return activeKey === menuItemPath;
  };

  const userEmail = UserService.getUserEmail();
  const username = UserService.getPreferredUsername();

  const extensionUserProfileElement = (uxElement: UiSchemaUxElement) => {
    const navItemPage = `/extensions${uxElement.page}`;
    return (
      <Link key={navItemPage} to={navItemPage}>
        {uxElement.label}
      </Link>
    );
  };

  const profileToggletip = () => {
    let aboutLinkElement = null;

    if (Object.keys(versionInfo).length) {
      aboutLinkElement = <Link to="/about">About</Link>;
    }

    return (
      <div style={{ display: 'flex' }} id="user-profile-toggletip">
        <Toggletip isTabTip align="bottom-right">
          <ToggletipButton
            aria-label="User Actions"
            className="user-profile-toggletip-button"
            type="button"
          >
            <div className="user-circle">{username[0].toUpperCase()}</div>
          </ToggletipButton>
          <ToggletipContent className="user-profile-toggletip-content">
            <p>
              <strong>{username}</strong>
            </p>
            {username !== userEmail && <p>{userEmail}</p>}
            <hr />
            {aboutLinkElement}
            <a target="_blank" href={externalDocumentationUrl} rel="noreferrer">
              Documentation
            </a>
            <ExtensionUxElementForDisplay
              displayLocation="user_profile_item"
              elementCallback={extensionUserProfileElement}
              extensionUxElements={extensionUxElements}
            />
            {!UserService.authenticationDisabled() ? (
              <>
                <hr />
                <Button
                  data-qa="logout-button"
                  className="button-link"
                  onClick={handleLogout}
                >
                  <Box sx={logoStyle}>
                    <Logout />
                  </Box>
                  &nbsp;&nbsp;Sign out
                </Button>
              </>
            ) : null}
          </ToggletipContent>
        </Toggletip>
      </div>
    );
  };

  const logoutAction = () => {
    if (UserService.isLoggedIn()) {
      return (
        <>
          {SPIFF_ENVIRONMENT ? (
            <HeaderGlobalAction
              title={`The current SpiffWorkflow environment is: ${SPIFF_ENVIRONMENT}`}
              className="spiff-environment-header-text unclickable-text"
              aria-label="our-aria-label"
            >
              {SPIFF_ENVIRONMENT}
            </HeaderGlobalAction>
          ) : null}
          {profileToggletip()}
        </>
      );
    }
    return null;
  };

  const configurationElement = (closeSideNavMenuIfExpanded?: Function) => {
    return (
      <Can
        I="GET"
        a={targetUris.authenticationListPath}
        ability={ability}
        passThrough
      >
        {(authenticationAllowed: boolean) => {
          return (
            <Can
              I="GET"
              a={targetUris.secretListPath}
              ability={ability}
              passThrough
            >
              {(secretAllowed: boolean) => {
                if (secretAllowed || authenticationAllowed) {
                  return (
                    <SpiffTooltip title="Manage Secrets and Authentication information for Service Tasks">
                      <HeaderMenuItem
                        as={Link}
                        to="/configuration"
                        onClick={closeSideNavMenuIfExpanded}
                        isActive={isActivePage('/configuration')}
                      >
                        Configuration
                      </HeaderMenuItem>
                    </SpiffTooltip>
                  );
                }
                return null;
              }}
            </Can>
          );
        }}
      </Can>
    );
  };

  const extensionHeaderMenuItemElement = (uxElement: UiSchemaUxElement) => {
    const navItemPage = `/extensions${uxElement.page}`;
    const regexp = new RegExp(`^${navItemPage}$`);
    if (regexp.test(location.pathname)) {
      setActiveKey(navItemPage);
    }
    return (
      <SpiffTooltip key={navItemPage} title={uxElement?.tooltip}>
        <HeaderMenuItem
          as={Link}
          to={navItemPage}
          isActive={isActivePage(navItemPage)}
          data-qa={`extension-${slugifyString(
            uxElement.label || uxElement.page
          )}`}
        >
          {uxElement.label || uxElement.page}
        </HeaderMenuItem>
      </SpiffTooltip>
    );
  };

  const headerMenuItems = (closeSideNavMenuIfExpanded?: Function) => {
    if (!UserService.isLoggedIn()) {
      return null;
    }
    return (
      <>
        <SpiffTooltip title="View and start Process Instances">
          <HeaderMenuItem<LinkProps>
            as={Link}
            to="/"
            onClick={closeSideNavMenuIfExpanded}
            isActive={isActivePage('/')}
          >
            <div>Home</div>
          </HeaderMenuItem>
        </SpiffTooltip>

        <Can I="GET" a={targetUris.processGroupListPath} ability={ability}>
          <SpiffTooltip title="Find and organize Process Groups and Process Models">
            <HeaderMenuItem
              as={Link}
              to={processGroupPath}
              onClick={closeSideNavMenuIfExpanded}
              isActive={isActivePage(processGroupPath)}
              data-qa="header-nav-processes"
            >
              Processes
            </HeaderMenuItem>
          </SpiffTooltip>
        </Can>
        <Can
          I="POST"
          a={targetUris.processInstanceListForMePath}
          ability={ability}
        >
          <SpiffTooltip title="List of active and completed Process Instances">
            <HeaderMenuItem
              as={Link}
              to="/process-instances"
              onClick={closeSideNavMenuIfExpanded}
              isActive={isActivePage('/process-instances')}
            >
              Process Instances
            </HeaderMenuItem>
          </SpiffTooltip>
        </Can>
        <Can I="GET" a={targetUris.messageInstanceListPath} ability={ability}>
          <SpiffTooltip title="Browse messages being sent and received">
            <HeaderMenuItem
              as={Link}
              to="/messages"
              onClick={closeSideNavMenuIfExpanded}
              isActive={isActivePage('/messages')}
            >
              Messages
            </HeaderMenuItem>
          </SpiffTooltip>
        </Can>
        <Can I="GET" a={targetUris.dataStoreListPath} ability={ability}>
          <SpiffTooltip title="Browse data that has been saved to Data Stores">
            <HeaderMenuItem
              as={Link}
              to="/data-stores"
              onClick={closeSideNavMenuIfExpanded}
              isActive={isActivePage('/data-stores')}
            >
              Data Stores
            </HeaderMenuItem>
          </SpiffTooltip>
        </Can>
        {configurationElement(closeSideNavMenuIfExpanded)}
        <ExtensionUxElementForDisplay
          displayLocation="header_menu_item"
          elementCallback={extensionHeaderMenuItemElement}
          extensionUxElements={extensionUxElements}
        />
      </>
    );
  };

  // App.jsx forces login (which redirects to keycloak) so we should never get here if we're not logged in.
  if (!UserService.isLoggedIn()) {
    return (
      <HeaderContainer
        render={() => (
          <Header aria-label="IBM Platform Name" className="cds--g100">
            <HeaderName as={Link} to="/" prefix="" data-qa="spiffworkflow-logo">
              <Box sx={logoStyle}>
                <Logo style={{ ...logoStyle }} />
              </Box>
            </HeaderName>
          </Header>
        )}
      />
    );
  }

  if (activeKey && ability) {
    return (
      <HeaderContainer
        render={({ isSideNavExpanded, onClickSideNavExpand }: any) => {
          // define function to call onClickSideNavExpand if the side nav is not expanded
          // and the user clicks on a header menu item
          function closeSideNavMenuIfExpanded() {
            if (isSideNavExpanded) {
              // this function that is yielded to us by carbon is more of a toggle than an expand.
              // here we are using it to close the menu if it is open.
              onClickSideNavExpand();
            }
          }

          return (
            <Header aria-label="IBM Platform Name" className="cds--g100">
              <SkipToContent />
              <HeaderMenuButton
                data-qa="header-menu-expand-button"
                aria-label="Open menu"
                onClick={onClickSideNavExpand}
                isActive={isSideNavExpanded}
              />
              <HeaderName
                as={Link}
                to="/"
                onClick={closeSideNavMenuIfExpanded}
                prefix=""
                data-qa="spiffworkflow-logo"
              >
                <Box sx={logoStyle}>
                  <Logo />
                </Box>
              </HeaderName>
              <HeaderNavigation
                data-qa="main-nav-header"
                aria-label="Spiffworkflow"
              >
                {headerMenuItems()}
              </HeaderNavigation>
              <SideNav
                data-qa="side-nav-items"
                aria-label="Side navigation"
                expanded={isSideNavExpanded}
                isPersistent={false}
              >
                <SideNavItems>
                  <HeaderSideNavItems>
                    {headerMenuItems(closeSideNavMenuIfExpanded)}
                  </HeaderSideNavItems>
                </SideNavItems>
              </SideNav>
              <HeaderGlobalBar>{logoutAction()}</HeaderGlobalBar>
            </Header>
          );
        }}
      />
    );
  }
  return null;
}<|MERGE_RESOLUTION|>--- conflicted
+++ resolved
@@ -19,12 +19,8 @@
 import { Logout } from '@carbon/icons-react';
 import { useEffect, useState } from 'react';
 import { useLocation, Link, LinkProps } from 'react-router-dom';
-<<<<<<< HEAD
 import { Box } from '@mui/material';
 import Logo from '../logo.svg';
-=======
-import logo from '../logo.svg';
->>>>>>> 5f8f42c2
 import UserService from '../services/UserService';
 import { UiSchemaUxElement } from '../extension_ui_schema_interfaces';
 import { DOCUMENTATION_URL, SPIFF_ENVIRONMENT } from '../config';
@@ -248,7 +244,7 @@
           to={navItemPage}
           isActive={isActivePage(navItemPage)}
           data-qa={`extension-${slugifyString(
-            uxElement.label || uxElement.page
+            uxElement.label || uxElement.page,
           )}`}
         >
           {uxElement.label || uxElement.page}
