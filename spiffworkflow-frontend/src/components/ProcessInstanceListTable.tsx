--- conflicted
+++ resolved
@@ -611,7 +611,6 @@
   const errors: string[] = [];
   if (additionalReportFilters && reportMetadata) {
     errors.push(
-<<<<<<< HEAD
       'Tanto reportMetadata quanto additionalReportFilters foram fornecidos. ' +
       'É recomendado usar apenas additionalReportFilters com reportIdentifier e especificar TODOS os filtros em reportMetadata se não estiver usando reportIdentifier.'
       );
@@ -621,17 +620,6 @@
       'Tanto reportIdentifier quanto reportMetadata foram fornecidos. ' +
       'Você deve usar um ou outro.'
       );
-=======
-      'Both reportMetadata and additionalReportFilters were provided. ' +
-        'It is recommended to only use additionalReportFilters with reportIdentifier and to specify ALL filters in reportMetadata if not using reportIdentifier.',
-    );
-  }
-  if (reportIdentifier && reportMetadata) {
-    errors.push(
-      'Both reportIdentifier and reportMetadata were provided. ' +
-        'You must use one or the other.',
-    );
->>>>>>> b293be80
   }
   if (errors.length > 0) {
     return (
