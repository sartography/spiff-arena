--- conflicted
+++ resolved
@@ -372,17 +372,6 @@
         titleOperation = 'Created';
       }
       return (
-<<<<<<< HEAD
-        <InlineNotification
-          title={`Perspective ${titleOperation}:`}
-          subtitle={`'${
-            processInstanceReportSelection
-              ? processInstanceReportSelection.identifier
-              : ''
-          }'`}
-          kind="success"
-        />
-=======
         <>
           <InlineNotification
             title={`Perspective ${titleOperation}:`}
@@ -395,7 +384,6 @@
           />
           <br />
         </>
->>>>>>> fff7661b
       );
     }
     return null;
@@ -1158,13 +1146,6 @@
 
   const toggleShowFilterOptions = () => {
     setShowFilterOptions(!showFilterOptions);
-<<<<<<< HEAD
-    HttpService.makeCallToBackend({
-      path: `/process-instances/reports/columns`,
-      successCallback: setAvailableReportColumns,
-    });
-=======
->>>>>>> fff7661b
   };
 
   const reportSearchComponent = () => {
