--- conflicted
+++ resolved
@@ -32,13 +32,8 @@
     <Tabs value={selectedTabIndex} aria-label={t('list_of_tabs')}>
       <SpiffTooltip title={t('tooltip_only_show_for_me')}>
         <Tab
-<<<<<<< HEAD
-          label="For Me"
+          label={t('for_me')}
           data-testid="process-instance-list-for-me"
-=======
-          label={t('for_me')}
-          data-qa="process-instance-list-for-me"
->>>>>>> e8d0c6c6
           onClick={() => {
             navigate('/process-instances/for-me');
           }}
@@ -47,13 +42,8 @@
       <Can I="GET" a={targetUris.processInstanceListPath} ability={ability}>
         <SpiffTooltip title={t('tooltip_show_for_all')}>
           <Tab
-<<<<<<< HEAD
-            label="All"
+            label={t('all')}
             data-testid="process-instance-list-all"
-=======
-            label={t('all')}
-            data-qa="process-instance-list-all"
->>>>>>> e8d0c6c6
             onClick={() => {
               navigate('/process-instances/all');
             }}
@@ -62,13 +52,8 @@
       </Can>
       <SpiffTooltip title={t('tooltip_search_by_id')}>
         <Tab
-<<<<<<< HEAD
-          label="Find By Id"
+          label={t('find_by_id')}
           data-testid="process-instance-list-find-by-id"
-=======
-          label={t('find_by_id')}
-          data-qa="process-instance-list-find-by-id"
->>>>>>> e8d0c6c6
           onClick={() => {
             navigate('/process-instances/find-by-id');
           }}
