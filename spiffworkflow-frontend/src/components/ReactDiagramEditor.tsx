/* eslint-disable sonarjs/cognitive-complexity */
import BpmnModeler from 'bpmn-js/lib/Modeler';
import BpmnViewer from 'bpmn-js/lib/Viewer';
import {
  BpmnPropertiesPanelModule,
  BpmnPropertiesProviderModule,
  // @ts-expect-error TS(7016) FIXME: Could not find a declaration file for module 'bpmn... RemoFve this comment to see the full error message
} from 'bpmn-js-properties-panel';

// @ts-expect-error TS(7016) FIXME: Could not find a declaration file for module 'dmn-... Remove this comment to see the full error message
import DmnModeler from 'dmn-js/lib/Modeler';
import {
  DmnPropertiesPanelModule,
  DmnPropertiesProviderModule,
  // @ts-expect-error TS(7016) FIXME: Could not find a declaration file for module 'dmn-... Remove this comment to see the full error message
} from 'dmn-js-properties-panel';

import React, { useRef, useEffect, useState } from 'react';
// @ts-ignore
import { Button, ButtonSet, Modal, UnorderedList, Link } from '@carbon/react';

import 'bpmn-js/dist/assets/diagram-js.css';
import 'bpmn-js/dist/assets/bpmn-font/css/bpmn-embedded.css';
import 'bpmn-js-properties-panel/dist/assets/properties-panel.css';
import '../bpmn-js-properties-panel.css';
import 'bpmn-js/dist/assets/bpmn-js.css';

import 'dmn-js/dist/assets/diagram-js.css';
import 'dmn-js/dist/assets/dmn-js-decision-table-controls.css';
import 'dmn-js/dist/assets/dmn-js-decision-table.css';
import 'dmn-js/dist/assets/dmn-js-drd.css';
import 'dmn-js/dist/assets/dmn-js-literal-expression.css';
import 'dmn-js/dist/assets/dmn-js-shared.css';
import 'dmn-js/dist/assets/dmn-font/css/dmn-embedded.css';
import 'dmn-js-properties-panel/dist/assets/properties-panel.css';

// @ts-expect-error TS(7016) FIXME
import spiffworkflow from 'bpmn-js-spiffworkflow/app/spiffworkflow';
import 'bpmn-js-spiffworkflow/app/css/app.css';

// @ts-expect-error TS(7016) FIXME
import spiffModdleExtension from 'bpmn-js-spiffworkflow/app/spiffworkflow/moddle/spiffworkflow.json';

// @ts-expect-error TS(7016) FIXME
import KeyboardMoveModule from 'diagram-js/lib/navigation/keyboard-move';
// @ts-expect-error TS(7016) FIXME
import MoveCanvasModule from 'diagram-js/lib/navigation/movecanvas';
// @ts-expect-error TS(7016) FIXME
import ZoomScrollModule from 'diagram-js/lib/navigation/zoomscroll';

// @ts-expect-error TS(7016) FIXME
import TouchModule from 'diagram-js/lib/navigation/touch';

import { useNavigate } from 'react-router-dom';

import { Can } from '@casl/react';
import HttpService from '../services/HttpService';

import ButtonWithConfirmation from './ButtonWithConfirmation';
import {
  getBpmnProcessIdentifiers,
  makeid,
  modifyProcessIdentifierForPathParam,
} from '../helpers';
import { useUriListForPermissions } from '../hooks/UriListForPermissions';
import { PermissionsToCheck, ProcessModelCaller, Task } from '../interfaces';
import { usePermissionFetcher } from '../hooks/PermissionService';

type OwnProps = {
  processModelId: string;
  diagramType: string;
  tasks?: Task[] | null;
  saveDiagram?: (..._args: any[]) => any;
  onDeleteFile?: (..._args: any[]) => any;
  isPrimaryFile?: boolean;
  onSetPrimaryFile?: (..._args: any[]) => any;
  diagramXML?: string | null;
  fileName?: string;
  onLaunchScriptEditor?: (..._args: any[]) => any;
  onLaunchMarkdownEditor?: (..._args: any[]) => any;
  onLaunchBpmnEditor?: (..._args: any[]) => any;
  onLaunchJsonEditor?: (..._args: any[]) => any;
  onLaunchDmnEditor?: (..._args: any[]) => any;
  onElementClick?: (..._args: any[]) => any;
  onServiceTasksRequested?: (..._args: any[]) => any;
  onJsonFilesRequested?: (..._args: any[]) => any;
  onDmnFilesRequested?: (..._args: any[]) => any;
  onSearchProcessModels?: (..._args: any[]) => any;
  onElementsChanged?: (..._args: any[]) => any;
  url?: string;
  callers?: ProcessModelCaller[];
  activeUserElement?: React.ReactElement;
};

const FitViewport = 'fit-viewport';

// https://codesandbox.io/s/quizzical-lake-szfyo?file=/src/App.js was a handy reference
export default function ReactDiagramEditor({
  processModelId,
  diagramType,
  tasks,
  saveDiagram,
  onDeleteFile,
  isPrimaryFile,
  onSetPrimaryFile,
  diagramXML,
  fileName,
  onLaunchScriptEditor,
  onLaunchMarkdownEditor,
  onLaunchBpmnEditor,
  onLaunchJsonEditor,
  onLaunchDmnEditor,
  onElementClick,
  onServiceTasksRequested,
  onJsonFilesRequested,
  onDmnFilesRequested,
  onSearchProcessModels,
  onElementsChanged,
  url,
  callers,
  activeUserElement,
}: OwnProps) {
  const [diagramXMLString, setDiagramXMLString] = useState('');
  const [diagramModelerState, setDiagramModelerState] = useState(null);
  const [performingXmlUpdates, setPerformingXmlUpdates] = useState(false);

  const alreadyImportedXmlRef = useRef(false);

  const { targetUris } = useUriListForPermissions();
  const permissionRequestData: PermissionsToCheck = {};

  if (diagramType !== 'readonly') {
    permissionRequestData[targetUris.processModelShowPath] = ['PUT'];
    permissionRequestData[targetUris.processModelFileShowPath] = [
      'POST',
      'GET',
      'PUT',
      'DELETE',
    ];
  }

  const { ability } = usePermissionFetcher(permissionRequestData);
  const navigate = useNavigate();

  const [showingReferences, setShowingReferences] = useState(false);

  useEffect(() => {
    if (diagramModelerState) {
      return;
    }

    let canvasClass = 'diagram-editor-canvas';
    if (diagramType === 'readonly') {
      canvasClass = 'diagram-viewer-canvas';
    }

    const temp = document.createElement('template');
    const panelId: string =
      diagramType === 'readonly'
        ? 'hidden-properties-panel'
        : 'js-properties-panel';
    temp.innerHTML = `
      <div class="content with-diagram" id="js-drop-zone">
        <div class="canvas ${canvasClass}" id="canvas"></div>
        <div class="properties-panel-parent" id="${panelId}"></div>
      </div>
    `;
    const frag = temp.content;

    const diagramContainerElement =
      document.getElementById('diagram-container');
    if (diagramContainerElement) {
      diagramContainerElement.innerHTML = '';
      diagramContainerElement.appendChild(frag);
    }

    let diagramModeler: any = null;

    if (diagramType === 'bpmn') {
      diagramModeler = new BpmnModeler({
        container: '#canvas',
        keyboard: {
          bindTo: document,
        },
        propertiesPanel: {
          parent: '#js-properties-panel',
        },
        additionalModules: [
          spiffworkflow,
          BpmnPropertiesPanelModule,
          BpmnPropertiesProviderModule,
        ],
        moddleExtensions: {
          spiffworkflow: spiffModdleExtension,
        },
      });
    } else if (diagramType === 'dmn') {
      diagramModeler = new DmnModeler({
        container: '#canvas',
        keyboard: {
          bindTo: document,
        },
        drd: {
          propertiesPanel: {
            parent: '#js-properties-panel',
          },
          additionalModules: [
            DmnPropertiesPanelModule,
            DmnPropertiesProviderModule,
          ],
        },
      });
    } else if (diagramType === 'readonly') {
      diagramModeler = new BpmnViewer({
        container: '#canvas',
        keyboard: {
          bindTo: document,
        },

        // taken from the non-modeling components at
        //  bpmn-js/lib/Modeler.js
        additionalModules: [
          KeyboardMoveModule,
          MoveCanvasModule,
          TouchModule,
          ZoomScrollModule,
        ],
      });
    }

    function handleLaunchScriptEditor(
      element: any,
      script: string,
      scriptType: string,
      eventBus: any
    ) {
      if (onLaunchScriptEditor) {
        setPerformingXmlUpdates(true);
        const modeling = diagramModeler.get('modeling');
        onLaunchScriptEditor(element, script, scriptType, eventBus, modeling);
      }
    }

    function handleLaunchMarkdownEditor(
      element: any,
      value: string,
      eventBus: any
    ) {
      if (onLaunchMarkdownEditor) {
        setPerformingXmlUpdates(true);
        onLaunchMarkdownEditor(element, value, eventBus);
      }
    }

    function handleElementClick(event: any) {
      if (onElementClick) {
        const canvas = diagramModeler.get('canvas');
        const bpmnProcessIdentifiers = getBpmnProcessIdentifiers(
          canvas.getRootElement()
        );
        onElementClick(event.element, bpmnProcessIdentifiers);
      }
    }

    function handleServiceTasksRequested(event: any) {
      if (onServiceTasksRequested) {
        onServiceTasksRequested(event);
      }
    }

    setDiagramModelerState(diagramModeler);

    diagramModeler.on('spiff.script.edit', (event: any) => {
      const { error, element, scriptType, script, eventBus } = event;
      if (error) {
        console.error(error);
      }
      handleLaunchScriptEditor(element, script, scriptType, eventBus);
    });

    diagramModeler.on('spiff.markdown.edit', (event: any) => {
      const { error, element, value, eventBus } = event;
      if (error) {
        console.error(error);
      }
      handleLaunchMarkdownEditor(element, value, eventBus);
    });

    diagramModeler.on('spiff.callactivity.edit', (event: any) => {
      if (onLaunchBpmnEditor) {
        onLaunchBpmnEditor(event.processId);
      }
    });

    diagramModeler.on('spiff.file.edit', (event: any) => {
      if (onLaunchJsonEditor) {
        onLaunchJsonEditor(event.value);
      }
    });

    diagramModeler.on('spiff.dmn.edit', (event: any) => {
      if (onLaunchDmnEditor) {
        onLaunchDmnEditor(event.value);
      }
    });

    // 'element.hover',
    // 'element.out',
    // 'element.click',
    // 'element.dblclick',
    // 'element.mousedown',
    // 'element.mouseup',
    diagramModeler.on('element.click', (element: any) => {
      handleElementClick(element);
    });
    diagramModeler.on('elements.changed', (event: any) => {
      if (onElementsChanged) {
        onElementsChanged(event);
      }
    });

    diagramModeler.on('spiff.service_tasks.requested', (event: any) => {
      handleServiceTasksRequested(event);
    });

    diagramModeler.on('spiff.json_files.requested', (event: any) => {
      if (onJsonFilesRequested) {
        onJsonFilesRequested(event);
      }
    });

    diagramModeler.on('spiff.dmn_files.requested', (event: any) => {
      if (onDmnFilesRequested) {
        onDmnFilesRequested(event);
      }
    });

    diagramModeler.on('spiff.json_files.requested', (event: any) => {
      handleServiceTasksRequested(event);
    });

    diagramModeler.on('spiff.callactivity.search', (event: any) => {
      if (onSearchProcessModels) {
        onSearchProcessModels(event.value, event.eventBus, event.element);
      }
    });
  }, [
    diagramModelerState,
    diagramType,
    onLaunchScriptEditor,
    onLaunchMarkdownEditor,
    onLaunchBpmnEditor,
    onLaunchDmnEditor,
    onLaunchJsonEditor,
    onElementClick,
    onServiceTasksRequested,
    onJsonFilesRequested,
    onDmnFilesRequested,
    onSearchProcessModels,
    onElementsChanged,
  ]);

  useEffect(() => {
    // These seem to be system tasks that cannot be highlighted
    const taskSpecsThatCannotBeHighlighted = ['Root', 'Start', 'End'];

    if (!diagramModelerState) {
      return undefined;
    }
    if (performingXmlUpdates) {
      return undefined;
    }

    function handleError(err: any) {
      console.error('ERROR:', err);
    }

    function checkTaskCanBeHighlighted(taskBpmnId: string) {
      return (
        !taskSpecsThatCannotBeHighlighted.includes(taskBpmnId) &&
        !taskBpmnId.match(/EndJoin/) &&
        !taskBpmnId.match(/BoundaryEventParent/)
      );
    }

    function highlightBpmnIoElement(
      canvas: any,
      task: Task,
      bpmnIoClassName: string,
      bpmnProcessIdentifiers: string[]
    ) {
      if (checkTaskCanBeHighlighted(task.bpmn_identifier)) {
        try {
          if (
            bpmnProcessIdentifiers.includes(
              task.bpmn_process_definition_identifier
            )
          ) {
            canvas.addMarker(task.bpmn_identifier, bpmnIoClassName);
          }
        } catch (bpmnIoError: any) {
          // the task list also contains task for processes called from call activities which will
          // not exist in this diagram so just ignore them for now.
          if (
            bpmnIoError.message !==
            "Cannot read properties of undefined (reading 'id')"
          ) {
            throw bpmnIoError;
          }
        }
      }
    }

    function onImportDone(event: any) {
      const { error } = event;

      if (error) {
        handleError(error);
        return;
      }

      let modeler = diagramModelerState;
      if (diagramType === 'dmn') {
        modeler = (diagramModelerState as any).getActiveViewer();
      }

      const canvas = (modeler as any).get('canvas');

      // only get the canvas if the dmn active viewer is actually
      // a Modeler and not an Editor which is what it will be when we are
      // actively editing a decision table
      if ((modeler as any).constructor.name === 'Modeler') {
        canvas.zoom(FitViewport, 'auto');
      }

      if ((modeler as any).constructor.name === 'Viewer') {
        canvas.zoom(FitViewport, 'auto');
      }

      // highlighting a field
      // Option 3 at:
      //  https://github.com/bpmn-io/bpmn-js-examples/tree/master/colors
      if (tasks) {
        const bpmnProcessIdentifiers = getBpmnProcessIdentifiers(
          canvas.getRootElement()
        );
        tasks.forEach((task: Task) => {
          let className = '';
          if (task.state === 'COMPLETED') {
            className = 'completed-task-highlight';
          } else if (task.state === 'READY' || task.state === 'WAITING') {
            className = 'active-task-highlight';
          } else if (task.state === 'CANCELLED') {
            className = 'cancelled-task-highlight';
          } else if (task.state === 'ERROR') {
            className = 'errored-task-highlight';
          }
          if (className) {
            highlightBpmnIoElement(
              canvas,
              task,
              className,
              bpmnProcessIdentifiers
            );
          }
        });
      }
    }

    function displayDiagram(
      diagramModelerToUse: any,
      diagramXMLToDisplay: any
    ) {
      if (alreadyImportedXmlRef.current) {
        return;
      }
      if (diagramType === 'bpmn') {
        diagramModelerToUse._moddle // eslint-disable-line no-underscore-dangle
          .fromXML(diagramXMLToDisplay)
          .then((result: any) => {
            const refs = result.references.filter(
              (r: any) =>
                r.property === 'bpmn:loopDataInputRef' ||
                r.property === 'bpmn:loopDataOutputRef'
            );
            const desc =
              diagramModelerToUse._moddle.registry.getEffectiveDescriptor( // eslint-disable-line
                'bpmn:ItemAwareElement'
              );
            refs.forEach((ref: any) => {
              const props = {
                id: ref.id,
                name: ref.id ? typeof ref.name === 'undefined' : ref.name,
              };
              const elem = diagramModelerToUse._moddle.create(desc, props); // eslint-disable-line no-underscore-dangle
              elem.$parent = ref.element;
              ref.element.set(ref.property, elem);
            });
            diagramModelerToUse.importDefinitions(result.rootElement);
<<<<<<< HEAD
            diagramModelerToUse.get('canvas').zoom('fit-viewport');
=======
            diagramModelerToUse.get('canvas').zoom(FitViewport, 'auto');
>>>>>>> 09ae7ffe
          });
      } else {
        diagramModelerToUse.importXML(diagramXMLToDisplay);
      }

      alreadyImportedXmlRef.current = true;
    }

    function fetchDiagramFromURL(urlToUse: any) {
      fetch(urlToUse)
        .then((response) => response.text())
        .then((text) => {
          const processId = `Process_${makeid(7)}`;
          const newText = text.replace('{{PROCESS_ID}}', processId);
          setDiagramXMLString(newText);
        })
        .catch((err) => handleError(err));
    }

    function setDiagramXMLStringFromResponseJson(result: any) {
      setDiagramXMLString(result.file_contents);
    }

    function fetchDiagramFromJsonAPI() {
      HttpService.makeCallToBackend({
        path: `/process-models/${processModelId}/files/${fileName}`,
        successCallback: setDiagramXMLStringFromResponseJson,
      });
    }
    (diagramModelerState as any).on('import.done', onImportDone);

    const diagramXMLToUse = diagramXML || diagramXMLString;
    if (diagramXMLToUse) {
      if (!diagramXMLString) {
        setDiagramXMLString(diagramXMLToUse);
      }
      displayDiagram(diagramModelerState, diagramXMLToUse);

      return undefined;
    }

    if (!diagramXMLString) {
      if (url) {
        fetchDiagramFromURL(url);
        return undefined;
      }
      if (fileName) {
        fetchDiagramFromJsonAPI();
        return undefined;
      }
      let newDiagramFileName = 'new_bpmn_diagram.bpmn';
      if (diagramType === 'dmn') {
        newDiagramFileName = 'new_dmn_diagram.dmn';
      }
      fetchDiagramFromURL(`${process.env.PUBLIC_URL}/${newDiagramFileName}`);
      return undefined;
    }

    return () => {
      (diagramModelerState as any).destroy();
    };
  }, [
    diagramModelerState,
    diagramType,
    diagramXML,
    diagramXMLString,
    fileName,
    tasks,
    performingXmlUpdates,
    processModelId,
    url,
  ]);

  function handleSave() {
    if (saveDiagram) {
      (diagramModelerState as any)
        .saveXML({ format: true })
        .then((xmlObject: any) => {
          saveDiagram(xmlObject.xml);
        });
    }
  }

  function handleDelete() {
    if (onDeleteFile) {
      onDeleteFile(fileName);
    }
  }

  function handleSetPrimaryFile() {
    if (onSetPrimaryFile) {
      onSetPrimaryFile(fileName);
    }
  }

  const downloadXmlFile = () => {
    (diagramModelerState as any)
      .saveXML({ format: true })
      .then((xmlObject: any) => {
        const element = document.createElement('a');
        const file = new Blob([xmlObject.xml], {
          type: 'application/xml',
        });
        let downloadFileName = fileName;
        if (!downloadFileName) {
          downloadFileName = `${processModelId}.${diagramType}`;
        }
        element.href = URL.createObjectURL(file);
        element.download = downloadFileName;
        document.body.appendChild(element);
        element.click();
      });
  };

  const canViewXml = fileName !== undefined;

  const showReferences = () => {
    if (!callers) {
      return null;
    }
    return (
      <Modal
        open={showingReferences}
        modalHeading="Process Model References"
        onRequestClose={() => setShowingReferences(false)}
        passiveModal
      >
        <UnorderedList>
          {callers.map((ref: ProcessModelCaller) => (
            <li>
              <Link
                size="lg"
                href={`/admin/process-models/${modifyProcessIdentifierForPathParam(
                  ref.process_model_id
                )}`}
              >
                {`${ref.display_name}`}
              </Link>{' '}
              ({ref.process_model_id})
            </li>
          ))}
        </UnorderedList>
      </Modal>
    );
  };

  const getReferencesButton = () => {
    if (callers && callers.length > 0) {
      let buttonText = `View ${callers.length} Reference`;
      if (callers.length > 1) buttonText += 's';
      return (
        <Button onClick={() => setShowingReferences(true)}>{buttonText}</Button>
      );
    }
    return null;
  };

  const userActionOptions = () => {
    if (diagramType !== 'readonly') {
      return (
        <ButtonSet>
          <Can
            I="PUT"
            a={targetUris.processModelFileShowPath}
            ability={ability}
          >
            <Button onClick={handleSave}>Save</Button>
          </Can>
          <Can
            I="DELETE"
            a={targetUris.processModelFileShowPath}
            ability={ability}
          >
            {fileName && !isPrimaryFile && (
              <ButtonWithConfirmation
                description={`Delete file ${fileName}?`}
                onConfirmation={handleDelete}
                buttonLabel="Delete"
              />
            )}
          </Can>
          <Can I="PUT" a={targetUris.processModelShowPath} ability={ability}>
            {onSetPrimaryFile && (
              <Button onClick={handleSetPrimaryFile}>
                Set as primary file
              </Button>
            )}
          </Can>
          <Can
            I="GET"
            a={targetUris.processModelFileShowPath}
            ability={ability}
          >
            <Button onClick={downloadXmlFile}>Download</Button>
          </Can>
          <Can
            I="GET"
            a={targetUris.processModelFileShowPath}
            ability={ability}
          >
            {canViewXml && (
              <Button
                onClick={() => {
                  navigate(
                    `/admin/process-models/${processModelId}/form/${fileName}`
                  );
                }}
              >
                View XML
              </Button>
            )}
          </Can>
          {getReferencesButton()}
          {/* only show other users if the current user can save the current diagram */}
          <Can
            I="PUT"
            a={targetUris.processModelFileShowPath}
            ability={ability}
          >
            {activeUserElement || null}
          </Can>
        </ButtonSet>
      );
    }
    return null;
  };

  return (
    <>
      {userActionOptions()}
      {showReferences()}
    </>
  );
}<|MERGE_RESOLUTION|>--- conflicted
+++ resolved
@@ -497,11 +497,7 @@
               ref.element.set(ref.property, elem);
             });
             diagramModelerToUse.importDefinitions(result.rootElement);
-<<<<<<< HEAD
-            diagramModelerToUse.get('canvas').zoom('fit-viewport');
-=======
             diagramModelerToUse.get('canvas').zoom(FitViewport, 'auto');
->>>>>>> 09ae7ffe
           });
       } else {
         diagramModelerToUse.importXML(diagramXMLToDisplay);
