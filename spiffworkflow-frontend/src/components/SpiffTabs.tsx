import { useEffect, useState } from 'react';
import { useLocation, useNavigate } from 'react-router-dom';
import { Tabs, TabList, Tab } from '@carbon/react';
import { Tooltip } from '@mui/material';
import { SpiffTab } from '../interfaces';
import SpiffTooltip from './SpiffTooltip';

type OwnProps = {
  tabs: SpiffTab[];
};

export default function SpiffTabs({ tabs }: OwnProps) {
  const location = useLocation();
  const [selectedTabIndex, setSelectedTabIndex] = useState<number>(0);
  const navigate = useNavigate();

  useEffect(() => {
    let newSelectedTabIndex = tabs.findIndex((spiffTab: SpiffTab) => {
      return location.pathname === spiffTab.path;
    });
    if (newSelectedTabIndex === -1) {
      newSelectedTabIndex = 0;
    }
    setSelectedTabIndex(newSelectedTabIndex);
  }, [location, tabs]);

  const tabComponents = tabs.map((spiffTab: SpiffTab) => {
    return (
<<<<<<< HEAD
      <Tooltip title={spiffTab?.tooltip} arrow>
        <Tab onClick={() => navigate(spiffTab.path)}>
          {spiffTab.display_name}
        </Tab>
      </Tooltip>
=======
      <SpiffTooltip title={spiffTab?.tooltip}>
        <Tab onClick={() => navigate(spiffTab.path)}>
          {spiffTab.display_name}
        </Tab>
      </SpiffTooltip>
>>>>>>> 54c27d8f
    );
  });

  return (
    <>
      <Tabs selectedIndex={selectedTabIndex}>
        <TabList aria-label="List of tabs">{tabComponents}</TabList>
      </Tabs>
      <br />
    </>
  );
}<|MERGE_RESOLUTION|>--- conflicted
+++ resolved
@@ -1,7 +1,6 @@
 import { useEffect, useState } from 'react';
 import { useLocation, useNavigate } from 'react-router-dom';
 import { Tabs, TabList, Tab } from '@carbon/react';
-import { Tooltip } from '@mui/material';
 import { SpiffTab } from '../interfaces';
 import SpiffTooltip from './SpiffTooltip';
 
@@ -26,19 +25,11 @@
 
   const tabComponents = tabs.map((spiffTab: SpiffTab) => {
     return (
-<<<<<<< HEAD
-      <Tooltip title={spiffTab?.tooltip} arrow>
-        <Tab onClick={() => navigate(spiffTab.path)}>
-          {spiffTab.display_name}
-        </Tab>
-      </Tooltip>
-=======
       <SpiffTooltip title={spiffTab?.tooltip}>
         <Tab onClick={() => navigate(spiffTab.path)}>
           {spiffTab.display_name}
         </Tab>
       </SpiffTooltip>
->>>>>>> 54c27d8f
     );
   });
 
