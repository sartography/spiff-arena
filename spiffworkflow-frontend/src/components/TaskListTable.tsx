import { ReactElement, useEffect, useState } from 'react';
import { Button, Table, Modal, Stack } from '@carbon/react';
import { Link, useSearchParams } from 'react-router-dom';
// @ts-ignore
import { TimeAgo } from '../helpers/timeago';
import UserService from '../services/UserService';
import PaginationForTable from './PaginationForTable';
import {
  getPageInfoFromSearchParams,
  modifyProcessIdentifierForPathParam,
  refreshAtInterval,
} from '../helpers';
import HttpService from '../services/HttpService';
import { PaginationObject, ProcessInstanceTask, Task } from '../interfaces';
import TableCellWithTimeAgoInWords from './TableCellWithTimeAgoInWords';
import CustomForm from './CustomForm';
import InstructionsForEndUser from './InstructionsForEndUser';
import DateAndTimeService from '../services/DateAndTimeService';

type OwnProps = {
  apiPath: string;

  additionalParams?: string;
  autoReload?: boolean;
  canCompleteAllTasks?: boolean;
  defaultPerPage?: number;
  hideIfNoTasks?: boolean;
  paginationClassName?: string;
  paginationQueryParamPrefix?: string;
  shouldPaginateTable?: boolean;
  showActionsColumn?: boolean;
  showCompletedBy?: boolean;
  showDateStarted?: boolean;
  showLastUpdated?: boolean;
  showProcessId?: boolean;
  showProcessModelIdentifier?: boolean;
  showStartedBy?: boolean;
  showTableDescriptionAsTooltip?: boolean;
  showViewFormDataButton?: boolean;
  showWaitingOn?: boolean;
  tableDescription?: string;
  tableTitle?: string;
  textToShowIfEmpty?: string;
};

export default function TaskListTable({
  apiPath,

  additionalParams,
  autoReload = false,
  canCompleteAllTasks = false,
  defaultPerPage = 5,
  hideIfNoTasks = false,
  paginationClassName,
  paginationQueryParamPrefix,
  shouldPaginateTable = true,
  showActionsColumn = true,
  showCompletedBy = false,
  showDateStarted = true,
  showLastUpdated = true,
  showProcessId = true,
  showProcessModelIdentifier = true,
  showStartedBy = true,
  showTableDescriptionAsTooltip = false,
  showViewFormDataButton = false,
  showWaitingOn = true,
  tableDescription,
  tableTitle,
  textToShowIfEmpty,
}: OwnProps) {
  const [searchParams] = useSearchParams();
  const [tasks, setTasks] = useState<ProcessInstanceTask[] | null>(null);
  const [pagination, setPagination] = useState<PaginationObject | null>(null);
  const [formSubmissionTask, setFormSubmissionTask] = useState<Task | null>(
    null,
  );

  const preferredUsername = UserService.getPreferredUsername();
  const userEmail = UserService.getUserEmail();

  useEffect(() => {
    const getTasks = () => {
      const { page, perPage } = getPageInfoFromSearchParams(
        searchParams,
        defaultPerPage,
        undefined,
        paginationQueryParamPrefix,
      );
      const setTasksFromResult = (result: any) => {
        setTasks(result.results);
        setPagination(result.pagination);
      };
      let params = `?per_page=${perPage}&page=${page}`;
      if (additionalParams) {
        params += `&${additionalParams}`;
      }
      HttpService.makeCallToBackend({
        path: `${apiPath}${params}`,
        successCallback: setTasksFromResult,
      });
    };
    getTasks();
    if (autoReload) {
      return refreshAtInterval(
        DateAndTimeService.REFRESH_INTERVAL_SECONDS,
        DateAndTimeService.REFRESH_TIMEOUT_SECONDS,
        getTasks,
      );
    }
    return undefined;
  }, [
    additionalParams,
    apiPath,
    autoReload,
    defaultPerPage,
    paginationQueryParamPrefix,
    searchParams,
  ]);

  const getWaitingForTableCellComponent = (
    processInstanceTask: ProcessInstanceTask,
  ) => {
    let fullUsernameString = '';
    let shortUsernameString = '';
    if (processInstanceTask.potential_owner_usernames) {
      fullUsernameString = processInstanceTask.potential_owner_usernames;
      const usernames =
        processInstanceTask.potential_owner_usernames.split(',');
      const firstTwoUsernames = usernames.slice(0, 2);
      if (usernames.length > 2) {
        firstTwoUsernames.push('...');
      }
      shortUsernameString = firstTwoUsernames.join(',');
    }
    if (processInstanceTask.assigned_user_group_identifier) {
      fullUsernameString = processInstanceTask.assigned_user_group_identifier;
      shortUsernameString = processInstanceTask.assigned_user_group_identifier;
    }
    return <span title={fullUsernameString}>{shortUsernameString}</span>;
  };

  const formSubmissionModal = () => {
    if (formSubmissionTask) {      
      // TODO: move this and the code from TaskShow to new component to handle instructions and manual tasks
      let formUiSchema;
      let jsonSchema = formSubmissionTask.form_schema;
      if (formSubmissionTask.typename !== 'UserTask') {
        jsonSchema = {
          type: 'object',
          required: [],
          properties: {
            isManualTask: {
              type: 'boolean',
              title: 'Tarefa Manual',
              default: true,
            },
          },
        };
        formUiSchema = {
          isManualTask: {
            'ui:widget': 'hidden',
          },
        };
      } else if (formSubmissionTask.form_ui_schema) {
        formUiSchema = formSubmissionTask.form_ui_schema;
      }
      
      return (
        <Modal
          open={!!formSubmissionTask}
          passiveModal
          onRequestClose={() => setFormSubmissionTask(null)}
          modalHeading={`${formSubmissionTask.name_for_display}`}
          className="completed-task-modal"
        >
          <div className="indented-content explanatory-message">
            ✅ Você completou está tarefa{' '}
            {TimeAgo.inWords(formSubmissionTask.end_in_seconds)}
            <div>
              <Stack orientation="horizontal" gap={2}>
                Guid: {formSubmissionTask.guid}
              </Stack>
            </div>
          </div>
          <hr />
          <div className="with-bottom-margin">
            <InstructionsForEndUser task={formSubmissionTask} allowCollapse />
          </div>
          <CustomForm
            id={formSubmissionTask.guid}
            key={formSubmissionTask.guid}
            formData={formSubmissionTask.data}
            schema={jsonSchema}
            uiSchema={formUiSchema}
            disabled
          >
            {/* this hides the submit button */}
            {true}
          </CustomForm>
        </Modal>
      );
    }
    return null;
  };

  const getFormSubmissionDataForTask = (
    processInstanceTask: ProcessInstanceTask,
  ) => {
    HttpService.makeCallToBackend({
      path: `/tasks/${processInstanceTask.process_instance_id}/${processInstanceTask.task_id}?with_form_data=true`,
      httpMethod: 'GET',
      successCallback: (result: Task) => setFormSubmissionTask(result),
    });
  };

  const processIdRowElement = (processInstanceTask: ProcessInstanceTask) => {
    const modifiedProcessModelIdentifier = modifyProcessIdentifierForPathParam(
      processInstanceTask.process_model_identifier,
    );
    return (
      <td>
        <Link
          data-qa="process-instance-show-link-id"
          to={`/process-instances/for-me/${modifiedProcessModelIdentifier}/${processInstanceTask.process_instance_id}`}
          title={`Visualizar Instâncias do Processo ${processInstanceTask.process_instance_id}`}
        >
          {processInstanceTask.process_instance_id}
        </Link>
      </td>
    );
  };

  const dealWithProcessCells = (
    rowElements: ReactElement[],
    processInstanceTask: ProcessInstanceTask,
  ) => {
    if (showProcessId) {
      rowElements.push(processIdRowElement(processInstanceTask));
    }
    if (showProcessModelIdentifier) {
      const modifiedProcessModelIdentifier =
        modifyProcessIdentifierForPathParam(
          processInstanceTask.process_model_identifier,
        );
      rowElements.push(
        <td>
          <Link
            data-qa="process-model-show-link"
            to={`/process-models/${modifiedProcessModelIdentifier}`}
            title={processInstanceTask.process_model_identifier}
          >
            {processInstanceTask.process_model_display_name}
          </Link>
        </td>,
      );
    }
  };

  const getActionButtons = (processInstanceTask: ProcessInstanceTask) => {
    const taskUrl = `/tasks/${processInstanceTask.process_instance_id}/${processInstanceTask.task_id}`;
    const regex = new RegExp(`\\b(${preferredUsername}|${userEmail})\\b`);
    let hasAccessToCompleteTask = false;
    if (
      canCompleteAllTasks ||
      (processInstanceTask.potential_owner_usernames || '').match(regex)
    ) {
      hasAccessToCompleteTask = true;
    }

    const actions = [];
    if (
      !(
        processInstanceTask.process_instance_status in
        ['suspended', 'completed', 'error']
      ) &&
      !processInstanceTask.completed
    ) {
      actions.push(
        <Button
          variant="primary"
          href={taskUrl}
          disabled={!hasAccessToCompleteTask}
          size="sm"
        >
<<<<<<< HEAD
          Ir
        </Button>
=======
          Go
        </Button>,
>>>>>>> b293be80
      );
    }
    if (showViewFormDataButton) {
      actions.push(
        <Button
          variant="primary"
          onClick={() => getFormSubmissionDataForTask(processInstanceTask)}
        >
<<<<<<< HEAD
          Visualizar Tarefa
        </Button>
=======
          View task
        </Button>,
>>>>>>> b293be80
      );
    }
    return actions;
  };

  const getTableRow = (processInstanceTask: ProcessInstanceTask) => {
    const rowElements: ReactElement[] = [];

    dealWithProcessCells(rowElements, processInstanceTask);

    rowElements.push(
      <td
        title={`id da tarefa: ${processInstanceTask.name}, spiffworkflow tarefa guid: ${processInstanceTask.id}`}
      >
        {processInstanceTask.task_title
          ? processInstanceTask.task_title
          : processInstanceTask.task_name}
      </td>,
    );
    if (showStartedBy) {
      rowElements.push(
        <td>{processInstanceTask.process_initiator_username}</td>,
      );
    }
    if (showWaitingOn) {
      rowElements.push(
        <td>{getWaitingForTableCellComponent(processInstanceTask)}</td>,
      );
    }
    if (showCompletedBy) {
      rowElements.push(<td>{processInstanceTask.completed_by_username}</td>);
    }
    if (showDateStarted) {
      rowElements.push(
        <td>
          {DateAndTimeService.convertSecondsToFormattedDateTime(
            processInstanceTask.created_at_in_seconds,
          ) || '-'}
        </td>,
      );
    }
    if (showLastUpdated) {
      rowElements.push(
        <TableCellWithTimeAgoInWords
          timeInSeconds={processInstanceTask.updated_at_in_seconds}
        />,
      );
    }
    if (showActionsColumn) {
      rowElements.push(<td>{getActionButtons(processInstanceTask)}</td>);
    }
    return <tr key={processInstanceTask.id}>{rowElements}</tr>;
  };

  const getTableHeaders = () => {
    let tableHeaders = [];
    if (showProcessId) {
      tableHeaders.push('Id');
    }
    if (showProcessModelIdentifier) {
      tableHeaders.push('Processo');
    }
    tableHeaders.push('Tarefa');
    if (showStartedBy) {
      tableHeaders.push('Iniciada Por');
    }
    if (showWaitingOn) {
      tableHeaders.push('Aguardando Por');
    }
    if (showCompletedBy) {
      tableHeaders.push('Finalizada Por');
    }
    if (showDateStarted) {
      tableHeaders.push('Data Início');
    }
    if (showLastUpdated) {
      tableHeaders.push('Ultima Atualização');
    }
    if (showActionsColumn) {
      tableHeaders = tableHeaders.concat(['Ação']);
    }
    return tableHeaders;
  };

  const buildTable = () => {
    if (!tasks) {
      return null;
    }
    const tableHeaders = getTableHeaders();
    const rows = tasks.map((processInstanceTask: ProcessInstanceTask) => {
      return getTableRow(processInstanceTask);
    });
    return (
      <Table striped bordered>
        <thead>
          <tr>
            {tableHeaders.map((tableHeader: string) => {
              return <th>{tableHeader}</th>;
            })}
          </tr>
        </thead>
        <tbody>{rows}</tbody>
      </Table>
    );
  };

  const tasksComponent = () => {
    if (pagination && pagination.total < 1) {
      return (
        <p className="no-results-message with-large-bottom-margin">
          {textToShowIfEmpty}
        </p>
      );
    }
    const { page, perPage } = getPageInfoFromSearchParams(
      searchParams,
      defaultPerPage,
      undefined,
      paginationQueryParamPrefix,
    );
    let tableElement = (
      <div className={paginationClassName}>{buildTable()}</div>
    );
    if (shouldPaginateTable) {
      tableElement = (
        <PaginationForTable
          page={page}
          perPage={perPage}
          perPageOptions={[2, defaultPerPage, 25]}
          pagination={pagination}
          tableToDisplay={buildTable()}
          paginationQueryParamPrefix={paginationQueryParamPrefix}
          paginationClassName={paginationClassName}
        />
      );
    }
    return tableElement;
  };

  const tableAndDescriptionElement = () => {
    if (!tableTitle) {
      return null;
    }
    if (showTableDescriptionAsTooltip) {
      return <h2 title={tableDescription}>{tableTitle}</h2>;
    }
    return (
      <>
        <h2>{tableTitle}</h2>
        <p className="data-table-description">{tableDescription}</p>
      </>
    );
  };

  if (tasks && (tasks.length > 0 || hideIfNoTasks === false)) {
    return (
      <>
        {formSubmissionModal()}
        {tableAndDescriptionElement()}
        {tasksComponent()}
      </>
    );
  }
  return null;
}<|MERGE_RESOLUTION|>--- conflicted
+++ resolved
@@ -282,13 +282,8 @@
           disabled={!hasAccessToCompleteTask}
           size="sm"
         >
-<<<<<<< HEAD
           Ir
         </Button>
-=======
-          Go
-        </Button>,
->>>>>>> b293be80
       );
     }
     if (showViewFormDataButton) {
@@ -297,13 +292,8 @@
           variant="primary"
           onClick={() => getFormSubmissionDataForTask(processInstanceTask)}
         >
-<<<<<<< HEAD
           Visualizar Tarefa
         </Button>
-=======
-          View task
-        </Button>,
->>>>>>> b293be80
       );
     }
     return actions;
