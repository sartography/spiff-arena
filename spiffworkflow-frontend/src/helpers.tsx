import { format } from 'date-fns';
import { DATE_FORMAT } from './config';
import {
  DEFAULT_PER_PAGE,
  DEFAULT_PAGE,
} from './components/PaginationForTable';

// https://www.30secondsofcode.org/js/s/slugify
export const slugifyString = (str: any) => {
  return str
    .toLowerCase()
    .trim()
    .replace(/[^\w\s-]/g, '')
    .replace(/[\s_-]+/g, '-')
    .replace(/^-+/g, '')
    .replace(/-+$/g, '');
};

export const capitalizeFirstLetter = (string: any) => {
  return string.charAt(0).toUpperCase() + string.slice(1);
};

export const convertDateToSeconds = (
  date: any,
  onChangeFunction: any = null
) => {
  let dateInSeconds = date;
  if (date !== null) {
    let dateInMilliseconds = date;
    if (typeof date.getTime === 'function') {
      dateInMilliseconds = date.getTime();
    }
    dateInSeconds = Math.floor(dateInMilliseconds / 1000);
  }

  if (onChangeFunction) {
    onChangeFunction(dateInSeconds);
  } else {
    return dateInSeconds;
  }

  return null;
};

export const convertStringToDate = (dateString: string) => {
  if (dateString) {
    // add midnight time to the date so it c uses the correct date
    // after converting to timezone
    return new Date(`${dateString}T00:10:00`);
  }
  return null;
};

export const convertSecondsToFormattedDate = (seconds: number) => {
  if (seconds) {
    const dateObject = new Date(seconds * 1000);
    return format(dateObject, DATE_FORMAT);
  }
  return null;
};

export const convertDateStringToSeconds = (dateString: string) => {
  const dateObject = convertStringToDate(dateString);
  return convertDateToSeconds(dateObject);
};

export const objectIsEmpty = (obj: object) => {
  return Object.keys(obj).length === 0;
};

export const getPageInfoFromSearchParams = (
  searchParams: any,
  defaultPerPage: string | number = DEFAULT_PER_PAGE,
  defaultPage: string | number = DEFAULT_PAGE
) => {
  const page = parseInt(searchParams.get('page') || defaultPage.toString(), 10);
  const perPage = parseInt(
    searchParams.get('per_page') || defaultPerPage.toString(),
    10
  );

  return { page, perPage };
};

// https://stackoverflow.com/a/1349426/6090676
export const makeid = (length: number) => {
  let result = '';
  const characters = 'abcdefghijklmnopqrstuvwxyz0123456789';
  const charactersLength = characters.length;
  for (let i = 0; i < length; i += 1) {
    result += characters.charAt(Math.floor(Math.random() * charactersLength));
  }
  return result;
};

export const getProcessModelFullIdentifierFromSearchParams = (
  searchParams: any
) => {
  let processModelFullIdentifier = null;
  if (searchParams.get('process_model_identifier')) {
    processModelFullIdentifier = `${searchParams.get(
      'process_model_identifier'
    )}`;
  }
  return processModelFullIdentifier;
};

// https://stackoverflow.com/a/71352046/6090676
export const truncateString = (text: string, len: number) => {
  if (text.length > len && text.length > 0) {
    return `${text.split(' ').slice(0, len).join(' ')} ...`;
  }
  return text;
};

// Because of limitations in the way openapi defines parameters, we have to modify process models ids
// which are basically paths to the models
<<<<<<< HEAD
export const modifyProcessModelPath = (path: String) => {
  return path.replace(/\//g, ':') || '';
};

export const unModifyProcessModelPath = (path: String) => {
  return path.replace(/:/g, '/') || '';
=======
export const modifyProcessModelPath = (path: string) => {
  return path.replace('/', ':') || '';
};

export const unModifyProcessModelPath = (path: string) => {
  return path.replace(':', '/') || '';
>>>>>>> 272594b6
};

export const getGroupFromModifiedModelId = (modifiedId: string) => {
  const finalSplitIndex = modifiedId.lastIndexOf(':');
  return modifiedId.slice(0, finalSplitIndex);
};

export const splitProcessModelId = (processModelId: string) => {
  return processModelId.split('/');
};<|MERGE_RESOLUTION|>--- conflicted
+++ resolved
@@ -115,21 +115,12 @@
 
 // Because of limitations in the way openapi defines parameters, we have to modify process models ids
 // which are basically paths to the models
-<<<<<<< HEAD
-export const modifyProcessModelPath = (path: String) => {
+export const modifyProcessModelPath = (path: string) => {
   return path.replace(/\//g, ':') || '';
 };
 
-export const unModifyProcessModelPath = (path: String) => {
+export const unModifyProcessModelPath = (path: string) => {
   return path.replace(/:/g, '/') || '';
-=======
-export const modifyProcessModelPath = (path: string) => {
-  return path.replace('/', ':') || '';
-};
-
-export const unModifyProcessModelPath = (path: string) => {
-  return path.replace(':', '/') || '';
->>>>>>> 272594b6
 };
 
 export const getGroupFromModifiedModelId = (modifiedId: string) => {
