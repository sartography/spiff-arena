/* site is mainly using white theme. */
/* header is mainly using g100 */
/* mockup wanted white, not grey, text */
.cds--header, a.cds--header__menu-item {
  color: white;
}

.megacondensed {
  padding-left: 0px;
  margin-left: 0px;
}

/* defaults to 3rem, which isn't long sufficient for "elizabeth" */
.cds--header__action.username-header-text {
  width: 5rem;
}

.cds--header__action.spiff-environment-header-text {
  width: 5rem;
  color: #126d82;
}

.cds--header__action.unclickable-text:hover {
  background-color: #161616;
  cursor: default;
}
.cds--header__action.unclickable-text:focus {
  border: none;
  box-shadow: none;
  border-color: none;
}

.cds--loading__stroke {
  stroke: gray;
}

/* make this a little less prominent so the actual human beings completing tasks stand out */
.system-user-log-entry {
  color: #B0B0B0;
  font-style: italic;
}

h1 {
  font-weight: 400;
  font-size: 28px;
  line-height: 36px;
  color: #161616;
  margin-bottom: 1rem
}

h2 {
  font-weight: 400;
  font-size: 20px;
  line-height: 28px;
  color: #161616;
}

h3 {
  font-weight: 400;
  font-size: 18px;
  line-height: 20px;
  color: #161616;
}

.tag-within-dl {
  color: black;
  margin-left: -3px;
}

.cds--btn.button-white-background {
  color: #393939;
  background: #FFFFFF;
  background-blend-mode: multiply;
  border: 1px solid #393939;
}
.cds--btn.button-white-background:hover {
  background: lightgrey;
}

.cds--breadcrumb-item a.cds--link:hover {
  color: #525252;
}
.cds--breadcrumb-item a.cds--link:visited {
  color: #525252;
}
.cds--breadcrumb-item a.cds--link:visited:hover {
  color: #525252;
}
.cds--breadcrumb-item a.cds--link {
  color: #525252;
}

.cds--btn--ghost {
  color: black;
}
.cds--btn--ghost:visited {
  color: black;
}
.cds--btn--ghost:hover {
  color: black;
}
.cds--btn--ghost:visited:hover {
  color: black;
}

/* match normal link colors */
.cds--btn--ghost.button-link {
  color: #0062fe;
  padding-left: 0;
}
.cds--btn--ghost.button-link:visited {
  color: #0062fe;
  padding-left: 0;
}
.cds--btn--ghost.button-link:hover {
  color: #0062fe;
  background-color: white;
  padding-left: 0;
}
.cds--btn--ghost.button-link:visited:hover {
  color: #0062fe;
  background-color: white;
  padding-left: 0;
}

/* make the colors black to make it easier to read */
.cds--btn--tertiary {
  color: black;
  border-color: black;
}
.cds--btn--tertiary:visited {
  color: black;
  border-color: black;
}
/* make the colors a little lighter black on hover
 * so they match our normal scheme better
 */
.cds--btn--tertiary:focus {
  color: white;
  border-color: #393939;
  background-color: #393939;
}
.cds--btn--tertiary:hover {
  color: white;
  border-color: #474747;
  background-color: #474747;
}
.cds--btn--tertiary:visited:hover {
  color: white;
  border-color: #474747;
  background-color: #474747;
}

.cds--header__global .cds--btn--primary.button-link {
  color: #f4f4f4;
  background-color: #393939;
  padding-left: 0;
}

.cds--header__global .cds--btn--primary {
  background-color: #161616
}
.cds--btn--primary {
  background-color: #393939;
}
.cds--btn--primary:hover {
  background-color: #474747;
}
code {
  font-family: source-code-pro, Menlo, Monaco, Consolas, 'Courier New',
  monospace;
}

.app-logo {
  height: 37px;
  width: 152px;
  margin-top: 1rem;
  margin-bottom: 1rem;
}

.spiffworkflow-header-container {
  margin-bottom: 2rem;
}

.active-task-highlight:not(.djs-connection) .djs-visual > :nth-child(1) {
  fill: yellow !important;
  opacity: .6;
}

.completed-task-highlight:not(.djs-connection) .djs-visual > :nth-child(1) {
  fill: grey !important;
  opacity: .4;
}
.cancelled-task-highlight:not(.djs-connection) .djs-visual > :nth-child(1) {
  fill: blue !important;
  opacity: .2;
}
.errored-task-highlight:not(.djs-connection) .djs-visual > :nth-child(1) {
  fill: red !important;
  opacity: .2;
}

.accordion-item-label {
  vertical-align: middle;
}

.cds--breadcrumb {
  margin-bottom: 2rem;
}

.process-description {
  margin-bottom: 2rem;
}

h1.with-icons {
  margin-top: 5px;
}

dl {
  display: block;
  grid-template-columns: 35% 65%;
  font-size: 14px;
  line-height: 1.2rem;
  padding-top: 9px;
}

dl dt {
  display: inline-block;
  font-weight: 600;
  min-width: 6rem;
  color: #161616;
}

dl.metadata-display dt {
  width: 7rem;
  word-wrap: break-word;
}

dl dd {
  display: inline-block;
  padding-left: 1rem;
  color: #525252;
}

.smaller-text {
  font-size: 14px;
}

.diagram-editor-canvas {
  border:1px solid #000000;
  height:78vh;
  width:90vw;
  margin: 0 auto;
}

.with-bottom-margin {
  margin-bottom: 1rem;
}

.user-profile-toggletip-content {
  background-color: #393939;
  color: #f4f4f4;
  margin-right: 8px;
  margin-top: -20px;
}

#user-profile-toggletip {
  margin-top: 8px;
  margin-right: 12px;
}
#user-profile-toggletip .cds--popover-content::before {
  content: none;
}

#user-profile-toggletip .cds--popover--bottom-right .cds--popover-content {
  bottom: 11px;
  right: -5px;
  border-radius: 5px;
  border: 3px solid black;
}

#user-profile-toggletip .cds--popover-caret {
  display: none;
}

.user-profile-toggletip-button:hover {
  background-color: #161616;
}

#user-profile-toggletip .cds--popover--tab-tip__button::after {
  content: none;
}

#user-profile-toggletip .cds--popover--tab-tip.cds--popover--open .cds--popover--tab-tip__button{
  background-color: #161616;
}

.with-top-margin {
  margin-top: 1rem;
}

.with-extra-top-margin {
  margin-top: 1.3rem;
}

.with-top-margin-for-label-next-to-text-input {
  margin-top: 2.3rem;
}

.with-tiny-top-margin {
  margin-top: 4px;
}

.with-top-margin-for-unit-test-name {
  margin-top: 11px;
}

.with-large-bottom-margin {
  margin-bottom: 3rem;
}

.with-tiny-bottom-margin {
  margin-bottom: 4px;
}

.with-half-rem-bottom-margin {
  margin-bottom: .5rem;
}

.diagram-viewer-canvas {
  border:1px solid #000000;
  height:70vh;
  width:90vw;
  margin:auto;
}

.breadcrumb {
  font-size: 1.5rem;
}

.breadcrumb-item.active {
  color: black;
}

.container .nav-tabs {
  margin-top: 1rem;
}


/* Markdown Tables */
.markdown table {
  color: #333;
  background: white;
  font-size: 12pt;
  border-collapse: collapse;
}
.markdown table thead th,
.markdown table tfoot th {
  color: #777;
  background: rgba(0,0,0,.1);
}
.markdown table th,
.markdown table td {
  padding: .5rem;
  border: 1px solid lightgrey;
}
/* Zebra Table Style */
.markdown tbody tr:nth-of-type(odd) {
  background: rgba(0,0,0,.05);
}

.form-instructions {
  margin-bottom: 10rem;
}

/* Json Web Form CSS Fix - Bootstrap now requries that each li have a "list-inline-item." Also have a PR
in on this with the react-jsonschema-form repo. This is just a patch fix to allow date inputs to layout a little more cleanly */
.list-inline>li {
  display: inline-block;
  padding-right: 5px;
  padding-left: 5px;
}

.cds--tile.tile-process-group {
  padding: 0px;
  margin: 12px 24px 12px 0px;
  width: 320px;
  height: 264px;
  background: #F4F4F4;
  order: 1;
  float: left;
}

.tile-process-group-content-container {
  width: 320px;
  height: 264px;
  padding: 1rem;
  position: relative;
}

.tile-process-group-display-name {
  margin-top: 2rem;
  margin-bottom: 1rem;
  font-size: 20px;
  line-height: 28px;
  color: #161616;
  order: 0;
}

.tile-title-top {
  margin-bottom: 2rem;
  font-size: 20px;
  line-height: 28px;
  color: #161616;
  order: 0;
}

.tile-description {
  font-size: 14px;
  line-height: 20px;
  letter-spacing: 0.16px;
  color: #161616;
  order: 1;
}

.tile-process-group-children-count {
  font-size: 14px;
  line-height: 20px;
  letter-spacing: 0.16px;
  color: #161616;
  order: 1;
}

.tile-pin-bottom {
  position: absolute;
  bottom: 1rem;
}

.cds--tabs .cds--tabs__nav-link {
  max-width: 20rem;
}

/* carbon wants padding on all sides. our UI person wanted everything leaning against the left wall. */
.cds--tab-content {
  padding-left: 0;
  padding-right: 0;
}

.clear-left {
  clear: left;
}

td.actions-cell {
  width: 1rem;
}

.process-instance-list-table {
  margin: 0;
  padding: 0;
}

.process-instance-list-table button.button-tag {
  max-width: calc(100% - 1rem);
}

.process-instance-table-header {
  margin-bottom: 1rem;
}

.no-results-message {
  font-style: italic;
  font-size: 14px;
}

th.table-header-right-align .cds--data-table, th.table-header-right-align .cds--table-header-label{
  text-align: right;
}

.data-table-description {
  font-size: 14px;
  line-height: 18px;
  letter-spacing: 0.16px;
  color: #525252;
  margin-bottom: 1rem;
}

/* top and bottom margin since this is sort of the middle of three sections on the process model show page */
.process-model-files-section {
  margin: 2rem 0;
}

.filter-icon {
  text-align: right;
  padding-bottom: 10px;
  margin-right: 0px;
}

.cds--btn--ghost:not([disabled]).red-icon svg {
  fill: red;
}
.cds--btn--ghost:not([disabled]).green-icon svg {
  fill: #198038;
}
.cds--btn--ghost:not([disabled]) svg.red-icon {
  fill: red;
}

svg.green-icon {
  fill: #198038;
}

svg.notification-icon {
  margin-right: 1rem;
}

.failure-string {
  color: red;
}

.filter-tag {
  justify-content: left;
  width: 100%;
  height: 2rem;
}
.filter-tag > span {
  display: flex;
  flex-direction: row;
  width: 100%;
}

.filter-tag > span > span {
  margin-right: 0.5px;
}

.cds--btn--ghost.cds--btn--sm.button-tag {
  padding-left: 0;
  padding-right: 0;
  padding-top: 0px;
  flex-grow: 1;
}

.cds--btn--ghost.cds--btn--sm.button-tag-icon {
  padding-left: 0;
  padding-right: 0;
  padding-top: 0px;
}

/* .no-wrap cds--label cds--label--inline cds--label--inline--md{ */
.no-wrap .cds--label--inline{
  word-break: normal;
}

.vertical-spacer-to-allow-combo-box-to-expand-in-modal {
  height: 250px;
}

.cds--btn.narrow-button {
  max-width: 10rem;
  min-width: 5rem;
  word-break: normal;
}

/* make this the same width as the carbon datePickerItem element
 * so the calendar icon stays on the input box.
 * CLASS: cds--date-picker-input__wrapper
*/
.cds--date-picker-container .cds--form__helper-text {
  width: 18rem;
}

/* lime green */
.tag-type-green:hover {
  background-color:	#80ee90;
}

/* Errors and notifications  */
.error_info .error_title {
  display: inline-block;
  font-weight: lighter;
  width: 100px;
  text-align: right;
  margin-right: 10px;
}

.please-press-filter-button {
  margin-bottom: 1rem;
  font-weight: bold;
}

.user_instructions {
  filter: opacity(1);
  font-size: 1.2em;
  margin: 15px 0;
}

.user_instructions_0 {
  filter: opacity(1);
  font-size: 1.2rem;
  margin-bottom: 30px;
}

.user_instructions_1 {
  filter: opacity(60%);
  font-size: 1.1rem;
}

.user_instructions_2 {
  filter: opacity(40%);
  font-size: 1rem;
}

.user_instructions_3 {
  filter: opacity(20%);
  font-size: 9rem;
}

.user_instructions_4 {
  filter: opacity(10%);
  font-size: 8rem;
}

.float-right {
  float: right;
}

.user-list {
  display: flex;
  align-items: center;
  margin-left: 8px;
}

.user-circle {
  display: flex;
  justify-content: center;
  align-items: center;
  width: 30px;
  height: 30px;
  border-radius: 50%;
  color: #fff;
  font-weight: bold;
}

.user-circle-for-list {
  margin-right: 10px;
}

/* Randomize color assignment */
.user-circle:nth-child(1) {
  background-color: #8e8e8e;
}

.user-circle:nth-child(2) {
  background-color: #a57c63;
}

.user-circle:nth-child(3) {
  background-color: #8f7c7c;
}

.user-circle:nth-child(4) {
  background-color: #9a927f;
}

.user-circle:nth-child(5) {
  background-color: #5e5d5d;
}

.user-circle:nth-child(6) {
  background-color: #676767;
}

.user-circle:nth-child(7) {
  background-color: #6d7d6d;
}

.user-circle:nth-child(8) {
  background-color: #7a7171;
}

.user-circle:nth-child(9) {
  background-color: #837d63;
}

/* Default to first color if more than 10 users */
.user-circle:nth-child(n+11) {
  background-color: #8e8e8e;
}

.version-info-column {
  width: 50%;
}

/* From bootstrap _reboot.scss, people got used to this when we
* had the bootstrap stylesheets, and they liked it.
* Otherwise, the hr in the user profile dropdown shows up as a dot
* and from markdown it's a little darker.
*/
hr {
    border: 0;
    border-top: 1px solid;
    color: inherit;
    margin: 1rem 0;
    opacity: .25;
}

.primary-file-text-suffix {
  font-style: italic;
}

.modal-dropdown {
  height: 20rem;
  width: "auto";
}

.task-data-details-header {
  margin-top: 1.5rem;
  margin-bottom: .5rem;
}

.explanatory-message {
  font-style: italic;
  font-size: 14px;
}

.indented-content {
  margin-left: 1rem;
}

#hidden-form-for-autosave {
  display: none;
}

<<<<<<< HEAD
div.json-schema {
  display: flex;
  flex-direction: column;
=======
.my-completed-forms-header {
  font-style: italic;
}

fieldset legend.header {
  margin-bottom: 32px;
}
fieldset fieldset fieldset legend.header {
  margin-bottom: 16px;
}

.fixed-width-container {
  margin: auto;
  justify-content: center;
  overflow: visible;
  /* border: 1px solid black; */
}

/*  media min-width 75 means: do the stuff in the block if the browser width is greater than 75 */
@media (min-width: 75rem) {
  .fixed-width-container {
    max-width: 75rem;
  }
}

p, li, h1, h2, h3, h4, h5, h6, blockquote, hr {
  max-width: 640px;
}
li.cds--accordion__item {
  max-width: 100%;
}

div.markdown {
  padding: 15px 0 15px 0;
  overflow: visible;
}

div.markdown-collapsed {
  max-height: 200px;
  overflow: hidden;

  --mask: linear-gradient(to bottom,
          rgba(0,0,0, 1) 0,   rgba(0,0,0, 1) 40%,
          rgba(0,0,0, 0) 95%, rgba(0,0,0, 0) 0
  ) 100% 50% / 100% 100% repeat-x;

  font: 2em/1.6em Arial;
  -webkit-mask: var(--mask);
  mask: var(--mask);
}


.cds--data-table-content {
  overflow-x: auto;
}

.wmde-markdown table {
  width: fit-content;
  overflow: auto;
}

/* override carbon variable so we can left align accordions*/
.cds--accordion {
  --cds-layout-density-padding-inline-local: 0px;
}
.megacondensed-button .cds--btn {
  --cds-layout-density-padding-inline-local: 0px;
}

.wmde-markdown ol {
  list-style: decimal;
}

.wmde-markdown ul {
  list-style: disc;
}

div.cds--tag svg {
  vertical-align: middle;
  display: inline-block;
}

div.onboarding {
  margin-bottom: 2rem;
>>>>>>> 50ebbb17
}<|MERGE_RESOLUTION|>--- conflicted
+++ resolved
@@ -6,8 +6,8 @@
 }
 
 .megacondensed {
-  padding-left: 0px;
-  margin-left: 0px;
+  padding-left: 0;
+  margin-left: 0;
 }
 
 /* defaults to 3rem, which isn't long sufficient for "elizabeth" */
@@ -31,7 +31,7 @@
 }
 
 .cds--loading__stroke {
-  stroke: gray;
+  stroke: rgb(128, 128, 128);
 }
 
 /* make this a little less prominent so the actual human beings completing tasks stand out */
@@ -709,7 +709,7 @@
 
 .modal-dropdown {
   height: 20rem;
-  width: "auto";
+  width: auto;
 }
 
 .task-data-details-header {
@@ -730,11 +730,11 @@
   display: none;
 }
 
-<<<<<<< HEAD
 div.json-schema {
   display: flex;
   flex-direction: column;
-=======
+}
+
 .my-completed-forms-header {
   font-style: italic;
 }
@@ -819,5 +819,4 @@
 
 div.onboarding {
   margin-bottom: 2rem;
->>>>>>> 50ebbb17
 }