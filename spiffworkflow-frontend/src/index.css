--- conflicted
+++ resolved
@@ -932,19 +932,19 @@
   text-align: right; /* Aligns text to the right within the container */
 }
 
-<<<<<<< HEAD
 div.retrievalExpressionsForm {
   border: 1px solid #999;
   border-radius: 15px;
   background: #ddd;
   padding: 20px;
   margin: 20px;
-=======
+}
+
 .task-info-modal-accordion .cds--accordion__content {
   padding-right: 1rem;
 }
+
 .task-instance-modal-row-item {
   height: 48px;
   line-height: 48px;
->>>>>>> 0da550d4
 }