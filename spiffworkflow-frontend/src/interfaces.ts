export interface User {
  id: number;
  username: string;
}

export interface Secret {
  id: number;
  key: string;
  value: string;
  creator_user_id: string;
}

export interface Onboarding {
  type?: string;
  value?: string;
  process_instance_id?: string;
  task_id?: string;
  instructions: string;
}

export interface ProcessData {
  process_data_identifier: string;
  process_data_value: any;
}

export interface RecentProcessModel {
  processGroupIdentifier?: string;
  processModelIdentifier: string;
  processModelDisplayName: string;
}

export interface TaskPropertiesJson {
  parent: string;
  last_state_change: number;
}

export interface EventDefinition {
  typename: string;
  payload: any;
  event_definitions: [EventDefinition];

  message_var?: string;
}

export interface TaskDefinitionPropertiesJson {
  spec: string;
  event_definition: EventDefinition;
}

export interface SignalButton {
  label: string;
  event: EventDefinition;
}

// Task withouth task data and form info - just the basics
export interface BasicTask {
  id: number;
  guid: string;
  process_instance_id: number;
  bpmn_identifier: string;
  bpmn_name?: string;
  bpmn_process_direct_parent_guid: string;
  bpmn_process_definition_identifier: string;
  state: string;
  typename: string;
  properties_json: TaskPropertiesJson;
  task_definition_properties_json: TaskDefinitionPropertiesJson;

  process_model_display_name: string;
  process_model_identifier: string;
  name_for_display: string;
  can_complete: boolean;

<<<<<<< HEAD
  start_in_seconds: number;
  end_in_seconds: number;
=======
  extensions?: any;
>>>>>>> 243b016e
}

// TODO: merge with ProcessInstanceTask
// Currently used like TaskModel in backend
export interface Task extends BasicTask {
  data: any;
  form_schema: any;
  form_ui_schema: any;
  signal_buttons: SignalButton[];

  event_definition?: EventDefinition;
  saved_form_data?: any;
}

// Currently used like ApiTask in backend
export interface ProcessInstanceTask {
  id: string;
  task_id: string;
  can_complete: boolean;
  created_at_in_seconds: number;
  current_user_is_potential_owner: number;
  data: any;
  form_schema: any;
  form_ui_schema: any;
  lane_assignment_id: string;
  name: string;
  process_identifier: string;
  process_initiator_username: string;
  process_instance_id: number;
  process_instance_status: string;
  process_model_display_name: string;
  process_model_identifier: string;
  properties: any;
  state: string;
  title: string;
  type: string;
  updated_at_in_seconds: number;

  potential_owner_usernames?: string;
  assigned_user_group_identifier?: string;
  error_message?: string;

  // these are actually from HumanTaskModel on the backend
  task_title?: string;
  task_name?: string;
}

export interface ProcessReference {
  name: string; // The process or decision Display name.
  identifier: string; // The unique id of the process
  display_name: string;
  process_group_id: string;
  process_model_id: string;
  type: string; // either "decision" or "process"
  file_name: string;
  has_lanes: boolean;
  is_executable: boolean;
  is_primary: boolean;
}

export type ObjectWithStringKeysAndValues = { [key: string]: string };

export interface FilterOperator {
  id: string;
  requires_value: boolean;
}

export interface FilterOperatorMapping {
  [key: string]: FilterOperator;
}

export interface ProcessFile {
  content_type: string;
  last_modified: string;
  name: string;
  process_model_id: string;
  references: ProcessReference[];
  size: number;
  type: string;
  file_contents?: string;
  file_contents_hash?: string;
  bpmn_process_ids?: string[];
}

export interface ProcessInstanceMetadata {
  id: number;
  key: string;
  value: string;
}

export interface ProcessInstance {
  id: number;
  process_model_identifier: string;
  process_model_display_name: string;
  status: string;
  start_in_seconds: number | null;
  end_in_seconds: number | null;
  process_initiator_username: string;
  bpmn_xml_file_contents?: string;
  bpmn_xml_file_contents_retrieval_error?: string;
  created_at_in_seconds: number;
  updated_at_in_seconds: number;
  bpmn_version_control_identifier: string;
  bpmn_version_control_type: string;
  process_metadata?: ProcessInstanceMetadata[];
  process_model_with_diagram_identifier?: string;
  last_milestone_bpmn_name?: string;

  // from tasks
  potential_owner_usernames?: string;
  task_id?: string;
  task_updated_at_in_seconds?: number;
  waiting_for?: string;
}

export interface MessageCorrelationProperties {
  [key: string]: string;
}

export interface MessageCorrelations {
  [key: string]: MessageCorrelationProperties;
}

export interface MessageInstance {
  id: number;
  process_model_identifier: string;
  process_model_display_name: string;
  process_instance_id: number;
  name: string;
  message_type: string;
  failure_cause: string;
  status: string;
  created_at_in_seconds: number;
  message_correlations?: MessageCorrelations;
  correlation_keys: any;
}

export interface ReportFilter {
  field_name: string;
  // using any here so we can use this as a string and boolean
  field_value: any;
  operator?: string;
}

export interface ReportColumn {
  Header: string;
  accessor: string;
  filterable: boolean;
}

export interface ReportColumnForEditing extends ReportColumn {
  filter_field_value: string;
  filter_operator: string;
}

export interface ReportMetadata {
  columns: ReportColumn[];
  filter_by: ReportFilter[];
  order_by: string[];
}

export interface ProcessInstanceReport {
  id: number;
  identifier: string;
  name: string;
  report_metadata: ReportMetadata;
}

export interface ProcessGroupLite {
  id: string;
  display_name: string;
}

export interface MetadataExtractionPath {
  key: string;
  path: string;
}

export interface ProcessModel {
  id: string;
  description: string;
  display_name: string;
  primary_file_name: string;
  primary_process_id: string;
  files: ProcessFile[];
  parent_groups?: ProcessGroupLite[];
  metadata_extraction_paths?: MetadataExtractionPath[];
  fault_or_suspend_on_exception?: string;
  exception_notification_addresses?: string[];
  bpmn_version_control_identifier?: string;
}

export interface ProcessGroup {
  id: string;
  display_name: string;
  description?: string | null;
  process_models?: ProcessModel[];
  process_groups?: ProcessGroup[];
  parent_groups?: ProcessGroupLite[];
}

export interface HotCrumbItemObject {
  entityToExplode: ProcessModel | ProcessGroup | string;
  entityType: string;
  linkLastItem?: boolean;
}

export type HotCrumbItemArray = [displayValue: string, url?: string];

// tuple of display value and URL
export type HotCrumbItem = HotCrumbItemArray | HotCrumbItemObject;

export interface ErrorForDisplay {
  message: string;

  error_code?: string;
  error_line?: string;
  file_name?: string;
  line_number?: number;
  messageClassName?: string;
  sentry_link?: string;
  stacktrace?: string[];
  task_id?: string;
  task_name?: string;
  task_trace?: string[];
}

export interface AuthenticationParam {
  id: string;
  type: string;
  required: boolean;
}

export interface AuthenticationItem {
  id: string;
  parameters: AuthenticationParam[];
}

export interface PaginationObject {
  count: number;
  total: number;
  pages: number;
}

export interface CarbonComboBoxSelection {
  selectedItem: any;
}

export interface CarbonComboBoxProcessSelection {
  selectedItem: ProcessReference;
}

export interface PermissionsToCheck {
  [key: string]: string[];
}
export interface PermissionVerbResults {
  [key: string]: boolean;
}
export interface PermissionCheckResult {
  [key: string]: PermissionVerbResults;
}
export interface PermissionCheckResponseBody {
  results: PermissionCheckResult;
}

export interface FormField {
  id: string;
  title: string;
  required?: boolean;
  type: string;
  enum?: string[];
  default?: any;
  pattern?: string;
}

export interface JsonSchemaForm {
  file_contents: string;
  name: string;
  process_model_id: string;
  required: string[];
}

export interface ProcessInstanceEventErrorDetail {
  id: number;
  message: string;
  stacktrace: string[];
  task_line_contents?: string;
  task_line_number?: number;
  task_offset?: number;
  task_trace?: string[];
}

export interface ProcessInstanceLogEntry {
  bpmn_process_definition_identifier: string;
  bpmn_process_definition_name: string;
  bpmn_task_type: string;
  event_type: string;
  spiff_task_guid: string;
  task_definition_identifier: string;
  task_guid: string;
  timestamp: number;
  id: number;
  process_instance_id: number;

  task_definition_name?: string;
  user_id?: number;
  username?: string;
}

export interface ProcessModelCaller {
  display_name: string;
  process_model_id: string;
}

export interface UserGroup {}

type InterstitialPageResponseType =
  | 'task_update'
  | 'error'
  | 'unrunnable_instance';

export interface InterstitialPageResponse {
  type: InterstitialPageResponseType;
  error?: any;
  task?: ProcessInstanceTask;
  process_instance?: ProcessInstance;
}

export interface TestCaseErrorDetails {
  error_messages: string[];
  stacktrace?: string[];
  task_bpmn_identifier?: string;
  task_bpmn_name?: string;
  task_line_contents?: string;
  task_line_number?: number;
  task_trace?: string[];
}

export interface TestCaseResult {
  bpmn_file: string;
  passed: boolean;
  test_case_identifier: string;
  test_case_error_details?: TestCaseErrorDetails;
}

export interface TestCaseResults {
  all_passed: boolean;
  failing: TestCaseResult[];
  passing: TestCaseResult[];
}

export interface DataStoreRecords {
  results: any[];
  pagination: PaginationObject;
}

export interface DataStore {
  name: string;
  type: string;
}

export interface UiSchemaNavItem {
  label: string;
  route: string;
}
export interface UiSchemaPageDefinition {
  header: string;
  api: string;

  form_schema_filename?: any;
  form_ui_schema_filename?: any;
  markdown_instruction_filename?: string;
  navigate_to_on_form_submit?: string;
}
export interface UiSchemaRoute {
  [key: string]: UiSchemaPageDefinition;
}
export interface ExtensionUiSchema {
  navigation_items?: UiSchemaNavItem[];
  routes: UiSchemaRoute;
}

export interface ExtensionPostBody {
  extension_input: any;
  ui_schema_page_definition?: UiSchemaPageDefinition;
}<|MERGE_RESOLUTION|>--- conflicted
+++ resolved
@@ -71,12 +71,9 @@
   name_for_display: string;
   can_complete: boolean;
 
-<<<<<<< HEAD
   start_in_seconds: number;
   end_in_seconds: number;
-=======
   extensions?: any;
->>>>>>> 243b016e
 }
 
 // TODO: merge with ProcessInstanceTask
