import { DatePicker, DatePickerInput, TextInput } from '@carbon/react';
import {
  getInputProps,
  FormContextType,
  RJSFSchema,
  StrictRJSFSchema,
  WidgetProps,
  examplesId,
  ariaDescribedByIds,
} from '@rjsf/utils';

import { useCallback } from 'react';
import { useDebouncedCallback } from 'use-debounce';
import { DATE_FORMAT_CARBON, DATE_FORMAT_FOR_DISPLAY } from '../../../config';
import DateAndTimeService from '../../../services/DateAndTimeService';
import { getCommonAttributes } from '../../helpers';

/** The `BaseInputTemplate` is the template to use to render the basic `<input>` component for the `core` theme.
 * It is used as the template for rendering many of the <input> based widgets that differ by `type` and callbacks only.
 * It can be customized/overridden for other themes or individual implementations as needed.
 *
 * @param props - The `WidgetProps` for this template
 */
export default function BaseInputTemplate<
  T = any,
  S extends StrictRJSFSchema = RJSFSchema,
  F extends FormContextType = any
>(props: WidgetProps<T, S, F>) {
  const {
    id,
    value,
    readonly,
    disabled,
    autofocus,
    label,
    onBlur,
    onFocus,
    onChange,
    onChangeOverride,
    required,
    options,
    schema,
    uiSchema,
    formContext,
    registry,
    rawErrors,
    type,
    ...rest
  } = props;

  // Note: since React 15.2.0 we can't forward unknown element attributes, so we
  // exclude the "options" and "schema" ones here.
  if (!id) {
    throw new Error(`no id for props ${JSON.stringify(props)}`);
  }
  const inputProps = {
    ...rest,
    ...getInputProps<T, S, F>(schema, type, options),
  };

  const _onChange = useCallback(
    ({ target }: React.ChangeEvent<HTMLInputElement>) => {
      onChange(target.value === '' ? options.emptyValue : target.value);
    },
    [onChange, options]
  );
  const _onBlur = useCallback(
    ({ target }: React.FocusEvent<HTMLInputElement>) =>
      onBlur(id, target.value),
    [onBlur, id]
  );
  const _onFocus = useCallback(
    ({ target }: React.FocusEvent<HTMLInputElement>) =>
      onFocus(id, target.value),
    [onFocus, id]
  );

  const addDebouncedOnChangeDate = useDebouncedCallback(
    (fullObject: React.ChangeEvent<HTMLInputElement>) => {
      fullObject.target.value =
        DateAndTimeService.attemptToConvertUnknownDateStringFormatToKnownFormat(
          fullObject.target.value
        );
      _onChange(fullObject);
    },
    // delay in ms
    100
  );

  const addDebouncedOnChangeText = useDebouncedCallback(
    (fullObject: React.ChangeEvent<HTMLInputElement>) => {
      _onChange(fullObject);
    },
    // delay in ms
    100
  );

  let enableCounter = false;
  let maxCount = undefined;
  if (options && options.counter) {
    enableCounter = true;
    if (schema && schema.maxLength) {
      maxCount = schema.maxLength;
    } else {
      throw new Error(
        `Counter was requested but no maxLength given on the ${label}`
      );
    }
  }

  const commonAttributes = getCommonAttributes(
    label,
    schema,
    uiSchema,
    rawErrors
  );

  let component = null;
  if (type === 'date') {
    // display the date in a date input box as the config wants.
    // it should in be y-m-d when it gets here.
    let dateValue: string | null = value;
    if (value || value === 0) {
      // it would be good if we could compare against the length of the desired format but that doesn't work in all cases and causes some issues.
      // 10 seems to be a good value check against.
      if (value.length < 10) {
        dateValue = value;
      } else {
        try {
          dateValue = DateAndTimeService.ymdDateStringToConfiguredFormat(value);
          // let the date component and form validators handle bad dates and do not blow up
        } catch (RangeError) {}
      }
    }

    component = (
      <DatePicker
        dateFormat={DATE_FORMAT_CARBON}
        className="date-input"
        datePickerType="single"
      >
        <DatePickerInput
          id={id}
          placeholder={DATE_FORMAT_FOR_DISPLAY}
          helperText={commonAttributes.helperText}
          type="text"
          labelText=""
          size="md"
          value={dateValue}
          autocomplete="off"
          allowInput={false}
          onChange={addDebouncedOnChangeDate}
          invalid={commonAttributes.invalid}
          invalidText={commonAttributes.errorMessageForField}
          autoFocus={autofocus}
          disabled={disabled || readonly}
          onBlur={_onBlur}
          onFocus={_onFocus}
          pattern={null}
        />
      </DatePicker>
    );
  } else if (type === 'file') {
    component = (
      <input
        id={id}
        className="file-upload"
        readOnly={readonly}
        disabled={disabled}
        autoFocus={autofocus}
        value={value}
        {...inputProps}
        list={schema.examples ? examplesId<T>(id) : undefined}
        onChange={onChangeOverride || _onChange}
        onBlur={_onBlur}
        onFocus={_onFocus}
        aria-describedby={ariaDescribedByIds<T>(id, !!schema.examples)}
      />
    );
  } else {
    component = (
      <>
        <TextInput
          id={id}
          className="text-input"
          labelText=""
          helperText={commonAttributes.helperText}
          invalid={commonAttributes.invalid}
          invalidText={commonAttributes.errorMessageForField}
          autoFocus={autofocus}
          onChange={onChangeOverride || _onChange}
          disabled={disabled || readonly}
<<<<<<< HEAD
          defaultValue={value || value === 0 ? value : ''}
          onChange={addDebouncedOnChangeText}
=======
          value={value || value === 0 ? value : ''}
>>>>>>> 65eb7115
          onBlur={_onBlur}
          onFocus={_onFocus}
          enableCounter={enableCounter}
          maxCount={maxCount}
          // eslint-disable-next-line react/jsx-props-no-spreading
          {...inputProps}
        />
        {Array.isArray(schema.examples) && (
          <datalist key={`datalist_${id}`} id={`examples_${id}`}>
            {[
              ...new Set(
                schema.examples.concat(schema.default ? [schema.default] : [])
              ),
            ].map((example: any) => (
              <option key={example} value={example} />
            ))}
          </datalist>
        )}
      </>
    );
  }
  return component;
}<|MERGE_RESOLUTION|>--- conflicted
+++ resolved
@@ -89,7 +89,7 @@
 
   const addDebouncedOnChangeText = useDebouncedCallback(
     (fullObject: React.ChangeEvent<HTMLInputElement>) => {
-      _onChange(fullObject);
+      onChangeOverride(fullObject) || _onChange(fullObject);
     },
     // delay in ms
     100
@@ -188,14 +188,9 @@
           invalid={commonAttributes.invalid}
           invalidText={commonAttributes.errorMessageForField}
           autoFocus={autofocus}
-          onChange={onChangeOverride || _onChange}
           disabled={disabled || readonly}
-<<<<<<< HEAD
           defaultValue={value || value === 0 ? value : ''}
           onChange={addDebouncedOnChangeText}
-=======
-          value={value || value === 0 ? value : ''}
->>>>>>> 65eb7115
           onBlur={_onBlur}
           onFocus={_onFocus}
           enableCounter={enableCounter}
