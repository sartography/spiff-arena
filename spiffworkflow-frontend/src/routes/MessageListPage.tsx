--- conflicted
+++ resolved
@@ -2,37 +2,10 @@
 import { setPageTitle } from '../helpers';
 
 export default function MessageListPage() {
-<<<<<<< HEAD
   setPageTitle(['Mensagens']);
-=======
-  setPageTitle(['Messages']);
-
-  // TODO: add tabs back in when MessageModelList is working again
-  // TODO: only load the component for the tab we are currently on
-  // return (
-  //   <>
-  //     <h1>Messages</h1>
-  //     <Tabs>
-  //       <TabList aria-label="List of tabs">
-  //         <Tab>Message Instances</Tab>
-  //         <Tab>Message Models</Tab>
-  //       </TabList>
-  //       <TabPanels>
-  //         <TabPanel>
-  //           <MessageInstanceList />
-  //         </TabPanel>
-  //         <TabPanel>
-  //           <MessageModelList />
-  //         </TabPanel>
-  //       </TabPanels>
-  //     </Tabs>
-  //   </>
-  // );
-
->>>>>>> b293be80
   return (
     <>
-      <h1>Mensagens</h1>
+      <h1>Messages</h1>
       <MessageInstanceList />
     </>
   );
