import { useEffect, useState } from 'react';
import { Link, useSearchParams, useParams } from 'react-router-dom';
// @ts-ignore
import { Button, Table, Stack } from '@carbon/react';
import ProcessBreadcrumb from '../components/ProcessBreadcrumb';
import PaginationForTable from '../components/PaginationForTable';
import HttpService from '../services/HttpService';
import {
  getPageInfoFromSearchParams,
  modifyProcessModelPath,
  unModifyProcessModelPath,
} from '../helpers';
import { ProcessGroup, ProcessModel } from '../interfaces';

export default function ProcessGroupShow() {
  const params = useParams();
  const [searchParams] = useSearchParams();

  const [processGroup, setProcessGroup] = useState<ProcessGroup | null>(null);
  const [processModels, setProcessModels] = useState([]);
  const [processGroups, setProcessGroups] = useState([]);
  const [pagination, setPagination] = useState(null);

  useEffect(() => {
    const { page, perPage } = getPageInfoFromSearchParams(searchParams);

    const setProcessModelFromResult = (result: any) => {
      setProcessModels(result.results);
      setPagination(result.pagination);
    };
    const processResult = (result: any) => {
      setProcessGroup(result);
      const unmodifiedProcessGroupId = unModifyProcessModelPath(
        (params as any).process_group_id
      );
      HttpService.makeCallToBackend({
        path: `/process-models?process_group_identifier=${unmodifiedProcessGroupId}&per_page=${perPage}&page=${page}`,
        successCallback: setProcessModelFromResult,
      });
      setProcessGroups(result.process_groups);
    };
    HttpService.makeCallToBackend({
      path: `/process-groups/${params.process_group_id}`,
      successCallback: processResult,
    });
  }, [params, searchParams]);

  const buildModelTable = () => {
    if (processGroup === null) {
      return null;
    }
<<<<<<< HEAD
    const rows = processModels.map((row) => {
      const modifiedProcessModelId: String = modifyProcessModelPath((row as any).id);
=======
    const rows = processModels.map((row: ProcessModel) => {
      const modifiedProcessModelId: String = row.id.replace('/', ':');
>>>>>>> 4d98fafe
      return (
        <tr key={row.id}>
          <td>
            <Link
              to={`/admin/process-models/${modifiedProcessModelId}`}
              data-qa="process-model-show-link"
            >
              {row.id}
            </Link>
          </td>
          <td>{row.display_name}</td>
        </tr>
      );
    });
    return (
      <div>
        <h3>Process Models</h3>
        <Table striped bordered>
          <thead>
            <tr>
              <th>Process Model Id</th>
              <th>Display Name</th>
            </tr>
          </thead>
          <tbody>{rows}</tbody>
        </Table>
      </div>
    );
  };

  const buildGroupTable = () => {
    if (processGroup === null) {
      return null;
    }
    const rows = processGroups.map((row: ProcessGroup) => {
      const modifiedProcessGroupId: String = modifyProcessModelPath(row.id);
      return (
        <tr key={row.id}>
          <td>
            <Link
              to={`/admin/process-groups/${modifiedProcessGroupId}`}
              data-qa="process-model-show-link"
            >
              {row.id}
            </Link>
          </td>
          <td>{row.display_name}</td>
        </tr>
      );
    });
    return (
      <div>
        <h3>Process Groups</h3>
        <Table striped bordered>
          <thead>
            <tr>
              <th>Process Group Id</th>
              <th>Display Name</th>
            </tr>
          </thead>
          <tbody>{rows}</tbody>
        </Table>
      </div>
    );
  };

  if (processGroup && pagination) {
    const { page, perPage } = getPageInfoFromSearchParams(searchParams);
    const modifiedProcessGroupId = modifyProcessModelPath(processGroup.id);
    return (
      <>
        <ProcessBreadcrumb
          hotCrumbs={[
            ['Process Groups', '/admin'],
            ['', `process_group:${processGroup.id}`],
          ]}
        />
        <ul>
          <Stack orientation="horizontal" gap={3}>
            <Button
              kind="secondary"
              href={`/admin/process-groups/new?parentGroupId=${processGroup.id}`}
            >
              Add a process group
            </Button>
            <Button
              href={`/admin/process-models/${modifiedProcessGroupId}/new`}
            >
              Add a process model
            </Button>
            <Button
              href={`/admin/process-groups/${modifiedProcessGroupId}/edit`}
              variant="secondary"
            >
              Edit process group
            </Button>
          </Stack>
          <br />
          <br />
          <PaginationForTable
            page={page}
            perPage={perPage}
            pagination={pagination}
            tableToDisplay={buildModelTable()}
            path={`/admin/process-groups/${processGroup.id}`}
          />
          <br />
          <br />
          <PaginationForTable
            page={page}
            perPage={perPage}
            pagination={pagination}
            tableToDisplay={buildGroupTable()}
            path={`/admin/process-groups/${processGroup.id}`}
          />
        </ul>
      </>
    );
  }
  return null;
}<|MERGE_RESOLUTION|>--- conflicted
+++ resolved
@@ -49,13 +49,8 @@
     if (processGroup === null) {
       return null;
     }
-<<<<<<< HEAD
-    const rows = processModels.map((row) => {
+    const rows = processModels.map((row: ProcessModel) => {
       const modifiedProcessModelId: String = modifyProcessModelPath((row as any).id);
-=======
-    const rows = processModels.map((row: ProcessModel) => {
-      const modifiedProcessModelId: String = row.id.replace('/', ':');
->>>>>>> 4d98fafe
       return (
         <tr key={row.id}>
           <td>
