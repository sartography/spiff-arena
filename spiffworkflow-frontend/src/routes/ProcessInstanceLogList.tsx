import { useEffect, useState } from 'react';
<<<<<<< HEAD
// @ts-ignore
import { Table } from '@carbon/react';
import { useParams, useSearchParams } from 'react-router-dom';
=======
import { Table } from 'react-bootstrap';
import { useParams, useSearchParams, Link } from 'react-router-dom';
>>>>>>> ff597497
import PaginationForTable from '../components/PaginationForTable';
import ProcessBreadcrumb from '../components/ProcessBreadcrumb';
import {
  getPageInfoFromSearchParams,
  convertSecondsToFormattedDate,
} from '../helpers';
import HttpService from '../services/HttpService';

export default function ProcessInstanceLogList() {
  const params = useParams();
  const [searchParams] = useSearchParams();
  const [processInstanceLogs, setProcessInstanceLogs] = useState([]);
  const [pagination, setPagination] = useState(null);

  useEffect(() => {
    const setProcessInstanceLogListFromResult = (result: any) => {
      setProcessInstanceLogs(result.results);
      setPagination(result.pagination);
    };
    const { page, perPage } = getPageInfoFromSearchParams(searchParams);
    HttpService.makeCallToBackend({
      path: `/process-models/${params.process_group_id}/${params.process_model_id}/process-instances/${params.process_instance_id}/logs?per_page=${perPage}&page=${page}`,
      successCallback: setProcessInstanceLogListFromResult,
    });
  }, [searchParams, params]);

  const buildTable = () => {
    // return null;
    const rows = processInstanceLogs.map((row) => {
      const rowToUse = row as any;
      return (
        <tr key={rowToUse.id}>
          <td>{rowToUse.bpmn_process_identifier}</td>
          <td>{rowToUse.message}</td>
          <td>{rowToUse.bpmn_task_identifier}</td>
          <td>{rowToUse.bpmn_task_name}</td>
          <td>{rowToUse.bpmn_task_type}</td>
          <td>{rowToUse.username}</td>
          <td>
            <Link
              data-qa="process-instance-show-link"
              to={`/admin/process-models/${params.process_group_id}/${params.process_model_id}/process-instances/${rowToUse.process_instance_id}/${rowToUse.spiff_step}`}
            >
              {convertSecondsToFormattedDate(rowToUse.timestamp)}
            </Link>
          </td>
        </tr>
      );
    });
    return (
      <Table striped bordered>
        <thead>
          <tr>
            <th>Bpmn Process Identifier</th>
            <th>Message</th>
            <th>Task Identifier</th>
            <th>Task Name</th>
            <th>Task Type</th>
            <th>User</th>
            <th>Timestamp</th>
          </tr>
        </thead>
        <tbody>{rows}</tbody>
      </Table>
    );
  };

  if (pagination) {
    const { page, perPage } = getPageInfoFromSearchParams(searchParams);
    return (
      <main>
        <ProcessBreadcrumb
          processModelId={params.process_model_id}
          processGroupId={params.process_group_id}
          linkProcessModel
        />
        <PaginationForTable
          page={page}
          perPage={perPage}
          pagination={pagination}
          tableToDisplay={buildTable()}
          path={`/admin/process-models/${params.process_group_id}/${params.process_model_id}/process-instances/${params.process_instance_id}/logs`}
        />
      </main>
    );
  }
  return null;
}<|MERGE_RESOLUTION|>--- conflicted
+++ resolved
@@ -1,12 +1,7 @@
 import { useEffect, useState } from 'react';
-<<<<<<< HEAD
 // @ts-ignore
 import { Table } from '@carbon/react';
-import { useParams, useSearchParams } from 'react-router-dom';
-=======
-import { Table } from 'react-bootstrap';
 import { useParams, useSearchParams, Link } from 'react-router-dom';
->>>>>>> ff597497
 import PaginationForTable from '../components/PaginationForTable';
 import ProcessBreadcrumb from '../components/ProcessBreadcrumb';
 import {
