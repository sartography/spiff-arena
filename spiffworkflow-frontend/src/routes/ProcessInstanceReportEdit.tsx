import { useEffect, useState } from 'react';
import { useNavigate, useParams } from 'react-router-dom';
import HttpService from '../services/HttpService';
import ButtonWithConfirmation from '../components/ButtonWithConfirmation';

type ReportColumn = {
  Header: string;
  accessor: string;
};

type ReportFilterBy = {
  field_name: string;
  operator: string;
  field_value: string;
};

export default function ProcessInstanceReportEdit() {
  const params = useParams();
  const navigate = useNavigate();

  const [columns, setColumns] = useState('');
  const [orderBy, setOrderBy] = useState('');
  const [filterBy, setFilterBy] = useState('');

  const navigateToProcessInstanceReport = (_result: any) => {
    navigate(`/admin/process-instances/reports/${params.report_identifier}`);
  };

  const navigateToProcessInstanceReports = (_result: any) => {
    navigate(`/admin/process-instances/reports`);
  };

  useEffect(() => {
    const processResult = (result: any) => {
      const reportMetadata = result.report_metadata;
      const columnCsv = reportMetadata.columns
        .map((column: ReportColumn) => column.accessor)
        .join(',');
      setColumns(columnCsv);

      if (reportMetadata.order_by) {
        setOrderBy(reportMetadata.order_by.join(','));
      }
      const filterByCsv = reportMetadata.filter_by
        .map(
          (filterByItem: ReportFilterBy) =>
            `${filterByItem.field_name}=${filterByItem.field_value}`
        )
        .join(',');
      setFilterBy(filterByCsv);
    };
    function getProcessInstanceReport() {
      HttpService.makeCallToBackend({
        path: `/process-instances/reports/${params.report_identifier}?per_page=1`,
        successCallback: processResult,
      });
    }

    getProcessInstanceReport();
  }, [params]);

  const editProcessInstanceReport = (event: any) => {
    event.preventDefault();

    const columnArray = columns.split(',').map((column) => {
      return { Header: column, accessor: column };
    });
    const orderByArray = orderBy.split(',').filter((n) => n);

    const filterByArray = filterBy
      .split(',')
      .map((filterByItem) => {
        const [fieldName, fieldValue] = filterByItem.split('=');
        if (fieldValue) {
          return {
            field_name: fieldName,
            operator: 'equals',
            field_value: fieldValue,
          };
        }
        return null;
      })
      .filter((n) => n);

    HttpService.makeCallToBackend({
      path: `/process-instances/reports/${params.report_identifier}`,
      successCallback: navigateToProcessInstanceReport,
      httpMethod: 'PUT',
      postBody: {
        report_metadata: {
          columns: columnArray,
          order_by: orderByArray,
          filter_by: filterByArray,
        },
      },
    });
  };

  const deleteProcessInstanceReport = () => {
    HttpService.makeCallToBackend({
      path: `/process-instances/reports/${params.report_identifier}`,
      successCallback: navigateToProcessInstanceReports,
      httpMethod: 'DELETE',
    });
  };

  return (
    <>
<<<<<<< HEAD
      <h2>Edit Process Instance Report: {params.report_identifier}</h2>
=======
      <ProcessBreadcrumb />
      <h1>Edit Process Instance Report: {params.report_identifier}</h1>
>>>>>>> 932baa8c
      <ButtonWithConfirmation
        description={`Delete Report ${params.report_identifier}?`}
        onConfirmation={deleteProcessInstanceReport}
        buttonLabel="Delete"
      />
      <br />
      <br />
      <form onSubmit={editProcessInstanceReport}>
        <label htmlFor="columns">
          columns:
          <input
            name="columns"
            id="columns"
            type="text"
            value={columns}
            onChange={(e) => setColumns(e.target.value)}
          />
        </label>
        <br />
        <label htmlFor="order_by">
          order_by:
          <input
            name="order_by"
            id="order_by"
            type="text"
            value={orderBy}
            onChange={(e) => setOrderBy(e.target.value)}
          />
        </label>
        <br />
        <br />
        <p>Like: month=3,milestone=2</p>
        <label htmlFor="filter_by">
          filter_by:
          <input
            name="filter_by"
            id="filter_by"
            type="text"
            value={filterBy}
            onChange={(e) => setFilterBy(e.target.value)}
          />
        </label>
        <br />
        <button type="submit">Submit</button>
      </form>
    </>
  );
}<|MERGE_RESOLUTION|>--- conflicted
+++ resolved
@@ -106,12 +106,7 @@
 
   return (
     <>
-<<<<<<< HEAD
-      <h2>Edit Process Instance Report: {params.report_identifier}</h2>
-=======
-      <ProcessBreadcrumb />
       <h1>Edit Process Instance Report: {params.report_identifier}</h1>
->>>>>>> 932baa8c
       <ButtonWithConfirmation
         description={`Delete Report ${params.report_identifier}?`}
         onConfirmation={deleteProcessInstanceReport}
