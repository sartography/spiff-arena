--- conflicted
+++ resolved
@@ -15,11 +15,7 @@
 
   useEffect(() => {
     HttpService.makeCallToBackend({
-<<<<<<< HEAD
-      path: `/process-models/${modifiedProcessModelId}/process-instances/reports`,
-=======
       path: `/process-instances/reports`,
->>>>>>> ad15cd61
       successCallback: setProcessInstanceReports,
     });
   }, [params]);
