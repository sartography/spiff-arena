import { useCallback, useEffect, useState } from 'react';
import Editor from '@monaco-editor/react';
import {
  useParams,
  useNavigate,
  Link,
  useSearchParams,
} from 'react-router-dom';
import {
  TrashCan,
  StopOutline,
  PauseOutline,
  PlayOutline,
  InProgress,
  Checkmark,
  Warning,
  // @ts-ignore
} from '@carbon/icons-react';
import {
  Grid,
  Column,
  Button,
  Tag,
  Modal,
  Dropdown,
  Stack,
  Loading,
  Tabs,
  Tab,
  TabList,
  TabPanels,
  TabPanel,
  // @ts-ignore
} from '@carbon/react';
import ProcessBreadcrumb from '../components/ProcessBreadcrumb';
import HttpService from '../services/HttpService';
import ReactDiagramEditor from '../components/ReactDiagramEditor';
import {
  convertSecondsToFormattedDateTime,
  modifyProcessIdentifierForPathParam,
  unModifyProcessIdentifierForPathParam,
} from '../helpers';
import ButtonWithConfirmation from '../components/ButtonWithConfirmation';
import { useUriListForPermissions } from '../hooks/UriListForPermissions';
import {
  ErrorForDisplay,
  EventDefinition,
  PermissionsToCheck,
  ProcessData,
  ProcessInstance,
  Task,
  TaskDefinitionPropertiesJson,
} from '../interfaces';
import { usePermissionFetcher } from '../hooks/PermissionService';
import ProcessInstanceClass from '../classes/ProcessInstanceClass';
import TaskListTable from '../components/TaskListTable';
import useAPIError from '../hooks/UseApiError';
import ProcessInterstitial from '../components/ProcessInterstitial';
import ProcessInstanceLogList from '../components/ProcessInstanceLogList';
import MessageInstanceList from '../components/MessageInstanceList';

type OwnProps = {
  variant: string;
};

export default function ProcessInstanceShow({ variant }: OwnProps) {
  const navigate = useNavigate();
  const params = useParams();
  const [searchParams] = useSearchParams();

  const [processInstance, setProcessInstance] =
    useState<ProcessInstance | null>(null);
  const [tasks, setTasks] = useState<Task[] | null>(null);
  const [tasksCallHadError, setTasksCallHadError] = useState<boolean>(false);
  const [taskToDisplay, setTaskToDisplay] = useState<Task | null>(null);
  const [taskToTimeTravelTo, setTaskToTimeTravelTo] = useState<Task | null>(
    null
  );
  const [taskDataToDisplay, setTaskDataToDisplay] = useState<string>('');
  const [showTaskDataLoading, setShowTaskDataLoading] =
    useState<boolean>(false);

  const [processDataToDisplay, setProcessDataToDisplay] =
    useState<ProcessData | null>(null);
  const [editingTaskData, setEditingTaskData] = useState<boolean>(false);
  const [selectingEvent, setSelectingEvent] = useState<boolean>(false);
  const [eventToSend, setEventToSend] = useState<any>({});
  const [eventPayload, setEventPayload] = useState<string>('{}');
  const [eventTextEditorEnabled, setEventTextEditorEnabled] =
    useState<boolean>(false);

  const { addError, removeError } = useAPIError();
  const unModifiedProcessModelId = unModifyProcessIdentifierForPathParam(
    `${params.process_model_id}`
  );
  const modifiedProcessModelId = params.process_model_id;

  const { targetUris } = useUriListForPermissions();
  const taskListPath =
    variant === 'all'
      ? targetUris.processInstanceTaskListPath
      : targetUris.processInstanceTaskListForMePath;

  const permissionRequestData: PermissionsToCheck = {
    [`${targetUris.processInstanceResumePath}`]: ['POST'],
    [`${targetUris.processInstanceSuspendPath}`]: ['POST'],
    [`${targetUris.processInstanceTerminatePath}`]: ['POST'],
    [targetUris.processInstanceResetPath]: ['POST'],
    [targetUris.messageInstanceListPath]: ['GET'],
    [targetUris.processInstanceActionPath]: ['DELETE', 'GET'],
    [targetUris.processInstanceLogListPath]: ['GET'],
    [targetUris.processInstanceTaskDataPath]: ['GET', 'PUT'],
    [targetUris.processInstanceSendEventPath]: ['POST'],
    [targetUris.processInstanceCompleteTaskPath]: ['POST'],
    [targetUris.processModelShowPath]: ['PUT'],
    [taskListPath]: ['GET'],
  };
  const { ability, permissionsLoaded } = usePermissionFetcher(
    permissionRequestData
  );

  const navigateToProcessInstances = (_result: any) => {
    navigate(
      `/admin/process-instances?process_model_identifier=${unModifiedProcessModelId}`
    );
  };

  let processInstanceShowPageBaseUrl = `/admin/process-instances/for-me/${params.process_model_id}/${params.process_instance_id}`;
  const processInstanceShowPageBaseUrlAllVariant = `/admin/process-instances/${params.process_model_id}/${params.process_instance_id}`;
  if (variant === 'all') {
    processInstanceShowPageBaseUrl = processInstanceShowPageBaseUrlAllVariant;
  }

  const handleAddErrorInUseEffect = useCallback((value: ErrorForDisplay) => {
    addError(value);
    // eslint-disable-next-line react-hooks/exhaustive-deps
  }, []);

  useEffect(() => {
    if (!permissionsLoaded) {
      return undefined;
    }
    const processTaskFailure = (result: any) => {
      setTasksCallHadError(true);
      handleAddErrorInUseEffect(result);
    };
    const processTasksSuccess = (results: Task[]) => {
      if (params.to_task_guid) {
        const matchingTask = results.find(
          (task: Task) => task.guid === params.to_task_guid
        );
        if (matchingTask) {
          setTaskToTimeTravelTo(matchingTask);
        }
      }
      setTasks(results);
    };
    let queryParams = '';
    const processIdentifier = searchParams.get('process_identifier');
    if (processIdentifier) {
      queryParams = `?process_identifier=${processIdentifier}`;
    }
    let apiPath = '/process-instances/for-me';
    if (variant === 'all') {
      apiPath = '/process-instances';
    }
    HttpService.makeCallToBackend({
      path: `${apiPath}/${modifiedProcessModelId}/${params.process_instance_id}${queryParams}`,
      successCallback: setProcessInstance,
    });
    let taskParams = '?most_recent_tasks_only=true';
    if (typeof params.to_task_guid !== 'undefined') {
      taskParams = `${taskParams}&to_task_guid=${params.to_task_guid}`;
    }
    const bpmnProcessGuid = searchParams.get('bpmn_process_guid');
    if (bpmnProcessGuid) {
      taskParams = `${taskParams}&bpmn_process_guid=${bpmnProcessGuid}`;
    }
    let taskPath = '';
    if (ability.can('GET', taskListPath)) {
      taskPath = `${taskListPath}${taskParams}`;
    }
    if (taskPath) {
      HttpService.makeCallToBackend({
        path: taskPath,
        successCallback: processTasksSuccess,
        failureCallback: processTaskFailure,
      });
    } else {
      setTasksCallHadError(true);
    }
    return undefined;
  }, [
    targetUris,
    params,
    modifiedProcessModelId,
    permissionsLoaded,
    ability,
    searchParams,
    taskListPath,
    variant,
    handleAddErrorInUseEffect,
  ]);

  const deleteProcessInstance = () => {
    HttpService.makeCallToBackend({
      path: targetUris.processInstanceActionPath,
      successCallback: navigateToProcessInstances,
      httpMethod: 'DELETE',
    });
  };

  const queryParams = () => {
    const processIdentifier = searchParams.get('process_identifier');
    const callActivityTaskId = searchParams.get('bpmn_process_guid');
    const queryParamArray = [];
    if (processIdentifier) {
      queryParamArray.push(`process_identifier=${processIdentifier}`);
    }
    if (callActivityTaskId) {
      queryParamArray.push(`bpmn_process_guid=${callActivityTaskId}`);
    }
    let queryParamString = '';
    if (queryParamArray.length > 0) {
      queryParamString = `?${queryParamArray.join('&')}`;
    }
    return queryParamString;
  };

  // to force update the diagram since it could have changed
  const refreshPage = () => {
    // redirect to the all variant page if possible to avoid potential user/task association issues.
    // such as terminating a process instance with a task that the current user is assigned to which
    // will remove the task assigned to them and could potentially remove that users association to the process instance
    if (ability.can('GET', targetUris.processInstanceActionPath)) {
      window.location.href = `${processInstanceShowPageBaseUrlAllVariant}${queryParams()}`;
    } else {
      window.location.reload();
    }
  };

  const terminateProcessInstance = () => {
    HttpService.makeCallToBackend({
      path: `${targetUris.processInstanceTerminatePath}`,
      successCallback: refreshPage,
      httpMethod: 'POST',
    });
  };

  const suspendProcessInstance = () => {
    HttpService.makeCallToBackend({
      path: `${targetUris.processInstanceSuspendPath}`,
      successCallback: refreshPage,
      httpMethod: 'POST',
    });
  };

  const resumeProcessInstance = () => {
    HttpService.makeCallToBackend({
      path: `${targetUris.processInstanceResumePath}`,
      successCallback: refreshPage,
      httpMethod: 'POST',
    });
  };

  const currentToTaskGuid = () => {
    if (taskToTimeTravelTo) {
      return taskToTimeTravelTo.guid;
    }
    return null;
  };

  // right now this just assume if taskToTimeTravelTo was passed in then
  // this cannot be the active task.
  // we may need a better way to figure this out.
  const showingActiveTask = () => {
    return !taskToTimeTravelTo;
  };

  const completionViewLink = (label: any, taskGuid: string) => {
    return (
      <Link
        reloadDocument
        data-qa="process-instance-step-link"
        to={`${processInstanceShowPageBaseUrl}/${taskGuid}${queryParams()}`}
      >
        {label}
      </Link>
    );
  };

  const returnToProcessInstance = () => {
    window.location.href = `${processInstanceShowPageBaseUrl}${queryParams()}`;
  };

  const resetProcessInstance = () => {
    HttpService.makeCallToBackend({
      path: `${targetUris.processInstanceResetPath}/${currentToTaskGuid()}`,
      successCallback: returnToProcessInstance,
      httpMethod: 'POST',
    });
  };

  const getInfoTag = () => {
    if (!processInstance) {
      return null;
    }
    let lastUpdatedTimeLabel = 'Updated At';
    let lastUpdatedTime = processInstance.updated_at_in_seconds;
    if (processInstance.end_in_seconds) {
      lastUpdatedTimeLabel = 'Completed';
      lastUpdatedTime = processInstance.end_in_seconds;
    }
    const lastUpdatedTimeTag = (
      <Grid condensed fullWidth>
        <Column sm={2} md={2} lg={4} className="grid-list-title">
          {lastUpdatedTimeLabel}:{' '}
        </Column>
        <Column sm={3} md={3} lg={3} className="grid-date">
          {convertSecondsToFormattedDateTime(lastUpdatedTime || 0) || 'N/A'}
        </Column>
      </Grid>
    );

    let statusIcon = <InProgress />;
    let statusColor = 'gray';
    if (processInstance.status === 'suspended') {
      statusIcon = <PauseOutline />;
    } else if (processInstance.status === 'complete') {
      statusIcon = <Checkmark />;
      statusColor = 'green';
    } else if (processInstance.status === 'terminated') {
      statusIcon = <StopOutline />;
    } else if (processInstance.status === 'error') {
      statusIcon = <Warning />;
      statusColor = 'red';
    }

    return (
      <>
        <Grid condensed fullWidth>
          <Column sm={2} md={2} lg={4} className="grid-list-title">
            Status:{' '}
          </Column>
          <Column sm={3} md={3} lg={3}>
            <Tag type={statusColor} size="sm" className="span-tag">
              {processInstance.status} {statusIcon}
            </Tag>
          </Column>
        </Grid>
        <Grid condensed fullWidth>
          <Column sm={2} md={2} lg={4} className="grid-list-title">
            Started By:{' '}
          </Column>
          <Column sm={3} md={3} lg={3} className="grid-date">
            {processInstance.process_initiator_username}
          </Column>
        </Grid>
        {processInstance.process_model_with_diagram_identifier ? (
          <Grid condensed fullWidth>
            <Column sm={2} md={2} lg={4} className="grid-list-title">
              Current Diagram:{' '}
            </Column>
            <Column sm={4} md={6} lg={8} className="grid-date">
              <Link
                data-qa="go-to-current-diagram-process-model"
                to={`/admin/process-models/${modifyProcessIdentifierForPathParam(
                  processInstance.process_model_with_diagram_identifier || ''
                )}`}
              >
                {processInstance.process_model_with_diagram_identifier}
              </Link>
            </Column>
          </Grid>
        ) : null}
        <Grid condensed fullWidth>
          <Column sm={2} md={2} lg={4} className="grid-list-title">
            Started:{' '}
          </Column>
          <Column
            sm={3}
            md={3}
            lg={3}
            className="grid-date"
            title={`Created At: ${convertSecondsToFormattedDateTime(
              processInstance.created_at_in_seconds
            )}`}
          >
            {convertSecondsToFormattedDateTime(
              processInstance.start_in_seconds || 0
            )}
          </Column>
        </Grid>
        {lastUpdatedTimeTag}
        <Grid condensed fullWidth>
          <Column sm={2} md={2} lg={4} className="grid-list-title">
            Process model revision:{' '}
          </Column>
          <Column sm={3} md={3} lg={3} className="grid-date">
            {processInstance.bpmn_version_control_identifier} (
            {processInstance.bpmn_version_control_type})
          </Column>
        </Grid>
        {(processInstance.process_metadata || []).map(
          (processInstanceMetadata) => (
            <Grid condensed fullWidth>
              <Column sm={2} md={2} lg={4} className="grid-list-title">
                {processInstanceMetadata.key}:
              </Column>
              <Column sm={3} md={3} lg={3} className="grid-date">
                {processInstanceMetadata.value}
              </Column>
            </Grid>
          )
        )}
      </>
    );
  };

  const terminateButton = () => {
    if (
      processInstance &&
      !ProcessInstanceClass.terminalStatuses().includes(processInstance.status)
    ) {
      return (
        <ButtonWithConfirmation
          kind="ghost"
          renderIcon={StopOutline}
          iconDescription="Terminate"
          hasIconOnly
          description={`Terminate Process Instance: ${processInstance.id}`}
          onConfirmation={terminateProcessInstance}
          confirmButtonLabel="Terminate"
        />
      );
    }
    return <div />;
  };

  const suspendButton = () => {
    if (
      processInstance &&
      !ProcessInstanceClass.terminalStatuses()
        .concat(['suspended'])
        .includes(processInstance.status)
    ) {
      return (
        <Button
          onClick={suspendProcessInstance}
          kind="ghost"
          renderIcon={PauseOutline}
          iconDescription="Suspend"
          hasIconOnly
          size="lg"
        />
      );
    }
    return <div />;
  };

  const resumeButton = () => {
    if (processInstance && processInstance.status === 'suspended') {
      return (
        <Button
          onClick={resumeProcessInstance}
          kind="ghost"
          renderIcon={PlayOutline}
          iconDescription="Resume"
          hasIconOnly
          size="lg"
        />
      );
    }
    return <div />;
  };

  const processTaskResult = (result: Task) => {
    if (result == null) {
      setTaskDataToDisplay('');
    } else {
      setTaskDataToDisplay(JSON.stringify(result.data, null, 2));
    }
    setShowTaskDataLoading(false);
  };

  const initializeTaskDataToDisplay = (task: Task | null) => {
    if (
      task &&
      (task.state === 'COMPLETED' || task.state === 'READY') &&
      ability.can('GET', targetUris.processInstanceTaskDataPath)
    ) {
      setShowTaskDataLoading(true);
      HttpService.makeCallToBackend({
        path: `${targetUris.processInstanceTaskDataPath}/${task.guid}`,
        httpMethod: 'GET',
        successCallback: processTaskResult,
        failureCallback: (error: any) => {
          setTaskDataToDisplay(`ERROR: ${error.message}`);
          setShowTaskDataLoading(false);
        },
      });
    } else {
      setTaskDataToDisplay('');
    }
  };

  const handleProcessDataDisplayClose = () => {
    setProcessDataToDisplay(null);
  };

  const processDataDisplayArea = () => {
    if (processDataToDisplay) {
      return (
        <Modal
          open={!!processDataToDisplay}
          passiveModal
          onRequestClose={handleProcessDataDisplayClose}
        >
          <h2>Data Object: {processDataToDisplay.process_data_identifier}</h2>
          <br />
          <p>Value:</p>
          <pre>{JSON.stringify(processDataToDisplay.process_data_value)}</pre>
        </Modal>
      );
    }
    return null;
  };

  const handleProcessDataShowResponse = (processData: ProcessData) => {
    setProcessDataToDisplay(processData);
  };

  const handleClickedDiagramTask = (
    shapeElement: any,
    bpmnProcessIdentifiers: any
  ) => {
    if (shapeElement.type === 'bpmn:DataObjectReference') {
      const dataObjectIdentifer = shapeElement.businessObject.dataObjectRef.id;
      HttpService.makeCallToBackend({
        path: `/process-data/${params.process_model_id}/${params.process_instance_id}/${dataObjectIdentifer}`,
        httpMethod: 'GET',
        successCallback: handleProcessDataShowResponse,
      });
    } else if (tasks) {
      const matchingTask: Task | undefined = tasks.find((task: Task) => {
        return (
          task.bpmn_identifier === shapeElement.id &&
          bpmnProcessIdentifiers.includes(
            task.bpmn_process_definition_identifier
          )
        );
      });
      if (matchingTask) {
        setTaskToDisplay(matchingTask);
        initializeTaskDataToDisplay(matchingTask);
      }
    }
  };

  const handleTaskDataDisplayClose = () => {
    setTaskToDisplay(null);
    initializeTaskDataToDisplay(null);
  };

  const getTaskById = (taskId: string) => {
    if (tasks !== null) {
      return tasks.find((task: Task) => task.guid === taskId) || null;
    }
    return null;
  };

  const processScriptUnitTestCreateResult = (result: any) => {
    console.log('result', result);
  };

  const getParentTaskFromTask = (task: Task) => {
    return task.properties_json.parent;
  };

  const createScriptUnitTest = () => {
    if (taskToDisplay) {
      const previousTask: Task | null = getTaskById(
        getParentTaskFromTask(taskToDisplay)
      );
      HttpService.makeCallToBackend({
        path: `/process-models/${modifiedProcessModelId}/script-unit-tests`,
        httpMethod: 'POST',
        successCallback: processScriptUnitTestCreateResult,
        postBody: {
          bpmn_task_identifier: taskToDisplay.bpmn_identifier,
          input_json: previousTask ? previousTask.data : '',
          expected_output_json: taskToDisplay.data,
        },
      });
    }
  };

  const isActiveTask = (task: Task) => {
    const subprocessTypes = [
      'Subprocess',
      'CallActivity',
      'Transactional Subprocess',
    ];
    return (
      (task.state === 'WAITING' &&
        subprocessTypes.filter((t) => t === task.typename).length > 0) ||
      task.state === 'READY'
    );
  };

  const canEditTaskData = (task: Task) => {
    return (
      processInstance &&
      ability.can('PUT', targetUris.processInstanceTaskDataPath) &&
      isActiveTask(task) &&
      processInstance.status === 'suspended' &&
      showingActiveTask()
    );
  };

  const canSendEvent = (task: Task) => {
    // We actually could allow this for any waiting events
    const taskTypes = ['Event Based Gateway'];
    return (
      processInstance &&
      processInstance.status === 'waiting' &&
      ability.can('POST', targetUris.processInstanceSendEventPath) &&
      taskTypes.filter((t) => t === task.typename).length > 0 &&
      task.state === 'WAITING' &&
      showingActiveTask()
    );
  };

  const canCompleteTask = (task: Task) => {
    return (
      processInstance &&
      processInstance.status === 'suspended' &&
      ability.can('POST', targetUris.processInstanceCompleteTaskPath) &&
      isActiveTask(task) &&
      showingActiveTask()
    );
  };

  const canResetProcess = (task: Task) => {
    return (
      ability.can('POST', targetUris.processInstanceResetPath) &&
      processInstance &&
      processInstance.status === 'suspended' &&
      task.state === 'READY' &&
      !showingActiveTask()
    );
  };

  const getEvents = (task: Task) => {
    const handleMessage = (eventDefinition: EventDefinition) => {
      if (eventDefinition.typename === 'MessageEventDefinition') {
        const newEvent = eventDefinition;
        delete newEvent.message_var;
        newEvent.payload = {};
        return newEvent;
      }
      return eventDefinition;
    };
    if (task.event_definition && task.event_definition.event_definitions)
      return task.event_definition.event_definitions.map((e: EventDefinition) =>
        handleMessage(e)
      );
    if (task.event_definition) return [handleMessage(task.event_definition)];
    return [];
  };

  const cancelUpdatingTask = () => {
    setEditingTaskData(false);
    setSelectingEvent(false);
    initializeTaskDataToDisplay(taskToDisplay);
    setEventPayload('{}');
    removeError();
  };

  const taskDataStringToObject = (dataString: string) => {
    return JSON.parse(dataString);
  };

  const saveTaskDataResult = (_: any) => {
    setEditingTaskData(false);
    const dataObject = taskDataStringToObject(taskDataToDisplay);
    if (taskToDisplay) {
      const taskToDisplayCopy: Task = {
        ...taskToDisplay,
        data: dataObject,
      }; // spread operator
      setTaskToDisplay(taskToDisplayCopy);
    }
    refreshPage();
  };

  const saveTaskData = () => {
    if (!taskToDisplay) {
      return;
    }
    removeError();

    // taskToUse is copy of taskToDisplay, with taskDataToDisplay in data attribute
    const taskToUse: Task = { ...taskToDisplay, data: taskDataToDisplay };
    HttpService.makeCallToBackend({
      path: `${targetUris.processInstanceTaskDataPath}/${taskToUse.guid}`,
      httpMethod: 'PUT',
      successCallback: saveTaskDataResult,
      failureCallback: addError,
      postBody: {
        new_task_data: taskToUse.data,
      },
    });
  };

  const sendEvent = () => {
    if ('payload' in eventToSend)
      eventToSend.payload = JSON.parse(eventPayload);
    HttpService.makeCallToBackend({
      path: targetUris.processInstanceSendEventPath,
      httpMethod: 'POST',
      successCallback: saveTaskDataResult,
      failureCallback: addError,
      postBody: eventToSend,
    });
  };

  const completeTask = (execute: boolean) => {
    if (taskToDisplay) {
      HttpService.makeCallToBackend({
        path: `/task-complete/${modifiedProcessModelId}/${params.process_instance_id}/${taskToDisplay.guid}`,
        httpMethod: 'POST',
        successCallback: returnToProcessInstance,
        postBody: { execute },
      });
    }
  };

  const taskDisplayButtons = (task: Task) => {
    const buttons = [];

    if (
      task.typename === 'Script Task' &&
      ability.can('PUT', targetUris.processModelShowPath)
    ) {
      buttons.push(
        <Button
          data-qa="create-script-unit-test-button"
          onClick={createScriptUnitTest}
        >
          Create Script Unit Test
        </Button>
      );
    }

    if (task.typename === 'CallActivity') {
      const taskDefinitionPropertiesJson: TaskDefinitionPropertiesJson =
        task.task_definition_properties_json;
      buttons.push(
        <Link
          data-qa="go-to-call-activity-result"
          to={`${window.location.pathname}?process_identifier=${taskDefinitionPropertiesJson.spec}&bpmn_process_guid=${task.guid}`}
          target="_blank"
        >
          View Call Activity Diagram
        </Link>
      );
    }

    if (editingTaskData) {
      buttons.push(
        <Button data-qa="save-task-data-button" onClick={saveTaskData}>
          Save
        </Button>
      );
      buttons.push(
        <Button
          data-qa="cancel-task-data-edit-button"
          onClick={cancelUpdatingTask}
        >
          Cancel
        </Button>
      );
    } else if (selectingEvent) {
      buttons.push(
        <Button data-qa="send-event-button" onClick={sendEvent}>
          Send
        </Button>
      );
      buttons.push(
        <Button
          data-qa="cancel-task-data-edit-button"
          onClick={cancelUpdatingTask}
        >
          Cancel
        </Button>
      );
    } else {
      if (canEditTaskData(task)) {
        buttons.push(
          <Button
            data-qa="edit-task-data-button"
            onClick={() => setEditingTaskData(true)}
          >
            Edit
          </Button>
        );
      }
      if (canCompleteTask(task)) {
        buttons.push(
          <Button
            data-qa="mark-task-complete-button"
            onClick={() => completeTask(false)}
          >
            Skip Task
          </Button>
        );
        buttons.push(
          <Button
            data-qa="execute-task-complete-button"
            onClick={() => completeTask(true)}
          >
            Execute Task
          </Button>
        );
      }
      if (canSendEvent(task)) {
        buttons.push(
          <Button
            data-qa="select-event-button"
            onClick={() => setSelectingEvent(true)}
          >
            Send Event
          </Button>
        );
      }
      if (canResetProcess(task)) {
        let titleText =
          'This will reset (rewind) the process to put it into a state as if the execution of the process never went past this task. ';
        titleText += 'Yes, we invented a time machine. ';
        titleText += 'And no, you cannot go back after using this feature.';
        buttons.push(
          <Button
            title={titleText}
            data-qa="reset-process-button"
            onClick={() => resetProcessInstance()}
          >
            Reset Process Here
          </Button>
        );
      }
    }

    return buttons;
  };

  const taskDataContainer = () => {
    let taskDataClassName = '';
    if (taskDataToDisplay.startsWith('ERROR:')) {
      taskDataClassName = 'failure-string';
    }
    return editingTaskData ? (
      <Editor
        height={600}
        width="auto"
        defaultLanguage="json"
        defaultValue={taskDataToDisplay}
        onChange={(value) => setTaskDataToDisplay(value || '')}
      />
    ) : (
      <>
        {showTaskDataLoading ? (
          <Loading className="some-class" withOverlay={false} small />
        ) : null}
        <pre className={taskDataClassName}>{taskDataToDisplay}</pre>
      </>
    );
  };

  const eventSelector = (candidateEvents: any) => {
    const editor = (
      <Editor
        height={300}
        width="auto"
        defaultLanguage="json"
        defaultValue={eventPayload}
        onChange={(value: any) => setEventPayload(value || '{}')}
        options={{ readOnly: !eventTextEditorEnabled }}
      />
    );
    return selectingEvent ? (
      <Stack orientation="vertical">
        <Dropdown
          id="process-instance-select-event"
          titleText="Event"
          label="Select Event"
          items={candidateEvents}
          itemToString={(item: any) => item.name || item.label || item.typename}
          onChange={(value: any) => {
            setEventToSend(value.selectedItem);
            setEventTextEditorEnabled(
              value.selectedItem.typename === 'MessageEventDefinition'
            );
          }}
        />
        {editor}
      </Stack>
    ) : (
      taskDataContainer()
    );
  };

  const taskUpdateDisplayArea = () => {
    if (!taskToDisplay) {
      return null;
    }
    const taskToUse: Task = { ...taskToDisplay, data: taskDataToDisplay };
    const candidateEvents: any = getEvents(taskToUse);
    if (taskToDisplay) {
      let taskTitleText = taskToUse.guid;
      if (taskToUse.bpmn_name) {
        taskTitleText += ` (${taskToUse.bpmn_name})`;
      }
      return (
        <Modal
          open={!!taskToUse}
          passiveModal
          onRequestClose={handleTaskDataDisplayClose}
        >
          <Stack orientation="horizontal" gap={2}>
            <span title={taskTitleText}>{taskToUse.bpmn_identifier}</span> (
            {taskToUse.typename}
            ): {taskToUse.state}
            {taskDisplayButtons(taskToUse)}
          </Stack>
          <div>
            <Stack orientation="horizontal" gap={2}>
              Guid: {taskToUse.guid}
            </Stack>
          </div>
          {taskToUse.state === 'COMPLETED' ? (
            <div>
              <Stack orientation="horizontal" gap={2}>
                {completionViewLink(
                  'View process instance at the time when this task was active.',
                  taskToUse.guid
                )}
              </Stack>
              <br />
              <br />
            </div>
          ) : null}
          {selectingEvent
            ? eventSelector(candidateEvents)
            : taskDataContainer()}
        </Modal>
      );
    }
    return null;
  };

  const buttonIcons = () => {
    if (!processInstance) {
      return null;
    }
    const elements = [];
    if (ability.can('POST', `${targetUris.processInstanceTerminatePath}`)) {
      elements.push(terminateButton());
    }
    if (ability.can('POST', `${targetUris.processInstanceSuspendPath}`)) {
      elements.push(suspendButton());
    }
    if (ability.can('POST', `${targetUris.processInstanceResumePath}`)) {
      elements.push(resumeButton());
    }
    if (
      ability.can('DELETE', targetUris.processInstanceActionPath) &&
      ProcessInstanceClass.terminalStatuses().includes(processInstance.status)
    ) {
      elements.push(
        <ButtonWithConfirmation
          data-qa="process-instance-delete"
          kind="ghost"
          renderIcon={TrashCan}
          iconDescription="Delete"
          hasIconOnly
          description={`Delete Process Instance: ${processInstance.id}`}
          onConfirmation={deleteProcessInstance}
          confirmButtonLabel="Delete"
        />
      );
    }
    return elements;
  };

  const viewMostRecentStateComponent = () => {
    if (!taskToTimeTravelTo) {
      return null;
    }
    const title = `${taskToTimeTravelTo.id}: ${taskToTimeTravelTo.guid}: ${taskToTimeTravelTo.bpmn_identifier}`;
    return (
      <>
        <Grid condensed fullWidth>
          <Column md={8} lg={16} sm={4}>
            <p>
              Viewing process instance at the time when{' '}
              <span title={title}>
                <strong>
                  {taskToTimeTravelTo.bpmn_name ||
                    taskToTimeTravelTo.bpmn_identifier}
                </strong>
              </span>{' '}
              was active.{' '}
              <Link
                reloadDocument
                data-qa="process-instance-view-active-task-link"
                to={processInstanceShowPageBaseUrl}
              >
                View current process instance state.
              </Link>
            </p>
          </Column>
        </Grid>
        <br />
      </>
    );
  };

  if (processInstance && (tasks || tasksCallHadError) && permissionsLoaded) {
    const processModelId = unModifyProcessIdentifierForPathParam(
      params.process_model_id ? params.process_model_id : ''
    );

    const getTabs = () => {
      const canViewLogs = ability.can(
        'GET',
        targetUris.processInstanceLogListPath
      );
      const canViewMsgs = ability.can(
        'GET',
        targetUris.messageInstanceListPath
      );

      const getMessageDisplay = () => {
        if (canViewMsgs) {
          return <MessageInstanceList processInstanceId={processInstance.id} />;
        }
        return null;
      };

      return (
        <Tabs>
          <TabList aria-label="List of tabs">
            <Tab>Diagram</Tab>
            <Tab disabled={!canViewLogs}>Milestones</Tab>
            <Tab disabled={!canViewLogs}>Events</Tab>
            <Tab disabled={!canViewMsgs}>Messages</Tab>
          </TabList>
          <TabPanels>
            <TabPanel>
              <ReactDiagramEditor
                processModelId={processModelId || ''}
                diagramXML={processInstance.bpmn_xml_file_contents || ''}
                fileName={processInstance.bpmn_xml_file_contents || ''}
                tasks={tasks}
                diagramType="readonly"
                onElementClick={handleClickedDiagramTask}
              />
              <div id="diagram-container" />
            </TabPanel>
            <TabPanel>
              <ProcessInstanceLogList
                variant={variant}
                isEventsView={false}
                processModelId={modifiedProcessModelId || ''}
                processInstanceId={processInstance.id}
              />
            </TabPanel>
            <TabPanel>
              <ProcessInstanceLogList
                variant={variant}
                isEventsView
                processModelId={modifiedProcessModelId || ''}
                processInstanceId={processInstance.id}
              />
            </TabPanel>
            <TabPanel>{getMessageDisplay()}</TabPanel>
          </TabPanels>
        </Tabs>
      );
    };

    return (
      <>
        <div className="show-page">
          <ProcessBreadcrumb
            hotCrumbs={[
              ['Process Groups', '/admin'],
              {
                entityToExplode: processModelId,
                entityType: 'process-model-id',
                linkLastItem: true,
              },
              [`Process Instance Id: ${processInstance.id}`],
            ]}
          />
          <Stack orientation="horizontal" gap={1}>
            <h1 className="with-icons">
              Process Instance Id: {processInstance.id}
            </h1>
            {buttonIcons()}
          </Stack>
          {getInfoTag()}
          <ProcessInterstitial
            processInstanceId={processInstance.id}
            processInstanceShowPageUrl={processInstanceShowPageBaseUrl}
            allowRedirect={false}
            smallSpinner
            collapsableInstructions
<<<<<<< HEAD
=======
            executeTasks={false}
>>>>>>> 6f95f892
          />
          <Grid condensed fullWidth>
            <Column md={6} lg={8} sm={4}>
              <TaskListTable
                apiPath="/tasks"
                additionalParams={`process_instance_id=${processInstance.id}`}
                tableTitle="Tasks I can complete"
                tableDescription="These are tasks that can be completed by you, either because they were assigned to a group you are in, or because they were assigned directly to you."
                paginationClassName="with-large-bottom-margin"
                textToShowIfEmpty="There are no tasks you can complete for this process instance."
                shouldPaginateTable={false}
                showProcessModelIdentifier={false}
                showProcessId={false}
                showStartedBy={false}
                showTableDescriptionAsTooltip
                showDateStarted={false}
                showLastUpdated={false}
                hideIfNoTasks
                canCompleteAllTasks
              />
            </Column>
          </Grid>
          {taskUpdateDisplayArea()}
          {processDataDisplayArea()}
          <br />
          {viewMostRecentStateComponent()}
        </div>
        {getTabs()}
      </>
    );
  }
  return null;
}<|MERGE_RESOLUTION|>--- conflicted
+++ resolved
@@ -1117,10 +1117,7 @@
             allowRedirect={false}
             smallSpinner
             collapsableInstructions
-<<<<<<< HEAD
-=======
             executeTasks={false}
->>>>>>> 6f95f892
           />
           <Grid condensed fullWidth>
             <Column md={6} lg={8} sm={4}>
