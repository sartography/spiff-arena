import { ReactElement, useCallback, useEffect, useState } from 'react';
import Editor from '@monaco-editor/react';
import {
  useParams,
  useNavigate,
  Link,
  useSearchParams,
} from 'react-router-dom';
import {
  Send,
  Checkmark,
  Edit,
  InProgress,
  PauseOutline,
  UserFollow,
  Play,
  PlayOutline,
  Reset,
  RuleDraft,
  SkipForward,
  StopOutline,
  TrashCan,
  Warning,
  Link as LinkIcon,
  View,
  Migrate,
} from '@carbon/icons-react';
import {
  Accordion,
  AccordionItem,
  Grid,
  Column,
  Button,
  Tag,
  Modal,
  Dropdown,
  Stack,
  Loading,
  Tabs,
  Tab,
  TabList,
  TabPanels,
  TabPanel,
} from '@carbon/react';
import ProcessBreadcrumb from '../components/ProcessBreadcrumb';
import HttpService from '../services/HttpService';
import ReactDiagramEditor from '../components/ReactDiagramEditor';
import {
  getLastMilestoneFromProcessInstance,
  HUMAN_TASK_TYPES,
  modifyProcessIdentifierForPathParam,
  truncateString,
  unModifyProcessIdentifierForPathParam,
  setPageTitle,
  MULTI_INSTANCE_TASK_TYPES,
  LOOP_TASK_TYPES,
  titleizeString,
  isURL,
} from '../helpers';
import ButtonWithConfirmation from '../components/ButtonWithConfirmation';
import { useUriListForPermissions } from '../hooks/UriListForPermissions';
import {
  ErrorForDisplay,
  EventDefinition,
  KeyboardShortcuts,
  PermissionsToCheck,
  ProcessData,
  ProcessInstance,
  ProcessModel,
  Task,
  User,
} from '../interfaces';
import { usePermissionFetcher } from '../hooks/PermissionService';
import ProcessInstanceClass from '../classes/ProcessInstanceClass';
import TaskListTable from '../components/TaskListTable';
import useAPIError from '../hooks/UseApiError';
import UserSearch from '../components/UserSearch';
import ProcessInstanceLogList from '../components/ProcessInstanceLogList';
import MessageInstanceList from '../components/messages/MessageInstanceList';
import {
  childrenForErrorObject,
  errorForDisplayFromString,
} from '../components/ErrorDisplay';
import { Notification } from '../components/Notification';
import DateAndTimeService from '../services/DateAndTimeService';
import ProcessInstanceCurrentTaskInfo from '../components/ProcessInstanceCurrentTaskInfo';
import useKeyboardShortcut from '../hooks/useKeyboardShortcut';
import useProcessInstanceNavigate from '../hooks/useProcessInstanceNavigate';

type OwnProps = {
  variant: string;
};

export default function ProcessInstanceShow({ variant }: OwnProps) {
  const navigate = useNavigate();
  const params = useParams();
  const [searchParams, setSearchParams] = useSearchParams();
  const { navigateToInstance } = useProcessInstanceNavigate();

  const eventsThatNeedPayload = ['MessageEventDefinition'];

  const [processInstance, setProcessInstance] =
    useState<ProcessInstance | null>(null);
  const [tasks, setTasks] = useState<Task[] | null>(null);
  const [tasksCallHadError, setTasksCallHadError] = useState<boolean>(false);
  const [taskToDisplay, setTaskToDisplay] = useState<Task | null>(null);
  const [taskToTimeTravelTo, setTaskToTimeTravelTo] = useState<Task | null>(
    null,
  );
  const [taskDataToDisplay, setTaskDataToDisplay] = useState<string>('');
  const [taskInstancesToDisplay, setTaskInstancesToDisplay] = useState<Task[]>(
    [],
  );
  const [showTaskDataLoading, setShowTaskDataLoading] =
    useState<boolean>(false);

  const [processDataToDisplay, setProcessDataToDisplay] =
    useState<ProcessData | null>(null);
  const [editingTaskData, setEditingTaskData] = useState<boolean>(false);
  const [selectingEvent, setSelectingEvent] = useState<boolean>(false);
  const [eventToSend, setEventToSend] = useState<any>({});
  const [eventPayload, setEventPayload] = useState<string>('{}');
  const [eventTextEditorEnabled, setEventTextEditorEnabled] =
    useState<boolean>(false);

  const [addingPotentialOwners, setAddingPotentialOwners] =
    useState<boolean>(false);
  const [additionalPotentialOwners, setAdditionalPotentialOwners] = useState<
    User[] | null
  >(null);

  const [selectedTabIndex, setSelectedTabIndex] = useState<number>(0);
  const [selectedTaskTabSubTab, setSelectedTaskTabSubTab] = useState<number>(0);
  const [copiedShortLinkToClipboard, setCopiedShortLinkToClipboard] =
    useState<boolean>(false);

  const { addError, removeError } = useAPIError();
  const unModifiedProcessModelId = unModifyProcessIdentifierForPathParam(
    `${params.process_model_id}`,
  );

  const modifiedProcessModelId = params.process_model_id;
  const processModelId = unModifyProcessIdentifierForPathParam(
    params.process_model_id ? params.process_model_id : '',
  );

  const { targetUris } = useUriListForPermissions();
  const taskListPath =
    variant === 'all'
      ? targetUris.processInstanceTaskListPath
      : targetUris.processInstanceTaskListForMePath;

  const permissionRequestData: PermissionsToCheck = {
    [`${targetUris.processInstanceMigratePath}`]: ['POST'],
    [`${targetUris.processInstanceResumePath}`]: ['POST'],
    [`${targetUris.processInstanceSuspendPath}`]: ['POST'],
    [`${targetUris.processInstanceTerminatePath}`]: ['POST'],
    [targetUris.processInstanceResetPath]: ['POST'],
    [targetUris.messageInstanceListPath]: ['GET'],
    [targetUris.processInstanceActionPath]: ['DELETE', 'GET', 'POST'],
    [targetUris.processInstanceLogListPath]: ['GET'],
    [targetUris.processInstanceTaskAssignPath]: ['POST'],
    [targetUris.processInstanceTaskDataPath]: ['GET', 'PUT'],
    [targetUris.processInstanceSendEventPath]: ['POST'],
    [targetUris.processInstanceCompleteTaskPath]: ['POST'],
    [targetUris.processModelShowPath]: ['PUT'],
    [targetUris.processModelFileCreatePath]: ['GET'],
    [taskListPath]: ['GET'],
  };
  const { ability, permissionsLoaded } = usePermissionFetcher(
    permissionRequestData,
  );

  const navigateToProcessInstances = (_result: any) => {
    navigate(
      `/process-instances?process_model_identifier=${unModifiedProcessModelId}`,
    );
  };

  const onProcessInstanceForceRun = (
    processInstanceResult: ProcessInstance,
  ) => {
    if (processInstanceResult.process_model_uses_queued_execution) {
      navigateToInstance({
        processInstanceId: processInstanceResult.id,
        suffix: '/progress',
      });
    } else {
      navigateToInstance({
        processInstanceId: processInstanceResult.id,
        suffix: '/interstitial',
      });
    }
  };

  const forceRunProcessInstance = () => {
    if (ability.can('POST', targetUris.processInstanceActionPath)) {
      HttpService.makeCallToBackend({
        path: `${targetUris.processInstanceActionPath}/run?force_run=true`,
        successCallback: onProcessInstanceForceRun,
        httpMethod: 'POST',
      });
    }
  };

  const shortcutLoadPrimaryFile = () => {
    if (ability.can('GET', targetUris.processInstanceActionPath)) {
      const processResult = (result: ProcessModel) => {
        const primaryFileName = result.primary_file_name;
        if (!primaryFileName) {
          // this should be very unlikely, since we are in the context of an instance,
          // but it's techically possible for the file to have been subsequently deleted or something.
          console.error('Primary file name not found for the process model.');
          return;
        }
        navigate(
          `/editor/process-models/${modifiedProcessModelId}/files/${primaryFileName}`,
        );
      };
      HttpService.makeCallToBackend({
        path: `/process-models/${modifiedProcessModelId}`,
        successCallback: processResult,
      });
    }
  };

  const keyboardShortcuts: KeyboardShortcuts = {
    'f,r,enter': {
      function: forceRunProcessInstance,
      label: '[F]orce [r]un process instance',
    },
    'd,enter': {
      function: shortcutLoadPrimaryFile,
      label: 'View process model [d]iagram',
    },
  };
  const keyboardShortcutArea = useKeyboardShortcut(keyboardShortcuts);

  let processInstanceShowPageBaseUrl = `/process-instances/for-me/${params.process_model_id}/${params.process_instance_id}`;
  const processInstanceShowPageBaseUrlAllVariant = `/process-instances/${params.process_model_id}/${params.process_instance_id}`;
  if (variant === 'all') {
    processInstanceShowPageBaseUrl = processInstanceShowPageBaseUrlAllVariant;
  }

  const bpmnProcessGuid = searchParams.get('bpmn_process_guid');
  const tab = searchParams.get('tab');
  const taskSubTab = searchParams.get('taskSubTab');
  const processIdentifier = searchParams.get('process_identifier');

  const handleAddErrorInUseEffect = useCallback((value: ErrorForDisplay) => {
    addError(value);
    // eslint-disable-next-line react-hooks/exhaustive-deps
  }, []);

  const getActionableTaskList = useCallback(() => {
    const processTaskFailure = (result: any) => {
      setTasksCallHadError(true);
      handleAddErrorInUseEffect(result);
    };
    const processTasksSuccess = (results: Task[]) => {
      if (params.to_task_guid) {
        const matchingTask = results.find(
          (task: Task) => task.guid === params.to_task_guid,
        );
        if (matchingTask) {
          setTaskToTimeTravelTo(matchingTask);
        }
      }
      setTasks(results);
    };
    let taskParams = '?most_recent_tasks_only=true';
    if (typeof params.to_task_guid !== 'undefined') {
      taskParams = `${taskParams}&to_task_guid=${params.to_task_guid}`;
    }
    if (bpmnProcessGuid) {
      taskParams = `${taskParams}&bpmn_process_guid=${bpmnProcessGuid}`;
    }
    let taskPath = '';
    if (ability.can('GET', taskListPath)) {
      taskPath = `${taskListPath}${taskParams}`;
    }
    if (taskPath) {
      HttpService.makeCallToBackend({
        path: taskPath,
        successCallback: processTasksSuccess,
        failureCallback: processTaskFailure,
      });
    } else {
      setTasksCallHadError(true);
    }
  }, [
    ability,
    handleAddErrorInUseEffect,
    params.to_task_guid,
    taskListPath,
    bpmnProcessGuid,
  ]);

  const getProcessInstance = useCallback(() => {
    let queryParams = '';
    if (processIdentifier) {
      queryParams = `?process_identifier=${processIdentifier}`;
    }
    let apiPath = '/process-instances/for-me';
    if (variant === 'all') {
      apiPath = '/process-instances';
    }
    HttpService.makeCallToBackend({
      path: `${apiPath}/${modifiedProcessModelId}/${params.process_instance_id}${queryParams}`,
      successCallback: (p: ProcessInstance) => {
        setProcessInstance(p);
      },
    });
  }, [
    params.process_instance_id,
    modifiedProcessModelId,
    variant,
    processIdentifier,
  ]);

  useEffect(() => {
    if (processInstance) {
      setPageTitle([
        processInstance.process_model_display_name,
        `Instância do Processo ${processInstance.id}`,
      ]);
    }
    return undefined;
  }, [processInstance]);

  useEffect(() => {
    if (!permissionsLoaded) {
      return undefined;
    }
    getProcessInstance();
    getActionableTaskList();

    if (tab) {
      setSelectedTabIndex(parseInt(tab || '0', 10));
    }
    if (taskSubTab) {
      setSelectedTaskTabSubTab(parseInt(taskSubTab || '0', 10));
    }
    return undefined;
  }, [
    permissionsLoaded,
    getActionableTaskList,
    getProcessInstance,
    tab,
    taskSubTab,
  ]);

  const updateSearchParams = (value: string, key: string) => {
    if (value !== undefined) {
      searchParams.set(key, value);
    } else {
      searchParams.delete(key);
    }
    setSearchParams(searchParams);
  };

  const deleteProcessInstance = () => {
    HttpService.makeCallToBackend({
      path: targetUris.processInstanceActionPath,
      successCallback: navigateToProcessInstances,
      httpMethod: 'DELETE',
    });
  };

  const queryParams = () => {
    const queryParamArray = [];
    if (processIdentifier) {
      queryParamArray.push(`process_identifier=${processIdentifier}`);
    }
    if (bpmnProcessGuid) {
      queryParamArray.push(`bpmn_process_guid=${bpmnProcessGuid}`);
    }
    let queryParamString = '';
    if (queryParamArray.length > 0) {
      queryParamString = `?${queryParamArray.join('&')}`;
    }
    return queryParamString;
  };

  // to force update the diagram since it could have changed
  const refreshPage = () => {
    // redirect to the all variant page if possible to avoid potential user/task association issues.
    // such as terminating a process instance with a task that the current user is assigned to which
    // will remove the task assigned to them and could potentially remove that users association to the process instance
    if (ability.can('GET', targetUris.processInstanceActionPath)) {
      window.location.href = `${processInstanceShowPageBaseUrlAllVariant}${queryParams()}`;
    } else {
      window.location.reload();
    }
  };

  const terminateProcessInstance = () => {
    HttpService.makeCallToBackend({
      path: `${targetUris.processInstanceTerminatePath}`,
      successCallback: refreshPage,
      httpMethod: 'POST',
    });
  };

  const suspendProcessInstance = () => {
    HttpService.makeCallToBackend({
      path: `${targetUris.processInstanceSuspendPath}`,
      successCallback: refreshPage,
      httpMethod: 'POST',
    });
  };

  const resumeProcessInstance = () => {
    HttpService.makeCallToBackend({
      path: `${targetUris.processInstanceResumePath}`,
      successCallback: refreshPage,
      httpMethod: 'POST',
    });
  };

  const currentToTaskGuid = () => {
    if (taskToTimeTravelTo) {
      return taskToTimeTravelTo.guid;
    }
    return null;
  };

  // right now this just assume if taskToTimeTravelTo was passed in then
  // this cannot be the active task.
  // we may need a better way to figure this out.
  const showingActiveTask = () => {
    return !taskToTimeTravelTo;
  };

  const completionViewLink = (label: any, taskGuid: string) => {
    return (
      <Link
        reloadDocument
        data-qa="process-instance-step-link"
        to={`${processInstanceShowPageBaseUrl}/${taskGuid}${queryParams()}`}
      >
        {label}
      </Link>
    );
  };

  const returnToProcessInstance = () => {
    window.location.href = `${processInstanceShowPageBaseUrl}${queryParams()}`;
  };

  const resetProcessInstance = () => {
    HttpService.makeCallToBackend({
      path: `${targetUris.processInstanceResetPath}/${currentToTaskGuid()}`,
      successCallback: returnToProcessInstance,
      httpMethod: 'POST',
    });
  };

  const formatMetadataValue = (key: string, value: string) => {
    if (isURL(value)) {
      return (
        <a href={value} target="_blank" rel="noopener noreferrer">
          {key} link
        </a>
      );
    }
    return value;
  };

  const getInfoTag = () => {
    if (!processInstance) {
      return null;
    }
    let lastUpdatedTimeLabel = 'Atualizado em';
    let lastUpdatedTime = processInstance.task_updated_at_in_seconds;
    if (processInstance.end_in_seconds) {
      lastUpdatedTimeLabel = 'Finalizado em';
      lastUpdatedTime = processInstance.end_in_seconds;
    }
    const lastUpdatedTimeTag = (
      <dl>
        <dt>{lastUpdatedTimeLabel}:</dt>
        <dd>
          {DateAndTimeService.convertSecondsToFormattedDateTime(
            lastUpdatedTime || 0,
          ) || 'N/A'}
        </dd>
      </dl>
    );

    let statusIcon = <InProgress />;
    let statusColor = 'gray';
    if (processInstance.status === 'suspended') {
      statusIcon = <PauseOutline />;
    } else if (processInstance.status === 'complete') {
      statusIcon = <Checkmark />;
      statusColor = 'green';
    } else if (processInstance.status === 'terminated') {
      statusIcon = <StopOutline />;
    } else if (processInstance.status === 'error') {
      statusIcon = <Warning />;
      statusColor = 'red';
    }

    const [lastMilestoneFullValue, lastMilestoneTruncatedValue] =
      getLastMilestoneFromProcessInstance(
        processInstance,
        processInstance.last_milestone_bpmn_name,
      );

    return (
      <Grid condensed fullWidth className="megacondensed">
        <Column sm={4} md={4} lg={5}>
          <dl>
            <dt>Status:</dt>
            <dd>
              <Tag
                type={statusColor}
                size="sm"
                className="tag-within-dl process-instance-status"
              >
                {processInstance.status} {statusIcon}
              </Tag>
            </dd>
          </dl>
          <dl>
            <dt>Iniciado por:</dt>
            <dd> {processInstance.process_initiator_username}</dd>
          </dl>
          {processInstance.process_model_with_diagram_identifier ? (
            <dl>
              <dt>Diagrama Atual: </dt>
              <dd>
                <Link
                  data-qa="go-to-current-diagram-process-model"
                  to={`/process-models/${modifyProcessIdentifierForPathParam(
                    processInstance.process_model_with_diagram_identifier || '',
                  )}`}
                >
                  {processInstance.process_model_with_diagram_identifier}
                </Link>
              </dd>
            </dl>
          ) : null}
          <dl>
            <dt>Iniciado há:</dt>
            <dd>
              {DateAndTimeService.convertSecondsToFormattedDateTime(
                processInstance.start_in_seconds || 0,
              )}
            </dd>
          </dl>
          {lastUpdatedTimeTag}
          <dl>
            <dt>Ultima Ação:</dt>
            <dd title={lastMilestoneFullValue}>
              {lastMilestoneTruncatedValue}
            </dd>
          </dl>
          <dl>
            <dt>Revisão:</dt>
            <dd>
              {processInstance.bpmn_version_control_identifier} (
              {processInstance.bpmn_version_control_type})
            </dd>
          </dl>
        </Column>
        <Column sm={4} md={4} lg={8}>
          {(processInstance.process_metadata || []).map(
            (processInstanceMetadata) => (
              <dl className="metadata-display">
                <dt title={processInstanceMetadata.key}>
                  {truncateString(processInstanceMetadata.key, 50)}:
                </dt>
                <dd data-qa={`metadata-value-${processInstanceMetadata.key}`}>
                  {formatMetadataValue(
                    processInstanceMetadata.key,
                    processInstanceMetadata.value,
                  )}
                </dd>
              </dl>
            ),
          )}
        </Column>
      </Grid>
    );
  };

  const copyProcessInstanceShortLink = () => {
    if (processInstance) {
      const piShortLink = `${window.location.origin}/i/${processInstance.id}`;
      navigator.clipboard.writeText(piShortLink);
      setCopiedShortLinkToClipboard(true);
    }
  };

  const navigateToProcessInstanceMigratePage = () => {
    navigate(
      `/process-instances/${params.process_model_id}/${params.process_instance_id}/migrate`,
    );
  };

  const terminateButton = () => {
    if (
      processInstance &&
      !ProcessInstanceClass.terminalStatuses().includes(processInstance.status)
    ) {
      return (
        <ButtonWithConfirmation
          kind="ghost"
          renderIcon={StopOutline}
          iconDescription="Terminar"
          hasIconOnly
          description={`Terminar Instância do Processo: ${processInstance.id}`}
          onConfirmation={terminateProcessInstance}
          confirmButtonLabel="Terminar"
        />
      );
    }
    return <div />;
  };

  // you cannot suspend an instance that is done. except if it has status error, since
  // you might want to perform admin actions to recover from an errored instance.
  const suspendButton = () => {
    if (
      processInstance &&
      !ProcessInstanceClass.nonErrorTerminalStatuses()
        .concat(['suspended'])
        .includes(processInstance.status)
    ) {
      return (
        <Button
          onClick={suspendProcessInstance}
          kind="ghost"
          renderIcon={PauseOutline}
          iconDescription="Suspendido"
          hasIconOnly
          size="lg"
        />
      );
    }
    return <div />;
  };
  const migrateButton = () => {
    if (processInstance && processInstance.status === 'suspended') {
      return (
        <Button
          onClick={navigateToProcessInstanceMigratePage}
          kind="ghost"
          renderIcon={Migrate}
          iconDescription="Migrate"
          hasIconOnly
          size="lg"
        />
      );
    }
    return <div />;
  };

  const copyProcessInstanceShortLinkButton = () => {
    return (
      <Button
        onClick={copyProcessInstanceShortLink}
        kind="ghost"
        renderIcon={LinkIcon}
        iconDescription="Copiar link curto compartilhável"
        hasIconOnly
        size="lg"
      />
    );
  };

  const resumeButton = () => {
    if (processInstance && processInstance.status === 'suspended') {
      return (
        <Button
          onClick={resumeProcessInstance}
          kind="ghost"
          renderIcon={PlayOutline}
          iconDescription="Resumo"
          hasIconOnly
          size="lg"
        />
      );
    }
    return <div />;
  };

  const deleteButton = () => {
    if (
      processInstance &&
      ProcessInstanceClass.terminalStatuses().includes(processInstance.status)
    ) {
      return (
        <ButtonWithConfirmation
          data-qa="process-instance-delete"
          kind="ghost"
          renderIcon={TrashCan}
          iconDescription="Deletar"
          hasIconOnly
          description={`Deletar Instância do Processo: ${processInstance.id}`}
          onConfirmation={deleteProcessInstance}
          confirmButtonLabel="Deletar"
        />
      );
    }
    return <div />;
  };

  const initializeTaskInstancesToDisplay = useCallback(
    (task: Task | null) => {
      if (!task) {
        return;
      }
      HttpService.makeCallToBackend({
        path: `/tasks/${params.process_instance_id}/${task.guid}/task-instances`,
        httpMethod: 'GET',
        // reverse operates on self as well as return the new ordered array so reverse it right away
        successCallback: (results: Task[]) =>
          setTaskInstancesToDisplay(results.reverse()),
        failureCallback: (error: any) => {
          setTaskDataToDisplay(`ERROR: ${error.message}`);
        },
      });
    },
    [params.process_instance_id],
  );

  const processTaskResult = (result: Task) => {
    if (result == null) {
      setTaskDataToDisplay('');
    } else {
      setTaskDataToDisplay(JSON.stringify(result.data, null, 2));
    }
    setShowTaskDataLoading(false);
  };

  const initializeTaskDataToDisplay = useCallback(
    (task: Task | null) => {
      if (
        task &&
        ['COMPLETED', 'ERROR', 'READY'].includes(task.state) &&
        ability.can('GET', targetUris.processInstanceTaskDataPath)
      ) {
        setShowTaskDataLoading(true);
        HttpService.makeCallToBackend({
          path: `${targetUris.processInstanceTaskDataPath}/${task.guid}`,
          httpMethod: 'GET',
          successCallback: processTaskResult,
          failureCallback: (error: any) => {
            setTaskDataToDisplay(`ERROR: ${error.message}`);
            setShowTaskDataLoading(false);
          },
        });
      } else {
        setTaskDataToDisplay('');
      }
    },
    [ability, targetUris.processInstanceTaskDataPath],
  );

  const handleProcessDataDisplayClose = () => {
    setProcessDataToDisplay(null);
  };

  const processDataDisplayArea = () => {
    if (processDataToDisplay) {
      let bodyComponent = (
        <>
          <p>Valor:</p>
          <pre>{JSON.stringify(processDataToDisplay.process_data_value)}</pre>
        </>
      );
      if (processDataToDisplay.authorized === false) {
        bodyComponent = (
          <>
            {childrenForErrorObject(
              errorForDisplayFromString(
                processDataToDisplay.process_data_value,
              ),
            )}
          </>
        );
      }
      return (
        <Modal
          open={!!processDataToDisplay}
          passiveModal
          onRequestClose={handleProcessDataDisplayClose}
        >
          <h2>Objeto de Dados: {processDataToDisplay.process_data_identifier}</h2>
          <br />
          {bodyComponent}
        </Modal>
      );
    }
    return null;
  };

  const handleProcessDataShowResponse = (processData: ProcessData) => {
    setProcessDataToDisplay(processData);
  };

  const handleProcessDataShowReponseUnauthorized = (
    dataObjectIdentifer: string,
    result: any,
  ) => {
    const processData: ProcessData = {
      process_data_identifier: dataObjectIdentifer,
      process_data_value: result.message,
      authorized: false,
    };
    setProcessDataToDisplay(processData);
  };

  const makeProcessDataCallFromShapeElement = useCallback(
    (shapeElement: any) => {
      const { dataObjectRef } = shapeElement.businessObject;
      let category = 'default';
      if ('extensionElements' in dataObjectRef) {
        const categoryExtension = dataObjectRef.extensionElements.values.find(
          (extension: any) => {
            return extension.$type === 'spiffworkflow:category';
          },
        );
        if (categoryExtension) {
          category = categoryExtension.$body;
        }
      }
      const dataObjectIdentifer = dataObjectRef.id;
      const parentProcess = shapeElement.businessObject.$parent;
      const parentProcessIdentifier = parentProcess.id;

      let additionalParams = '';
      if (tasks) {
        const matchingTask: Task | undefined = tasks.find((task: Task) => {
          return task.bpmn_identifier === parentProcessIdentifier;
        });
        if (matchingTask) {
          additionalParams = `?process_identifier=${parentProcessIdentifier}&bpmn_process_guid=${matchingTask.guid}`;
        } else if (processIdentifier && bpmnProcessGuid) {
          additionalParams = `?process_identifier=${processIdentifier}&bpmn_process_guid=${bpmnProcessGuid}`;
        }
      }

      HttpService.makeCallToBackend({
        path: `/process-data/${category}/${params.process_model_id}/${dataObjectIdentifer}/${params.process_instance_id}${additionalParams}`,
        httpMethod: 'GET',
        successCallback: handleProcessDataShowResponse,
        failureCallback: addError,
        onUnauthorized: (result: any) =>
          handleProcessDataShowReponseUnauthorized(dataObjectIdentifer, result),
      });
    },
    [
      addError,
      params.process_instance_id,
      params.process_model_id,
      tasks,
      bpmnProcessGuid,
      processIdentifier,
    ],
  );

  const findMatchingTaskFromShapeElement = useCallback(
    (shapeElement: any, bpmnProcessIdentifiers: any) => {
      if (tasks) {
        const matchingTask: Task | undefined = tasks.find((task: Task) => {
          return (
            task.bpmn_identifier === shapeElement.id &&
            bpmnProcessIdentifiers.includes(
              task.bpmn_process_definition_identifier,
            )
          );
        });
        return matchingTask;
      }
      return undefined;
    },
    [tasks],
  );

  const handleCallActivityNavigate = useCallback(
    (task: Task, event: any) => {
      if (
        task &&
        task.typename === 'CallActivity' &&
        !['FUTURE', 'LIKELY', 'MAYBE'].includes(task.state)
      ) {
        const processIdentifierToUse =
          task.task_definition_properties_json.spec;
        const url = `${window.location.pathname}?process_identifier=${processIdentifierToUse}&bpmn_process_guid=${task.guid}`;
        if (event.type === 'auxclick') {
          window.open(url);
        } else {
          setTasks(null);
          setProcessInstance(null);
          navigate(url);
        }
      }
    },
    [navigate],
  );

  const handleClickedDiagramTask = useCallback(
    (shapeElement: any, bpmnProcessIdentifiers: any) => {
      if (shapeElement.type === 'bpmn:DataObjectReference') {
        makeProcessDataCallFromShapeElement(shapeElement);
      } else if (tasks) {
        const matchingTask = findMatchingTaskFromShapeElement(
          shapeElement,
          bpmnProcessIdentifiers,
        );
        if (matchingTask) {
          setTaskToDisplay(matchingTask);
          initializeTaskDataToDisplay(matchingTask);
          initializeTaskInstancesToDisplay(matchingTask);
        }
      }
    },
    [
      findMatchingTaskFromShapeElement,
      initializeTaskDataToDisplay,
      initializeTaskInstancesToDisplay,
      makeProcessDataCallFromShapeElement,
      tasks,
    ],
  );

  const resetTaskActionDetails = () => {
    setEditingTaskData(false);
    setSelectingEvent(false);
    setAddingPotentialOwners(false);
    initializeTaskDataToDisplay(taskToDisplay);
    initializeTaskInstancesToDisplay(taskToDisplay);
    setEventPayload('{}');
    setAdditionalPotentialOwners(null);
    removeError();
  };

  const handleTaskDataDisplayClose = () => {
    setTaskToDisplay(null);
    initializeTaskDataToDisplay(null);
    initializeTaskInstancesToDisplay(null);
    if (editingTaskData || selectingEvent || addingPotentialOwners) {
      resetTaskActionDetails();
    }
  };

  const getTaskById = (taskId: string) => {
    if (tasks !== null) {
      return tasks.find((task: Task) => task.guid === taskId) || null;
    }
    return null;
  };

  const processScriptUnitTestCreateResult = (result: any) => {
    console.log('result', result);
  };

  const getParentTaskFromTask = (task: Task) => {
    return task.properties_json.parent;
  };

  const createScriptUnitTest = () => {
    if (taskToDisplay) {
      const previousTask: Task | null = getTaskById(
        getParentTaskFromTask(taskToDisplay),
      );
      HttpService.makeCallToBackend({
        path: `/process-models/${modifiedProcessModelId}/script-unit-tests`,
        httpMethod: 'POST',
        successCallback: processScriptUnitTestCreateResult,
        postBody: {
          bpmn_task_identifier: taskToDisplay.bpmn_identifier,
          input_json: previousTask ? previousTask.data : '',
          expected_output_json: taskToDisplay.data,
        },
      });
    }
  };

  const isActiveTask = (task: Task) => {
    const subprocessTypes = [
      'Subprocess',
      'CallActivity',
      'Transactional Subprocess',
    ];
    return (
      (task.state === 'WAITING' &&
        subprocessTypes.filter((t) => t === task.typename).length > 0) ||
      task.state === 'READY' ||
      (processInstance &&
        processInstance.status === 'suspended' &&
        task.state === 'ERROR')
    );
  };

  const canEditTaskData = (task: Task) => {
    return (
      processInstance &&
      ability.can('PUT', targetUris.processInstanceTaskDataPath) &&
      isActiveTask(task) &&
      processInstance.status === 'suspended' &&
      showingActiveTask()
    );
  };

  const canSendEvent = (task: Task) => {
    // We actually could allow this for any waiting events
    const taskTypes = ['EventBasedGateway'];
    return (
      !selectingEvent &&
      processInstance &&
      processInstance.status === 'waiting' &&
      ability.can('POST', targetUris.processInstanceSendEventPath) &&
      taskTypes.filter((t) => t === task.typename).length > 0 &&
      task.state === 'WAITING' &&
      showingActiveTask()
    );
  };

  const canCompleteTask = (task: Task) => {
    return (
      processInstance &&
      processInstance.status === 'suspended' &&
      ability.can('POST', targetUris.processInstanceCompleteTaskPath) &&
      isActiveTask(task) &&
      showingActiveTask()
    );
  };

  const canAddPotentialOwners = (task: Task) => {
    return (
      HUMAN_TASK_TYPES.includes(task.typename) &&
      processInstance &&
      processInstance.status === 'suspended' &&
      ability.can('POST', targetUris.processInstanceTaskAssignPath) &&
      isActiveTask(task) &&
      showingActiveTask()
    );
  };

  const canResetProcess = (task: Task) => {
    return (
      ability.can('POST', targetUris.processInstanceResetPath) &&
      processInstance &&
      processInstance.status === 'suspended' &&
      task.state === 'READY' &&
      !showingActiveTask()
    );
  };

  const getEvents = (task: Task) => {
    const handleMessage = (eventDefinition: EventDefinition) => {
      if (eventsThatNeedPayload.includes(eventDefinition.typename)) {
        const newEvent = eventDefinition;
        delete newEvent.message_var;
        newEvent.payload = {};
        return newEvent;
      }
      return eventDefinition;
    };
    const eventDefinition =
      task.task_definition_properties_json.event_definition;
    if (eventDefinition && eventDefinition.event_definitions) {
      return eventDefinition.event_definitions.map((e: EventDefinition) =>
        handleMessage(e),
      );
    }
    if (eventDefinition) {
      return [handleMessage(eventDefinition)];
    }
    return [];
  };

  const taskDataStringToObject = (dataString: string) => {
    return JSON.parse(dataString);
  };

  const saveTaskDataResult = (_: any) => {
    setEditingTaskData(false);
    const dataObject = taskDataStringToObject(taskDataToDisplay);
    if (taskToDisplay) {
      const taskToDisplayCopy: Task = {
        ...taskToDisplay,
        data: dataObject,
      }; // spread operator
      setTaskToDisplay(taskToDisplayCopy);
    }
  };

  const saveTaskData = () => {
    if (!taskToDisplay) {
      return;
    }
    removeError();

    // taskToUse is copy of taskToDisplay, with taskDataToDisplay in data attribute
    const taskToUse: Task = { ...taskToDisplay, data: taskDataToDisplay };
    HttpService.makeCallToBackend({
      path: `${targetUris.processInstanceTaskDataPath}/${taskToUse.guid}`,
      httpMethod: 'PUT',
      successCallback: saveTaskDataResult,
      failureCallback: addError,
      postBody: {
        new_task_data: taskToUse.data,
      },
    });
  };

  const addPotentialOwners = () => {
    if (!additionalPotentialOwners) {
      return;
    }
    if (!taskToDisplay) {
      return;
    }
    removeError();

    const userIds = additionalPotentialOwners.map((user: User) => user.id);

    HttpService.makeCallToBackend({
      path: `${targetUris.processInstanceTaskAssignPath}/${taskToDisplay.guid}`,
      httpMethod: 'POST',
      successCallback: resetTaskActionDetails,
      failureCallback: addError,
      postBody: {
        user_ids: userIds,
      },
    });
  };

  const sendEvent = () => {
    if ('payload' in eventToSend) {
      eventToSend.payload = JSON.parse(eventPayload);
    }
    HttpService.makeCallToBackend({
      path: targetUris.processInstanceSendEventPath,
      httpMethod: 'POST',
      successCallback: refreshPage,
      failureCallback: addError,
      postBody: eventToSend,
    });
  };

  const completeTask = (execute: boolean) => {
    if (taskToDisplay) {
      HttpService.makeCallToBackend({
        path: `/task-complete/${modifiedProcessModelId}/${params.process_instance_id}/${taskToDisplay.guid}`,
        httpMethod: 'POST',
        successCallback: returnToProcessInstance,
        postBody: { execute },
      });
    }
  };

  const taskDisplayButtons = (task: Task) => {
    const buttons = [];
    if (editingTaskData || addingPotentialOwners || selectingEvent) {
      return null;
    }

    if (
      task.typename === 'ScriptTask' &&
      ability.can('PUT', targetUris.processModelShowPath)
    ) {
      buttons.push(
        <Button
          kind="ghost"
          align="top-left"
          renderIcon={RuleDraft}
          iconDescription="Criar Teste Unitário de Script"
          hasIconOnly
          data-qa="create-script-unit-test-button"
          onClick={createScriptUnitTest}
        />,
      );
    }

    if (
      task.typename === 'CallActivity' &&
      !['FUTURE', 'LIKELY', 'MAYBE'].includes(task.state)
    ) {
      buttons.push(
        <Button
          kind="ghost"
          className="button-link indented-content"
          onAuxClick={(event: any) => {
            handleCallActivityNavigate(task, event);
          }}
          onClick={(event: any) => {
            setTaskToDisplay(null);
            handleCallActivityNavigate(task, event);
          }}
        >
<<<<<<< HEAD
          Visualizar Diagrama de Atividade de Chamada
        </Link>
=======
          View Call Activity Diagram
        </Button>,
>>>>>>> 76e671cb
      );
    }

    if (canEditTaskData(task)) {
      buttons.push(
        <Button
          kind="ghost"
          renderIcon={Edit}
          align="top-left"
          iconDescription="Editar Dados da Atividade"
          hasIconOnly
          data-qa="edit-task-data-button"
          onClick={() => setEditingTaskData(true)}
        />,
      );
    }
    if (canAddPotentialOwners(task)) {
      buttons.push(
        <Button
          kind="ghost"
          renderIcon={UserFollow}
          align="top-left"
          iconDescription="Assign user"
          title="Permitir que um usuário adicional complete esta atividade"
          hasIconOnly
          data-qa="add-potential-owners-button"
          onClick={() => setAddingPotentialOwners(true)}
        />,
      );
    }
    if (canCompleteTask(task)) {
      buttons.push(
        <Button
          kind="ghost"
          renderIcon={Play}
          align="top-left"
          iconDescription="Executar Atividade"
          hasIconOnly
          data-qa="execute-task-complete-button"
          onClick={() => completeTask(true)}
        >
          Execute Task
        </Button>,
      );
      buttons.push(
        <Button
          kind="ghost"
          renderIcon={SkipForward}
          align="top-left"
          iconDescription="Pular Atividade"
          hasIconOnly
          data-qa="mark-task-complete-button"
          onClick={() => completeTask(false)}
        >
          Pular Atividade
        </Button>
      );
    }
    if (canSendEvent(task)) {
      buttons.push(
        <Button
          kind="ghost"
          renderIcon={Send}
          align="top-left"
          iconDescription="Enviar Evento"
          hasIconOnly
          data-qa="select-event-button"
          onClick={() => setSelectingEvent(true)}
        >
          Enviar Evento
        </Button>
      );
    }
    if (canResetProcess(task)) {
      let titleText =
        'Isso irá redefinir (voltar) o processo para colocá-lo em um estado como se a execução do processo nunca tivesse passado por esta tarefa. ';
      titleText += 'Sim, nós inventamos uma máquina do tempo. ';
      titleText +=
        'E não, você não pode mudar de ideia depois de usar este recurso.';
      buttons.push(
        <Button
          kind="ghost"
          renderIcon={Reset}
          align="top-left"
          hasIconOnly
          iconDescription="Redefinir Processo Aqui"
          title={titleText}
          data-qa="reset-process-button"
          onClick={() => resetProcessInstance()}
        />,
      );
    }
    return buttons;
  };

  const taskDataContainer = () => {
    let taskDataClassName = '';
    if (taskDataToDisplay.startsWith('ERROR:')) {
      taskDataClassName = 'failure-string';
    }
    const numberOfLines = taskDataToDisplay.split('\n').length;
    let heightInEm = numberOfLines + 5;
    let scrollEnabled = false;
    let minimapEnabled = false;
    if (heightInEm > 30) {
      heightInEm = 30;
      scrollEnabled = true;
      minimapEnabled = true;
    }
    let taskDataHeader = 'Dados da atividade';
    let editorReadOnly = true;
    let taskDataHeaderClassName = 'with-half-rem-bottom-margin';

    if (editingTaskData) {
      editorReadOnly = false;
      taskDataHeader = 'Editar dados da atividade';
      taskDataHeaderClassName = 'task-data-details-header';
    }

    if (!taskDataToDisplay) {
      return null;
    }

    return (
      <>
        {showTaskDataLoading ? (
          <Loading className="some-class" withOverlay={false} small />
        ) : null}
        {taskDataClassName !== '' ? (
          <pre className={taskDataClassName}>{taskDataToDisplay}</pre>
        ) : (
          <>
            <h3 className={taskDataHeaderClassName}>{taskDataHeader}</h3>
            <Editor
              height={`${heightInEm}rem`}
              width="auto"
              defaultLanguage="json"
              value={taskDataToDisplay}
              onChange={(value) => {
                setTaskDataToDisplay(value || '');
              }}
              options={{
                readOnly: editorReadOnly,
                scrollBeyondLastLine: scrollEnabled,
                minimap: { enabled: minimapEnabled },
              }}
            />
          </>
        )}
      </>
    );
  };

  const potentialOwnerSelector = () => {
    return (
      <Stack orientation="vertical">
        <h3 className="task-data-details-header">Atualizar reponsabilidade da atividade</h3>
        <div className="indented-content">
          <p className="explanatory-message with-tiny-bottom-margin">
          Selecione um usuário que deve ser permitido a completar esta atividade
          </p>
          <UserSearch
            className="modal-dropdown"
            onSelectedUser={(user: User) => {
              setAdditionalPotentialOwners([user]);
            }}
          />
        </div>
      </Stack>
    );
  };

  const eventSelector = (candidateEvents: any) => {
    let editor = null;
    let className = 'modal-dropdown';
    if (eventTextEditorEnabled) {
      className = '';
      editor = (
        <Editor
          height={300}
          width="auto"
          defaultLanguage="json"
          defaultValue={eventPayload}
          onChange={(value: any) => setEventPayload(value || '{}')}
          options={{ readOnly: !eventTextEditorEnabled }}
        />
      );
    }
    return (
      <Stack orientation="vertical">
        <h3 className="task-data-details-header">Escolher evento para enviar</h3>
        <div className="indented-content">
          <p className="explanatory-message with-tiny-bottom-margin">
            Selecione um evento para enviar. Um evento de mensagem exigirá um corpo também.
          </p>
          <Dropdown
            id="process-instance-select-event"
            className={className}
            label="Select Event"
            items={candidateEvents}
            itemToString={(item: any) =>
              item.name || item.label || item.typename
            }
            onChange={(value: any) => {
              setEventToSend(value.selectedItem);
              setEventTextEditorEnabled(
                eventsThatNeedPayload.includes(value.selectedItem.typename),
              );
            }}
          />
          {editor}
        </div>
      </Stack>
    );
  };

  const taskIsInstanceOfMultiInstanceTask = (task: Task) => {
    // this is the same check made in the backend in the _process_instance_task_list method to determine
    // if the given task is an instance of a multi-instance or loop task.
    // we need to avoid resetting the task instance list since the list may not be the same as we need
    return 'instance' in task.runtime_info || 'iteration' in task.runtime_info;
  };

  const taskActionDetails = () => {
    if (!taskToDisplay) {
      return null;
    }
    let dataArea = taskDataContainer();
    if (selectingEvent) {
      const candidateEvents: any = getEvents(taskToDisplay);
      dataArea = eventSelector(candidateEvents);
    } else if (addingPotentialOwners) {
      dataArea = potentialOwnerSelector();
    }
    return dataArea;
  };

  const switchToTask = (taskGuid: string, taskListToUse: Task[] | null) => {
    if (taskListToUse && taskToDisplay) {
      const task = taskListToUse.find((t: Task) => t.guid === taskGuid);
      if (task) {
        // set to null right away to hopefully avoid using the incorrect task later
        setTaskToDisplay(null);
        setTaskToDisplay(task);
        initializeTaskDataToDisplay(task);
      }
    }
  };
  const createButtonSetForTaskInstances = () => {
    if (taskInstancesToDisplay.length === 0 || !taskToDisplay) {
      return null;
    }
    return (
      <>
        {taskInstancesToDisplay.map((task: Task, index: number) => {
          const buttonClass =
            task.guid === taskToDisplay.guid ? 'selected-task-instance' : null;
          return (
            <Grid condensed fullWidth className={buttonClass}>
              <Column md={1} lg={2} sm={1}>
                <Button
                  kind="ghost"
                  renderIcon={View}
                  iconDescription="View"
                  tooltipPosition="right"
                  hasIconOnly
                  onClick={() =>
                    switchToTask(task.guid, taskInstancesToDisplay)
                  }
                >
                  View
                </Button>
              </Column>
              <Column md={7} lg={14} sm={3}>
                <div className="task-instance-modal-row-item">
                  {index + 1} {': '}
                  {DateAndTimeService.convertSecondsToFormattedDateTime(
                    task.properties_json.last_state_change,
                  )}{' '}
                  {' - '} {task.state}
                </div>
              </Column>
            </Grid>
          );
        })}
      </>
    );
  };

  const createButtonsForMultiTasks = (
    instances: number[],
    infoType: string,
  ) => {
    if (!tasks || !taskToDisplay) {
      return [];
    }
    return instances.map((v: any) => {
      return (
        <Button
          kind="ghost"
          key={`btn-switch-instance-${infoType}-${v}`}
          onClick={() =>
            switchToTask(taskToDisplay.runtime_info.instance_map[v], tasks)
          }
        >
          {v + 1}
        </Button>
      );
    });
  };

  const taskInstanceSelector = () => {
    if (!taskToDisplay) {
      return null;
    }

    const accordionItems = [];

    if (
      !taskIsInstanceOfMultiInstanceTask(taskToDisplay) &&
      taskInstancesToDisplay.length > 0
    ) {
      accordionItems.push(
        <AccordionItem
          key="mi-task-instances"
          title={`Task instances (${taskInstancesToDisplay.length})`}
          className="task-info-modal-accordion"
        >
          {createButtonSetForTaskInstances()}
        </AccordionItem>,
      );
    }

    if (MULTI_INSTANCE_TASK_TYPES.includes(taskToDisplay.typename)) {
      ['completed', 'running', 'future'].forEach((infoType: string) => {
        let taskInstances: ReactElement[] = [];
        const infoArray = taskToDisplay.runtime_info[infoType];
        taskInstances = createButtonsForMultiTasks(infoArray, infoType);
        accordionItems.push(
          <AccordionItem
            key={`mi-instance-${titleizeString(infoType)}`}
            title={`${titleizeString(infoType)} instances for MI task (${
              taskInstances.length
            })`}
          >
            {taskInstances}
          </AccordionItem>,
        );
      });
    }
    if (LOOP_TASK_TYPES.includes(taskToDisplay.typename)) {
      const loopTaskInstanceIndexes = [
        ...Array(taskToDisplay.runtime_info.iterations_completed).keys(),
      ];
      const buttons = createButtonsForMultiTasks(
        loopTaskInstanceIndexes,
        'mi-loop-iterations',
      );
      let text = '';
      if (
        typeof taskToDisplay.runtime_info.iterations_remaining !==
          'undefined' &&
        taskToDisplay.state !== 'COMPLETED'
      ) {
        text += `${taskToDisplay.runtime_info.iterations_remaining} remaining`;
      }
      accordionItems.push(
        <AccordionItem
          key="mi-loop-iterations"
          title={`Loop iterations (${buttons.length})`}
        >
          <div>{text}</div>
          <div>{buttons}</div>
        </AccordionItem>,
      );
    }
    if (accordionItems.length > 0) {
      return <Accordion size="lg">{accordionItems}</Accordion>;
    }
    return null;
  };

  const taskUpdateDisplayArea = () => {
    if (!taskToDisplay) {
      return null;
    }
    const taskToUse: Task = { ...taskToDisplay, data: taskDataToDisplay };

    let primaryButtonText = 'Fechar';
    let secondaryButtonText = null;
    let onRequestSubmit = handleTaskDataDisplayClose;
    let onSecondarySubmit = handleTaskDataDisplayClose;
    let dangerous = false;
    if (editingTaskData) {
      primaryButtonText = 'Salvar';
      secondaryButtonText = 'Cancelar';
      onSecondarySubmit = resetTaskActionDetails;
      onRequestSubmit = saveTaskData;
      dangerous = true;
    } else if (selectingEvent) {
      primaryButtonText = 'Enviar';
      secondaryButtonText = 'Cancelar';
      onSecondarySubmit = resetTaskActionDetails;
      onRequestSubmit = sendEvent;
      dangerous = true;
    } else if (addingPotentialOwners) {
      primaryButtonText = 'Adicionar';
      secondaryButtonText = 'Cancelar';
      onSecondarySubmit = resetTaskActionDetails;
      onRequestSubmit = addPotentialOwners;
      dangerous = true;
    }
    if (taskToUse.runtime_info) {
      if (typeof taskToUse.runtime_info.instance !== 'undefined') {
        secondaryButtonText = 'Voltar para Atividade MultiInstância';
        onSecondarySubmit = () => {
          switchToTask(taskToUse.properties_json.parent, [
            ...(tasks || []),
            ...taskInstancesToDisplay,
          ]);
        };
      } else if (typeof taskToUse.runtime_info.iteration !== 'undefined') {
        secondaryButtonText = 'Voltar para Atividade de Loop';
        onSecondarySubmit = () => {
          switchToTask(taskToUse.properties_json.parent, [
            ...(tasks || []),
            ...taskInstancesToDisplay,
          ]);
        };
      }
    }

    return (
      <Modal
        open={!!taskToUse}
        danger={dangerous}
        primaryButtonText={primaryButtonText}
        secondaryButtonText={secondaryButtonText}
        onRequestClose={handleTaskDataDisplayClose}
        onSecondarySubmit={onSecondarySubmit}
        onRequestSubmit={onRequestSubmit}
        modalHeading={`${taskToUse.bpmn_identifier} (${taskToUse.typename}): ${taskToUse.state}`}
      >
        <div className="indented-content explanatory-message">
          {taskToUse.bpmn_name ? (
            <div>
              <Stack orientation="horizontal" gap={2}>
                Nome: {taskToUse.bpmn_name}
              </Stack>
            </div>
          ) : null}

          <div>
            <Stack orientation="horizontal" gap={2}>
              Guia: {taskToUse.guid}
            </Stack>
          </div>
        </div>
        {taskDisplayButtons(taskToUse)}
        {taskToUse.state === 'COMPLETED' ? (
          <div className="indented-content">
            <Stack orientation="horizontal" gap={2}>
              {completionViewLink(
                'Visualizar tarefas do processo no momento em que esta atividade estava ativa.',
                taskToUse.guid
              )}
            </Stack>
            <br />
          </div>
        ) : null}
        <br />
        {taskActionDetails()}
        {taskInstanceSelector()}
      </Modal>
    );
  };

  const buttonIcons = () => {
    if (!processInstance) {
      return null;
    }
    const elements = [];
    elements.push(copyProcessInstanceShortLinkButton());
    if (ability.can('POST', `${targetUris.processInstanceTerminatePath}`)) {
      elements.push(terminateButton());
    }
    if (ability.can('POST', `${targetUris.processInstanceSuspendPath}`)) {
      elements.push(suspendButton());
    }
    if (ability.can('POST', `${targetUris.processInstanceMigratePath}`)) {
      elements.push(migrateButton());
    }
    if (ability.can('POST', `${targetUris.processInstanceResumePath}`)) {
      elements.push(resumeButton());
    }
    if (ability.can('DELETE', targetUris.processInstanceActionPath)) {
      elements.push(deleteButton());
    }
    let toast = null;
    if (copiedShortLinkToClipboard) {
      toast = (
        <Notification
          onClose={() => setCopiedShortLinkToClipboard(false)}
          type="success"
          title="Link copiado para a área de transferência"
          timeout={3000}
          hideCloseButton
          withBottomMargin={false}
        />
      );
      elements.push(toast);
    }
    return elements;
  };

  const viewMostRecentStateComponent = () => {
    if (!taskToTimeTravelTo) {
      return null;
    }
    const title = `${taskToTimeTravelTo.id}: ${taskToTimeTravelTo.guid}: ${taskToTimeTravelTo.bpmn_identifier}`;
    return (
      <>
        <Grid condensed fullWidth>
          <Column md={8} lg={16} sm={4}>
            <p>
            Visualizando a tarefa do processo no momento em que{' '}
              <span title={title}>
                <strong>
                  {taskToTimeTravelTo.bpmn_name ||
                    taskToTimeTravelTo.bpmn_identifier}
                </strong>
              </span>{' '}
              estava ativa.{' '}
              <Link
                reloadDocument
                data-qa="process-instance-view-active-task-link"
                to={processInstanceShowPageBaseUrl}
              >
                Visualizar estado atual da tarefa do processo.
              </Link>
            </p>
          </Column>
        </Grid>
        <br />
      </>
    );
  };

  const diagramArea = () => {
    if (!processInstance) {
      return null;
    }
    if (!tasks && !tasksCallHadError) {
      return <Loading className="some-class" withOverlay={false} small />;
    }

    const detailsComponent = (
      <>
        {childrenForErrorObject(
          errorForDisplayFromString(
            processInstance.bpmn_xml_file_contents_retrieval_error || '',
          ),
        )}
      </>
    );
    return processInstance.bpmn_xml_file_contents_retrieval_error ? (
      <Notification
        title="Falha ao Carrega o Diagrama"
        type="error"
        hideCloseButton
        allowTogglingFullMessage
      >
        {detailsComponent}
      </Notification>
    ) : (
      <>
        <ReactDiagramEditor
          diagramType="readonly"
          diagramXML={processInstance.bpmn_xml_file_contents || ''}
          onCallActivityOverlayClick={handleCallActivityNavigate}
          onElementClick={handleClickedDiagramTask}
          processModelId={processModelId || ''}
          tasks={tasks}
        />
        <div id="diagram-container" />
      </>
    );
  };

  const updateSelectedTab = (newTabIndex: any) => {
    // this causes the process instance and task list to render again as well
    // it'd be nice if we could find a way to avoid that
    updateSearchParams(newTabIndex.selectedIndex, 'tab');
  };

  const updateSelectedTaskTabSubTab = (newTabIndex: any) => {
    updateSearchParams(newTabIndex.selectedIndex, 'taskSubTab');
  };

  const taskTabSubTabs = () => {
    if (!processInstance) {
      return null;
    }

    return (
      <Tabs
        selectedIndex={selectedTaskTabSubTab}
        onChange={updateSelectedTaskTabSubTab}
      >
        <TabList aria-label="List of tabs">
          <Tab>Completada por mim</Tab>
          <Tab>Todas Completadas</Tab>
        </TabList>
        <TabPanels>
          <TabPanel>
            {selectedTaskTabSubTab === 0 ? (
              <TaskListTable
                apiPath={`/tasks/completed-by-me/${processInstance.id}`}
                paginationClassName="with-large-bottom-margin"
                textToShowIfEmpty="Você não completou nenhuma atividade para esta tarefa do processo."
                shouldPaginateTable={false}
                showProcessModelIdentifier={false}
                showProcessId={false}
                showStartedBy={false}
                showTableDescriptionAsTooltip
                showDateStarted={false}
                showWaitingOn={false}
                canCompleteAllTasks={false}
                showViewFormDataButton
                defaultPerPage={20}
              />
            ) : null}
          </TabPanel>
          <TabPanel>
            {selectedTaskTabSubTab === 1 ? (
              <TaskListTable
                apiPath={`/tasks/completed/${processInstance.id}`}
                paginationClassName="with-large-bottom-margin"
                textToShowIfEmpty="Não há atividades concluídas para esta tarefa do processo."
                shouldPaginateTable={false}
                showProcessModelIdentifier={false}
                showProcessId={false}
                showStartedBy={false}
                showTableDescriptionAsTooltip
                showDateStarted={false}
                showWaitingOn={false}
                canCompleteAllTasks={false}
                showCompletedBy
                showActionsColumn={false}
                defaultPerPage={20}
              />
            ) : null}
          </TabPanel>
        </TabPanels>
      </Tabs>
    );
  };

  // eslint-disable-next-line sonarjs/cognitive-complexity
  const getTabs = () => {
    if (!processInstance) {
      return null;
    }

    const canViewLogs = ability.can(
      'GET',
      targetUris.processInstanceLogListPath,
    );
    const canViewMsgs = ability.can('GET', targetUris.messageInstanceListPath);

    const getMessageDisplay = () => {
      if (canViewMsgs) {
        return <MessageInstanceList processInstanceId={processInstance.id} />;
      }
      return null;
    };

      return (
        <Tabs selectedIndex={selectedTabIndex} onChange={updateSelectedTab}>
          <TabList aria-label="List of tabs">
            <Tab>Diagrama</Tab>
            <Tab disabled={!canViewLogs}>Passos</Tab>
            <Tab disabled={!canViewLogs}>Eventos</Tab>
            <Tab disabled={!canViewMsgs}>Mensages</Tab>
            <Tab>Atividades</Tab>
          </TabList>
          <TabPanels>
            <TabPanel>
              {selectedTabIndex === 0 ? (
                <TabPanel>{diagramArea()}</TabPanel>
              ) : null}
            </TabPanel>
            <TabPanel>
              {selectedTabIndex === 1 ? (
                <ProcessInstanceLogList
                  variant={variant}
                  isEventsView={false}
                  processModelId={modifiedProcessModelId || ''}
                  processInstanceId={processInstance.id}
                />
              ) : null}
            </TabPanel>
            <TabPanel>
              {selectedTabIndex === 2 ? (
                <ProcessInstanceLogList
                  variant={variant}
                  isEventsView
                  processModelId={modifiedProcessModelId || ''}
                  processInstanceId={processInstance.id}
                />
              ) : null}
            </TabPanel>
            <TabPanel>
              {selectedTabIndex === 3 ? getMessageDisplay() : null}
            </TabPanel>
            <TabPanel>
              {selectedTabIndex === 4 ? taskTabSubTabs() : null}
            </TabPanel>
          </TabPanels>
        </Tabs>
      );
    };

  if (processInstance && permissionsLoaded) {
    return (
      <>
        <ProcessBreadcrumb
          hotCrumbs={[
            ['Grupos de Processo', '/process-groups'],
            {
              entityToExplode: processModelId,
              entityType: 'process-model-id',
              linkLastItem: true,
            },
            [`Id Instância do Processo: ${processInstance.id}`],
          ]}
        />
        {keyboardShortcutArea}
        {taskUpdateDisplayArea()}
        {processDataDisplayArea()}
        {viewMostRecentStateComponent()}
        <Stack orientation="horizontal" gap={1}>
          <h1 className="with-icons">
            Id da Instância do Processo: {processInstance.id}
          </h1>
          {buttonIcons()}
        </Stack>
        {getInfoTag()}
        <br />
        <ProcessInstanceCurrentTaskInfo processInstance={processInstance} />
        <br />
        <TaskListTable
          apiPath="/tasks"
          additionalParams={`process_instance_id=${processInstance.id}`}
          tableTitle="Instâncias que posso completar"
          tableDescription="Estas são atividade que podem ser completadas por você, seja porque foram atribuídas a um grupo do qual você faz parte, ou porque foram atribuídas diretamente a você."
          paginationClassName="with-large-bottom-margin"
          textToShowIfEmpty="Não há atividade que você possa completar para esta instâncias de processo."
          shouldPaginateTable={false}
          showProcessModelIdentifier={false}
          showProcessId={false}
          showStartedBy={false}
          showTableDescriptionAsTooltip
          showDateStarted={false}
          showLastUpdated={false}
          hideIfNoTasks
          canCompleteAllTasks
        />
        {getTabs()}
      </>
    );
  }

  return (
    <Loading
      description="Active loading indicator"
      withOverlay={false}
      style={{ margin: '50px 0 50px 50px' }}
    />
  );
}<|MERGE_RESOLUTION|>--- conflicted
+++ resolved
@@ -1195,13 +1195,8 @@
             handleCallActivityNavigate(task, event);
           }}
         >
-<<<<<<< HEAD
-          Visualizar Diagrama de Atividade de Chamada
-        </Link>
-=======
-          View Call Activity Diagram
+          Exibir diagrama de atividade de chamada
         </Button>,
->>>>>>> 76e671cb
       );
     }
 
