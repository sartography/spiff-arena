--- conflicted
+++ resolved
@@ -550,9 +550,6 @@
       );
     }
 
-<<<<<<< HEAD
-    if (canEditTaskData(task) || canSendEvent(task)) {
-=======
     if (task.type === 'Call Activity') {
       buttons.push(
         <Link
@@ -565,8 +562,7 @@
       );
     }
 
-    if (canEditTaskData(task)) {
->>>>>>> c0d08f2a
+    if (canEditTaskData(task) || canSendEvent(task)) {
       if (editingTaskData) {
         buttons.push(
           <Button data-qa="save-task-data-button" onClick={saveTaskData}>
@@ -575,7 +571,6 @@
         );
         buttons.push(
           <Button
-<<<<<<< HEAD
             data-qa="create-script-unit-test-button"
             onClick={cancelUpdatingTask}
           >
@@ -590,12 +585,8 @@
         );
         buttons.push(
           <Button
-            data-qa="create-script-unit-test-button"
+            data-qa="cancel-task-data-edit-button"
             onClick={cancelUpdatingTask}
-=======
-            data-qa="cancel-task-data-edit-button"
-            onClick={cancelEditingTaskData}
->>>>>>> c0d08f2a
           >
             Cancel
           </Button>
