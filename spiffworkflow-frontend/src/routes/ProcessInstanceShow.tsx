import { ReactElement, useCallback, useEffect, useState } from 'react';
import Editor from '@monaco-editor/react';
import {
  useParams,
  useNavigate,
  Link,
  useSearchParams,
} from 'react-router-dom';
import {
  Send,
  Checkmark,
  Edit,
  InProgress,
  PauseOutline,
  UserFollow,
  Play,
  PlayOutline,
  Reset,
  RuleDraft,
  SkipForward,
  StopOutline,
  TrashCan,
  Warning,
  Link as LinkIcon,
  View,
} from '@carbon/icons-react';
import {
  Accordion,
  AccordionItem,
  Grid,
  Column,
  Button,
  Tag,
  Modal,
  Dropdown,
  Stack,
  Loading,
  Tabs,
  Tab,
  TabList,
  TabPanels,
  TabPanel,
} from '@carbon/react';
import ProcessBreadcrumb from '../components/ProcessBreadcrumb';
import HttpService from '../services/HttpService';
import ReactDiagramEditor from '../components/ReactDiagramEditor';
import {
  getLastMilestoneFromProcessInstance,
  HUMAN_TASK_TYPES,
  modifyProcessIdentifierForPathParam,
  truncateString,
  unModifyProcessIdentifierForPathParam,
  setPageTitle,
  MULTI_INSTANCE_TASK_TYPES,
  LOOP_TASK_TYPES,
  titleizeString,
  isURL,
} from '../helpers';
import ButtonWithConfirmation from '../components/ButtonWithConfirmation';
import { useUriListForPermissions } from '../hooks/UriListForPermissions';
import {
  ErrorForDisplay,
  EventDefinition,
  KeyboardShortcuts,
  PermissionsToCheck,
  ProcessData,
  ProcessInstance,
  ProcessModel,
  Task,
  TaskDefinitionPropertiesJson,
  User,
} from '../interfaces';
import { usePermissionFetcher } from '../hooks/PermissionService';
import ProcessInstanceClass from '../classes/ProcessInstanceClass';
import TaskListTable from '../components/TaskListTable';
import useAPIError from '../hooks/UseApiError';
import UserSearch from '../components/UserSearch';
import ProcessInstanceLogList from '../components/ProcessInstanceLogList';
import MessageInstanceList from '../components/messages/MessageInstanceList';
import {
  childrenForErrorObject,
  errorForDisplayFromString,
} from '../components/ErrorDisplay';
import { Notification } from '../components/Notification';
import DateAndTimeService from '../services/DateAndTimeService';
import ProcessInstanceCurrentTaskInfo from '../components/ProcessInstanceCurrentTaskInfo';
import useKeyboardShortcut from '../hooks/useKeyboardShortcut';
import useProcessInstanceNavigate from '../hooks/useProcessInstanceNavigate';

type OwnProps = {
  variant: string;
};

export default function ProcessInstanceShow({ variant }: OwnProps) {
  const navigate = useNavigate();
  const params = useParams();
  const [searchParams, setSearchParams] = useSearchParams();
  const { navigateToInstance } = useProcessInstanceNavigate();

  const eventsThatNeedPayload = ['MessageEventDefinition'];

  const [processInstance, setProcessInstance] =
    useState<ProcessInstance | null>(null);
  const [tasks, setTasks] = useState<Task[] | null>(null);
  const [tasksCallHadError, setTasksCallHadError] = useState<boolean>(false);
  const [taskToDisplay, setTaskToDisplay] = useState<Task | null>(null);
  const [taskToTimeTravelTo, setTaskToTimeTravelTo] = useState<Task | null>(
    null
  );
  const [taskDataToDisplay, setTaskDataToDisplay] = useState<string>('');
  const [taskInstancesToDisplay, setTaskInstancesToDisplay] = useState<Task[]>(
    []
  );
  const [showTaskDataLoading, setShowTaskDataLoading] =
    useState<boolean>(false);

  const [processDataToDisplay, setProcessDataToDisplay] =
    useState<ProcessData | null>(null);
  const [editingTaskData, setEditingTaskData] = useState<boolean>(false);
  const [selectingEvent, setSelectingEvent] = useState<boolean>(false);
  const [eventToSend, setEventToSend] = useState<any>({});
  const [eventPayload, setEventPayload] = useState<string>('{}');
  const [eventTextEditorEnabled, setEventTextEditorEnabled] =
    useState<boolean>(false);

  const [addingPotentialOwners, setAddingPotentialOwners] =
    useState<boolean>(false);
  const [additionalPotentialOwners, setAdditionalPotentialOwners] = useState<
    User[] | null
  >(null);

  const [selectedTabIndex, setSelectedTabIndex] = useState<number>(0);
  const [selectedTaskTabSubTab, setSelectedTaskTabSubTab] = useState<number>(0);
  const [copiedShortLinkToClipboard, setCopiedShortLinkToClipboard] =
    useState<boolean>(false);

  const { addError, removeError } = useAPIError();
  const unModifiedProcessModelId = unModifyProcessIdentifierForPathParam(
    `${params.process_model_id}`
  );

  const modifiedProcessModelId = params.process_model_id;
  const processModelId = unModifyProcessIdentifierForPathParam(
    params.process_model_id ? params.process_model_id : ''
  );

  const { targetUris } = useUriListForPermissions();
  const taskListPath =
    variant === 'all'
      ? targetUris.processInstanceTaskListPath
      : targetUris.processInstanceTaskListForMePath;

  const permissionRequestData: PermissionsToCheck = {
    [`${targetUris.processInstanceResumePath}`]: ['POST'],
    [`${targetUris.processInstanceSuspendPath}`]: ['POST'],
    [`${targetUris.processInstanceTerminatePath}`]: ['POST'],
    [targetUris.processInstanceResetPath]: ['POST'],
    [targetUris.messageInstanceListPath]: ['GET'],
    [targetUris.processInstanceActionPath]: ['DELETE', 'GET', 'POST'],
    [targetUris.processInstanceLogListPath]: ['GET'],
    [targetUris.processInstanceTaskAssignPath]: ['POST'],
    [targetUris.processInstanceTaskDataPath]: ['GET', 'PUT'],
    [targetUris.processInstanceSendEventPath]: ['POST'],
    [targetUris.processInstanceCompleteTaskPath]: ['POST'],
    [targetUris.processModelShowPath]: ['PUT'],
    [targetUris.processModelFileCreatePath]: ['GET'],
    [taskListPath]: ['GET'],
  };
  const { ability, permissionsLoaded } = usePermissionFetcher(
    permissionRequestData
  );

  const navigateToProcessInstances = (_result: any) => {
    navigate(
      `/process-instances?process_model_identifier=${unModifiedProcessModelId}`
    );
  };

  const onProcessInstanceForceRun = (
    processInstanceResult: ProcessInstance
  ) => {
    if (processInstanceResult.process_model_uses_queued_execution) {
      navigateToInstance({
        processInstanceId: processInstanceResult.id,
        suffix: '/progress',
      });
    } else {
      navigateToInstance({
        processInstanceId: processInstanceResult.id,
        suffix: '/interstitial',
      });
    }
  };

  const forceRunProcessInstance = () => {
    if (ability.can('POST', targetUris.processInstanceActionPath)) {
      HttpService.makeCallToBackend({
        path: `${targetUris.processInstanceActionPath}/run?force_run=true`,
        successCallback: onProcessInstanceForceRun,
        httpMethod: 'POST',
      });
    }
  };

  const shortcutLoadPrimaryFile = () => {
    if (ability.can('GET', targetUris.processInstanceActionPath)) {
      const processResult = (result: ProcessModel) => {
        const primaryFileName = result.primary_file_name;
        if (!primaryFileName) {
          // this should be very unlikely, since we are in the context of an instance,
          // but it's techically possible for the file to have been subsequently deleted or something.
          console.error('Primary file name not found for the process model.');
          return;
        }
        navigate(
          `/editor/process-models/${modifiedProcessModelId}/files/${primaryFileName}`
        );
      };
      HttpService.makeCallToBackend({
        path: `/process-models/${modifiedProcessModelId}`,
        successCallback: processResult,
      });
    }
  };

  const keyboardShortcuts: KeyboardShortcuts = {
    'f,r,enter': {
      function: forceRunProcessInstance,
      label: '[F]orce [r]un process instance',
    },
    'd,enter': {
      function: shortcutLoadPrimaryFile,
      label: 'View process model [d]iagram',
    },
  };
  const keyboardShortcutArea = useKeyboardShortcut(keyboardShortcuts);

  let processInstanceShowPageBaseUrl = `/process-instances/for-me/${params.process_model_id}/${params.process_instance_id}`;
  const processInstanceShowPageBaseUrlAllVariant = `/process-instances/${params.process_model_id}/${params.process_instance_id}`;
  if (variant === 'all') {
    processInstanceShowPageBaseUrl = processInstanceShowPageBaseUrlAllVariant;
  }

  const bpmnProcessGuid = searchParams.get('bpmn_process_guid');
  const tab = searchParams.get('tab');
  const taskSubTab = searchParams.get('taskSubTab');
  const processIdentifier = searchParams.get('process_identifier');

  const handleAddErrorInUseEffect = useCallback((value: ErrorForDisplay) => {
    addError(value);
    // eslint-disable-next-line react-hooks/exhaustive-deps
  }, []);

  const getActionableTaskList = useCallback(() => {
    const processTaskFailure = (result: any) => {
      setTasksCallHadError(true);
      handleAddErrorInUseEffect(result);
    };
    const processTasksSuccess = (results: Task[]) => {
      if (params.to_task_guid) {
        const matchingTask = results.find(
          (task: Task) => task.guid === params.to_task_guid
        );
        if (matchingTask) {
          setTaskToTimeTravelTo(matchingTask);
        }
      }
      setTasks(results);
    };
    let taskParams = '?most_recent_tasks_only=true';
    if (typeof params.to_task_guid !== 'undefined') {
      taskParams = `${taskParams}&to_task_guid=${params.to_task_guid}`;
    }
    if (bpmnProcessGuid) {
      taskParams = `${taskParams}&bpmn_process_guid=${bpmnProcessGuid}`;
    }
    let taskPath = '';
    if (ability.can('GET', taskListPath)) {
      taskPath = `${taskListPath}${taskParams}`;
    }
    if (taskPath) {
      HttpService.makeCallToBackend({
        path: taskPath,
        successCallback: processTasksSuccess,
        failureCallback: processTaskFailure,
      });
    } else {
      setTasksCallHadError(true);
    }
  }, [
    ability,
    handleAddErrorInUseEffect,
    params.to_task_guid,
    taskListPath,
    bpmnProcessGuid,
  ]);

  const getProcessInstance = useCallback(() => {
    let queryParams = '';
    if (processIdentifier) {
      queryParams = `?process_identifier=${processIdentifier}`;
    }
    let apiPath = '/process-instances/for-me';
    if (variant === 'all') {
      apiPath = '/process-instances';
    }
    HttpService.makeCallToBackend({
      path: `${apiPath}/${modifiedProcessModelId}/${params.process_instance_id}${queryParams}`,
      successCallback: setProcessInstance,
    });
  }, [
    params.process_instance_id,
    modifiedProcessModelId,
    variant,
    processIdentifier,
  ]);

  useEffect(() => {
    if (processInstance) {
      setPageTitle([
        processInstance.process_model_display_name,
        `Process Instance ${processInstance.id}`,
      ]);
    }
    return undefined;
  }, [processInstance]);

  useEffect(() => {
    if (!permissionsLoaded) {
      return undefined;
    }
    getProcessInstance();
    getActionableTaskList();

    if (tab) {
      setSelectedTabIndex(parseInt(tab || '0', 10));
    }
    if (taskSubTab) {
      setSelectedTaskTabSubTab(parseInt(taskSubTab || '0', 10));
    }
    return undefined;
  }, [
    permissionsLoaded,
    getActionableTaskList,
    getProcessInstance,
    tab,
    taskSubTab,
  ]);

  const updateSearchParams = (value: string, key: string) => {
    if (value !== undefined) {
      searchParams.set(key, value);
    } else {
      searchParams.delete(key);
    }
    setSearchParams(searchParams);
  };

  const deleteProcessInstance = () => {
    HttpService.makeCallToBackend({
      path: targetUris.processInstanceActionPath,
      successCallback: navigateToProcessInstances,
      httpMethod: 'DELETE',
    });
  };

  const queryParams = () => {
    const queryParamArray = [];
    if (processIdentifier) {
      queryParamArray.push(`process_identifier=${processIdentifier}`);
    }
    if (bpmnProcessGuid) {
      queryParamArray.push(`bpmn_process_guid=${bpmnProcessGuid}`);
    }
    let queryParamString = '';
    if (queryParamArray.length > 0) {
      queryParamString = `?${queryParamArray.join('&')}`;
    }
    return queryParamString;
  };

  // to force update the diagram since it could have changed
  const refreshPage = () => {
    // redirect to the all variant page if possible to avoid potential user/task association issues.
    // such as terminating a process instance with a task that the current user is assigned to which
    // will remove the task assigned to them and could potentially remove that users association to the process instance
    if (ability.can('GET', targetUris.processInstanceActionPath)) {
      window.location.href = `${processInstanceShowPageBaseUrlAllVariant}${queryParams()}`;
    } else {
      window.location.reload();
    }
  };

  const terminateProcessInstance = () => {
    HttpService.makeCallToBackend({
      path: `${targetUris.processInstanceTerminatePath}`,
      successCallback: refreshPage,
      httpMethod: 'POST',
    });
  };

  const suspendProcessInstance = () => {
    HttpService.makeCallToBackend({
      path: `${targetUris.processInstanceSuspendPath}`,
      successCallback: refreshPage,
      httpMethod: 'POST',
    });
  };

  const resumeProcessInstance = () => {
    HttpService.makeCallToBackend({
      path: `${targetUris.processInstanceResumePath}`,
      successCallback: refreshPage,
      httpMethod: 'POST',
    });
  };

  const currentToTaskGuid = () => {
    if (taskToTimeTravelTo) {
      return taskToTimeTravelTo.guid;
    }
    return null;
  };

  // right now this just assume if taskToTimeTravelTo was passed in then
  // this cannot be the active task.
  // we may need a better way to figure this out.
  const showingActiveTask = () => {
    return !taskToTimeTravelTo;
  };

  const completionViewLink = (label: any, taskGuid: string) => {
    return (
      <Link
        reloadDocument
        data-qa="process-instance-step-link"
        to={`${processInstanceShowPageBaseUrl}/${taskGuid}${queryParams()}`}
      >
        {label}
      </Link>
    );
  };

  const returnToProcessInstance = () => {
    window.location.href = `${processInstanceShowPageBaseUrl}${queryParams()}`;
  };

  const resetProcessInstance = () => {
    HttpService.makeCallToBackend({
      path: `${targetUris.processInstanceResetPath}/${currentToTaskGuid()}`,
      successCallback: returnToProcessInstance,
      httpMethod: 'POST',
    });
  };

  const formatMetadataValue = (key: string, value: string) => {
    if (isURL(value)) {
      return (
        <a href={value} target="_blank" rel="noopener noreferrer">
          {key} link
        </a>
      );
    }
    return value;
  };

  const getInfoTag = () => {
    if (!processInstance) {
      return null;
    }
    let lastUpdatedTimeLabel = 'Updated';
    let lastUpdatedTime = processInstance.task_updated_at_in_seconds;
    if (processInstance.end_in_seconds) {
      lastUpdatedTimeLabel = 'Completed';
      lastUpdatedTime = processInstance.end_in_seconds;
    }
    const lastUpdatedTimeTag = (
      <dl>
        <dt>{lastUpdatedTimeLabel}:</dt>
        <dd>
          {DateAndTimeService.convertSecondsToFormattedDateTime(
            lastUpdatedTime || 0
          ) || 'N/A'}
        </dd>
      </dl>
    );

    let statusIcon = <InProgress />;
    let statusColor = 'gray';
    if (processInstance.status === 'suspended') {
      statusIcon = <PauseOutline />;
    } else if (processInstance.status === 'complete') {
      statusIcon = <Checkmark />;
      statusColor = 'green';
    } else if (processInstance.status === 'terminated') {
      statusIcon = <StopOutline />;
    } else if (processInstance.status === 'error') {
      statusIcon = <Warning />;
      statusColor = 'red';
    }

    const [lastMilestoneFullValue, lastMilestoneTruncatedValue] =
      getLastMilestoneFromProcessInstance(
        processInstance,
        processInstance.last_milestone_bpmn_name
      );

    return (
      <Grid condensed fullWidth className="megacondensed">
        <Column sm={4} md={4} lg={5}>
          <dl>
            <dt>Status:</dt>
            <dd>
              <Tag
                type={statusColor}
                size="sm"
                className="tag-within-dl process-instance-status"
              >
                {processInstance.status} {statusIcon}
              </Tag>
            </dd>
          </dl>
          <dl>
            <dt>Started by:</dt>
            <dd> {processInstance.process_initiator_username}</dd>
          </dl>
          {processInstance.process_model_with_diagram_identifier ? (
            <dl>
              <dt>Current diagram: </dt>
              <dd>
                <Link
                  data-qa="go-to-current-diagram-process-model"
                  to={`/process-models/${modifyProcessIdentifierForPathParam(
                    processInstance.process_model_with_diagram_identifier || ''
                  )}`}
                >
                  {processInstance.process_model_with_diagram_identifier}
                </Link>
              </dd>
            </dl>
          ) : null}
          <dl>
            <dt>Started:</dt>
            <dd>
              {DateAndTimeService.convertSecondsToFormattedDateTime(
                processInstance.start_in_seconds || 0
              )}
            </dd>
          </dl>
          {lastUpdatedTimeTag}
          <dl>
            <dt>Last milestone:</dt>
            <dd title={lastMilestoneFullValue}>
              {lastMilestoneTruncatedValue}
            </dd>
          </dl>
          <dl>
            <dt>Revision:</dt>
            <dd>
              {processInstance.bpmn_version_control_identifier} (
              {processInstance.bpmn_version_control_type})
            </dd>
          </dl>
        </Column>
        <Column sm={4} md={4} lg={8}>
          {(processInstance.process_metadata || []).map(
            (processInstanceMetadata) => (
              <dl className="metadata-display">
                <dt title={processInstanceMetadata.key}>
                  {truncateString(processInstanceMetadata.key, 50)}:
                </dt>
                <dd data-qa={`metadata-value-${processInstanceMetadata.key}`}>
                  {formatMetadataValue(
                    processInstanceMetadata.key,
                    processInstanceMetadata.value
                  )}
                </dd>
              </dl>
            )
          )}
        </Column>
      </Grid>
    );
  };

  const copyProcessInstanceShortLink = () => {
    if (processInstance) {
      const piShortLink = `${window.location.origin}/i/${processInstance.id}`;
      navigator.clipboard.writeText(piShortLink);
      setCopiedShortLinkToClipboard(true);
    }
  };

  const terminateButton = () => {
    if (
      processInstance &&
      !ProcessInstanceClass.terminalStatuses().includes(processInstance.status)
    ) {
      return (
        <ButtonWithConfirmation
          kind="ghost"
          renderIcon={StopOutline}
          iconDescription="Terminate"
          hasIconOnly
          description={`Terminate Process Instance: ${processInstance.id}`}
          onConfirmation={terminateProcessInstance}
          confirmButtonLabel="Terminate"
        />
      );
    }
    return <div />;
  };

  // you cannot suspend an instance that is done. except if it has status error, since
  // you might want to perform admin actions to recover from an errored instance.
  const suspendButton = () => {
    if (
      processInstance &&
      !ProcessInstanceClass.nonErrorTerminalStatuses()
        .concat(['suspended'])
        .includes(processInstance.status)
    ) {
      return (
        <Button
          onClick={suspendProcessInstance}
          kind="ghost"
          renderIcon={PauseOutline}
          iconDescription="Suspend"
          hasIconOnly
          size="lg"
        />
      );
    }
    return <div />;
  };

  const copyProcessInstanceShortLinkButton = () => {
    return (
      <Button
        onClick={copyProcessInstanceShortLink}
        kind="ghost"
        renderIcon={LinkIcon}
        iconDescription="Copy shareable short link"
        hasIconOnly
        size="lg"
      />
    );
  };

  const resumeButton = () => {
    if (processInstance && processInstance.status === 'suspended') {
      return (
        <Button
          onClick={resumeProcessInstance}
          kind="ghost"
          renderIcon={PlayOutline}
          iconDescription="Resume"
          hasIconOnly
          size="lg"
        />
      );
    }
    return <div />;
  };

  const deleteButton = () => {
    if (
      processInstance &&
      ProcessInstanceClass.terminalStatuses().includes(processInstance.status)
    ) {
      return (
        <ButtonWithConfirmation
          data-qa="process-instance-delete"
          kind="ghost"
          renderIcon={TrashCan}
          iconDescription="Delete"
          hasIconOnly
          description={`Delete Process Instance: ${processInstance.id}`}
          onConfirmation={deleteProcessInstance}
          confirmButtonLabel="Delete"
        />
      );
    }
    return <div />;
  };

  const initializeTaskInstancesToDisplay = (task: Task | null) => {
    if (!task) {
      return;
    }
    HttpService.makeCallToBackend({
      path: `/tasks/${params.process_instance_id}/${task.guid}/task-instances`,
      httpMethod: 'GET',
      // reverse operates on self as well as return the new ordered array so reverse it right away
      successCallback: (results: Task[]) =>
        setTaskInstancesToDisplay(results.reverse()),
      failureCallback: (error: any) => {
        setTaskDataToDisplay(`ERROR: ${error.message}`);
      },
    });
  };

  const processTaskResult = (result: Task) => {
    if (result == null) {
      setTaskDataToDisplay('');
    } else {
      setTaskDataToDisplay(JSON.stringify(result.data, null, 2));
    }
    setShowTaskDataLoading(false);
  };

  const initializeTaskDataToDisplay = (task: Task | null) => {
    if (
      task &&
      (task.state === 'COMPLETED' ||
        task.state === 'ERROR' ||
        task.state === 'READY') &&
      ability.can('GET', targetUris.processInstanceTaskDataPath)
    ) {
      setShowTaskDataLoading(true);
      HttpService.makeCallToBackend({
        path: `${targetUris.processInstanceTaskDataPath}/${task.guid}`,
        httpMethod: 'GET',
        successCallback: processTaskResult,
        failureCallback: (error: any) => {
          setTaskDataToDisplay(`ERROR: ${error.message}`);
          setShowTaskDataLoading(false);
        },
      });
    } else {
      setTaskDataToDisplay('');
    }
  };

  const handleProcessDataDisplayClose = () => {
    setProcessDataToDisplay(null);
  };

  const processDataDisplayArea = () => {
    if (processDataToDisplay) {
      let bodyComponent = (
        <>
          <p>Value:</p>
          <pre>{JSON.stringify(processDataToDisplay.process_data_value)}</pre>
        </>
      );
      if (processDataToDisplay.authorized === false) {
        bodyComponent = (
          <>
            {childrenForErrorObject(
              errorForDisplayFromString(processDataToDisplay.process_data_value)
            )}
          </>
        );
      }
      return (
        <Modal
          open={!!processDataToDisplay}
          passiveModal
          onRequestClose={handleProcessDataDisplayClose}
        >
          <h2>Data Object: {processDataToDisplay.process_data_identifier}</h2>
          <br />
          {bodyComponent}
        </Modal>
      );
    }
    return null;
  };

  const handleProcessDataShowResponse = (processData: ProcessData) => {
    setProcessDataToDisplay(processData);
  };

  const handleProcessDataShowReponseUnauthorized = (
    dataObjectIdentifer: string,
    result: any
  ) => {
    const processData: ProcessData = {
      process_data_identifier: dataObjectIdentifer,
      process_data_value: result.message,
      authorized: false,
    };
    setProcessDataToDisplay(processData);
  };

  const makeProcessDataCallFromShapeElement = (shapeElement: any) => {
    const { dataObjectRef } = shapeElement.businessObject;
    let category = 'default';
    if ('extensionElements' in dataObjectRef) {
      const categoryExtension = dataObjectRef.extensionElements.values.find(
        (extension: any) => {
          return extension.$type === 'spiffworkflow:category';
        }
      );
      if (categoryExtension) {
        category = categoryExtension.$body;
      }
    }
    const dataObjectIdentifer = dataObjectRef.id;
    const parentProcess = shapeElement.businessObject.$parent;
    const parentProcessIdentifier = parentProcess.id;

    let additionalParams = '';
    if (tasks) {
      const matchingTask: Task | undefined = tasks.find((task: Task) => {
        return task.bpmn_identifier === parentProcessIdentifier;
      });
      if (matchingTask) {
        additionalParams = `?process_identifier=${parentProcessIdentifier}&bpmn_process_guid=${matchingTask.guid}`;
      } else if (
        searchParams.get('process_identifier') &&
        searchParams.get('bpmn_process_guid')
      ) {
        additionalParams = `?process_identifier=${searchParams.get(
          'process_identifier'
        )}&bpmn_process_guid=${searchParams.get('bpmn_process_guid')}`;
      }
    }

    HttpService.makeCallToBackend({
      path: `/process-data/${category}/${params.process_model_id}/${dataObjectIdentifer}/${params.process_instance_id}${additionalParams}`,
      httpMethod: 'GET',
      successCallback: handleProcessDataShowResponse,
      failureCallback: addError,
      onUnauthorized: (result: any) =>
        handleProcessDataShowReponseUnauthorized(dataObjectIdentifer, result),
    });
  };

  const handleClickedDiagramTask = (
    shapeElement: any,
    bpmnProcessIdentifiers: any
  ) => {
    if (shapeElement.type === 'bpmn:DataObjectReference') {
      makeProcessDataCallFromShapeElement(shapeElement);
    } else if (tasks) {
      const matchingTask: Task | undefined = tasks.find((task: Task) => {
        return (
          task.bpmn_identifier === shapeElement.id &&
          bpmnProcessIdentifiers.includes(
            task.bpmn_process_definition_identifier
          )
        );
      });
      if (matchingTask) {
        setTaskToDisplay(matchingTask);
        initializeTaskDataToDisplay(matchingTask);
        initializeTaskInstancesToDisplay(matchingTask);
      }
    }
  };

  const resetTaskActionDetails = () => {
    setEditingTaskData(false);
    setSelectingEvent(false);
    setAddingPotentialOwners(false);
    initializeTaskDataToDisplay(taskToDisplay);
    initializeTaskInstancesToDisplay(taskToDisplay);
    setEventPayload('{}');
    setAdditionalPotentialOwners(null);
    removeError();
  };

  const handleTaskDataDisplayClose = () => {
    setTaskToDisplay(null);
    initializeTaskDataToDisplay(null);
    initializeTaskInstancesToDisplay(null);
    if (editingTaskData || selectingEvent || addingPotentialOwners) {
      resetTaskActionDetails();
    }
  };

  const getTaskById = (taskId: string) => {
    if (tasks !== null) {
      return tasks.find((task: Task) => task.guid === taskId) || null;
    }
    return null;
  };

  const processScriptUnitTestCreateResult = (result: any) => {
    console.log('result', result);
  };

  const getParentTaskFromTask = (task: Task) => {
    return task.properties_json.parent;
  };

  const createScriptUnitTest = () => {
    if (taskToDisplay) {
      const previousTask: Task | null = getTaskById(
        getParentTaskFromTask(taskToDisplay)
      );
      HttpService.makeCallToBackend({
        path: `/process-models/${modifiedProcessModelId}/script-unit-tests`,
        httpMethod: 'POST',
        successCallback: processScriptUnitTestCreateResult,
        postBody: {
          bpmn_task_identifier: taskToDisplay.bpmn_identifier,
          input_json: previousTask ? previousTask.data : '',
          expected_output_json: taskToDisplay.data,
        },
      });
    }
  };

  const isActiveTask = (task: Task) => {
    const subprocessTypes = [
      'Subprocess',
      'CallActivity',
      'Transactional Subprocess',
    ];
    return (
      (task.state === 'WAITING' &&
        subprocessTypes.filter((t) => t === task.typename).length > 0) ||
      task.state === 'READY' ||
      (processInstance &&
        processInstance.status === 'suspended' &&
        task.state === 'ERROR')
    );
  };

  const canEditTaskData = (task: Task) => {
    return (
      processInstance &&
      ability.can('PUT', targetUris.processInstanceTaskDataPath) &&
      isActiveTask(task) &&
      processInstance.status === 'suspended' &&
      showingActiveTask()
    );
  };

  const canSendEvent = (task: Task) => {
    // We actually could allow this for any waiting events
    const taskTypes = ['EventBasedGateway'];
    return (
      !selectingEvent &&
      processInstance &&
      processInstance.status === 'waiting' &&
      ability.can('POST', targetUris.processInstanceSendEventPath) &&
      taskTypes.filter((t) => t === task.typename).length > 0 &&
      task.state === 'WAITING' &&
      showingActiveTask()
    );
  };

  const canCompleteTask = (task: Task) => {
    return (
      processInstance &&
      processInstance.status === 'suspended' &&
      ability.can('POST', targetUris.processInstanceCompleteTaskPath) &&
      isActiveTask(task) &&
      showingActiveTask()
    );
  };

  const canAddPotentialOwners = (task: Task) => {
    return (
      HUMAN_TASK_TYPES.includes(task.typename) &&
      processInstance &&
      processInstance.status === 'suspended' &&
      ability.can('POST', targetUris.processInstanceTaskAssignPath) &&
      isActiveTask(task) &&
      showingActiveTask()
    );
  };

  const canResetProcess = (task: Task) => {
    return (
      ability.can('POST', targetUris.processInstanceResetPath) &&
      processInstance &&
      processInstance.status === 'suspended' &&
      task.state === 'READY' &&
      !showingActiveTask()
    );
  };

  const getEvents = (task: Task) => {
    const handleMessage = (eventDefinition: EventDefinition) => {
      if (eventsThatNeedPayload.includes(eventDefinition.typename)) {
        const newEvent = eventDefinition;
        delete newEvent.message_var;
        newEvent.payload = {};
        return newEvent;
      }
      return eventDefinition;
    };
    const eventDefinition =
      task.task_definition_properties_json.event_definition;
    if (eventDefinition && eventDefinition.event_definitions) {
      return eventDefinition.event_definitions.map((e: EventDefinition) =>
        handleMessage(e)
      );
    }
    if (eventDefinition) {
      return [handleMessage(eventDefinition)];
    }
    return [];
  };

  const taskDataStringToObject = (dataString: string) => {
    return JSON.parse(dataString);
  };

  const saveTaskDataResult = (_: any) => {
    setEditingTaskData(false);
    const dataObject = taskDataStringToObject(taskDataToDisplay);
    if (taskToDisplay) {
      const taskToDisplayCopy: Task = {
        ...taskToDisplay,
        data: dataObject,
      }; // spread operator
      setTaskToDisplay(taskToDisplayCopy);
    }
  };

  const saveTaskData = () => {
    if (!taskToDisplay) {
      return;
    }
    removeError();

    // taskToUse is copy of taskToDisplay, with taskDataToDisplay in data attribute
    const taskToUse: Task = { ...taskToDisplay, data: taskDataToDisplay };
    HttpService.makeCallToBackend({
      path: `${targetUris.processInstanceTaskDataPath}/${taskToUse.guid}`,
      httpMethod: 'PUT',
      successCallback: saveTaskDataResult,
      failureCallback: addError,
      postBody: {
        new_task_data: taskToUse.data,
      },
    });
  };

  const addPotentialOwners = () => {
    if (!additionalPotentialOwners) {
      return;
    }
    if (!taskToDisplay) {
      return;
    }
    removeError();

    const userIds = additionalPotentialOwners.map((user: User) => user.id);

    HttpService.makeCallToBackend({
      path: `${targetUris.processInstanceTaskAssignPath}/${taskToDisplay.guid}`,
      httpMethod: 'POST',
      successCallback: resetTaskActionDetails,
      failureCallback: addError,
      postBody: {
        user_ids: userIds,
      },
    });
  };

  const sendEvent = () => {
    if ('payload' in eventToSend) {
      eventToSend.payload = JSON.parse(eventPayload);
    }
    HttpService.makeCallToBackend({
      path: targetUris.processInstanceSendEventPath,
      httpMethod: 'POST',
      successCallback: refreshPage,
      failureCallback: addError,
      postBody: eventToSend,
    });
  };

  const completeTask = (execute: boolean) => {
    if (taskToDisplay) {
      HttpService.makeCallToBackend({
        path: `/task-complete/${modifiedProcessModelId}/${params.process_instance_id}/${taskToDisplay.guid}`,
        httpMethod: 'POST',
        successCallback: returnToProcessInstance,
        postBody: { execute },
      });
    }
  };

  const taskDisplayButtons = (task: Task) => {
    const buttons = [];
    if (editingTaskData || addingPotentialOwners || selectingEvent) {
      return null;
    }

    if (
      task.typename === 'ScriptTask' &&
      ability.can('PUT', targetUris.processModelShowPath)
    ) {
      buttons.push(
        <Button
          kind="ghost"
          align="top-left"
          renderIcon={RuleDraft}
          iconDescription="Create Script Unit Test"
          hasIconOnly
          data-qa="create-script-unit-test-button"
          onClick={createScriptUnitTest}
        />
      );
    }

    if (task.typename === 'CallActivity') {
      const taskDefinitionPropertiesJson: TaskDefinitionPropertiesJson =
        task.task_definition_properties_json;
      buttons.push(
        <Link
          data-qa="go-to-call-activity-result"
          to={`${window.location.pathname}?process_identifier=${taskDefinitionPropertiesJson.spec}&bpmn_process_guid=${task.guid}`}
          target="_blank"
        >
          View Call Activity Diagram
        </Link>
      );
    }

    if (canEditTaskData(task)) {
      buttons.push(
        <Button
          kind="ghost"
          renderIcon={Edit}
          align="top-left"
          iconDescription="Edit Task Data"
          hasIconOnly
          data-qa="edit-task-data-button"
          onClick={() => setEditingTaskData(true)}
        />
      );
    }
    if (canAddPotentialOwners(task)) {
      buttons.push(
        <Button
          kind="ghost"
          renderIcon={UserFollow}
          align="top-left"
          iconDescription="Assign user"
          title="Allow an additional user to complete this task"
          hasIconOnly
          data-qa="add-potential-owners-button"
          onClick={() => setAddingPotentialOwners(true)}
        />
      );
    }
    if (canCompleteTask(task)) {
      buttons.push(
        <Button
          kind="ghost"
          renderIcon={Play}
          align="top-left"
          iconDescription="Execute Task"
          hasIconOnly
          data-qa="execute-task-complete-button"
          onClick={() => completeTask(true)}
        >
          Execute Task
        </Button>
      );
      buttons.push(
        <Button
          kind="ghost"
          renderIcon={SkipForward}
          align="top-left"
          iconDescription="Skip Task"
          hasIconOnly
          data-qa="mark-task-complete-button"
          onClick={() => completeTask(false)}
        >
          Skip Task
        </Button>
      );
    }
    if (canSendEvent(task)) {
      buttons.push(
        <Button
          kind="ghost"
          renderIcon={Send}
          align="top-left"
          iconDescription="Send Event"
          hasIconOnly
          data-qa="select-event-button"
          onClick={() => setSelectingEvent(true)}
        >
          Send Event
        </Button>
      );
    }
    if (canResetProcess(task)) {
      let titleText =
        'This will reset (rewind) the process to put it into a state as if the execution of the process never went past this task. ';
      titleText += 'Yes, we invented a time machine. ';
      titleText +=
        'And no, you cannot change your mind after using this feature.';
      buttons.push(
        <Button
          kind="ghost"
          renderIcon={Reset}
          align="top-left"
          hasIconOnly
          iconDescription="Reset Process Here"
          title={titleText}
          data-qa="reset-process-button"
          onClick={() => resetProcessInstance()}
        />
      );
    }
    return buttons;
  };

  const taskDataContainer = () => {
    let taskDataClassName = '';
    if (taskDataToDisplay.startsWith('ERROR:')) {
      taskDataClassName = 'failure-string';
    }
    const numberOfLines = taskDataToDisplay.split('\n').length;
    let heightInEm = numberOfLines + 5;
    let scrollEnabled = false;
    let minimapEnabled = false;
    if (heightInEm > 30) {
      heightInEm = 30;
      scrollEnabled = true;
      minimapEnabled = true;
    }
    let taskDataHeader = 'Task data';
    let editorReadOnly = true;
    let taskDataHeaderClassName = 'with-half-rem-bottom-margin';

    if (editingTaskData) {
      editorReadOnly = false;
      taskDataHeader = 'Edit task data';
      taskDataHeaderClassName = 'task-data-details-header';
    }

    if (!taskDataToDisplay) {
      return null;
    }

    return (
      <>
        {showTaskDataLoading ? (
          <Loading className="some-class" withOverlay={false} small />
        ) : null}
        {taskDataClassName !== '' ? (
          <pre className={taskDataClassName}>{taskDataToDisplay}</pre>
        ) : (
          <>
            <h3 className={taskDataHeaderClassName}>{taskDataHeader}</h3>
            <Editor
              height={`${heightInEm}rem`}
              width="auto"
              defaultLanguage="json"
              value={taskDataToDisplay}
              onChange={(value) => {
                setTaskDataToDisplay(value || '');
              }}
              options={{
                readOnly: editorReadOnly,
                scrollBeyondLastLine: scrollEnabled,
                minimap: { enabled: minimapEnabled },
              }}
            />
          </>
        )}
      </>
    );
  };

  const potentialOwnerSelector = () => {
    return (
      <Stack orientation="vertical">
        <h3 className="task-data-details-header">Update task ownership</h3>
        <div className="indented-content">
          <p className="explanatory-message with-tiny-bottom-margin">
            Select a user who should be allowed to complete this task
          </p>
          <UserSearch
            className="modal-dropdown"
            onSelectedUser={(user: User) => {
              setAdditionalPotentialOwners([user]);
            }}
          />
        </div>
      </Stack>
    );
  };

  const eventSelector = (candidateEvents: any) => {
    let editor = null;
    let className = 'modal-dropdown';
    if (eventTextEditorEnabled) {
      className = '';
      editor = (
        <Editor
          height={300}
          width="auto"
          defaultLanguage="json"
          defaultValue={eventPayload}
          onChange={(value: any) => setEventPayload(value || '{}')}
          options={{ readOnly: !eventTextEditorEnabled }}
        />
      );
    }
    return (
      <Stack orientation="vertical">
        <h3 className="task-data-details-header">Choose event to send</h3>
        <div className="indented-content">
          <p className="explanatory-message with-tiny-bottom-margin">
            Select an event to send. A message event will require a body as
            well.
          </p>
          <Dropdown
            id="process-instance-select-event"
            className={className}
            label="Select Event"
            items={candidateEvents}
            itemToString={(item: any) =>
              item.name || item.label || item.typename
            }
            onChange={(value: any) => {
              setEventToSend(value.selectedItem);
              setEventTextEditorEnabled(
                eventsThatNeedPayload.includes(value.selectedItem.typename)
              );
            }}
          />
          {editor}
        </div>
      </Stack>
    );
  };

  const taskIsInstanceOfMultiInstanceTask = (task: Task) => {
    // this is the same check made in the backend in the _process_instance_task_list method to determine
    // if the given task is an instance of a multi-instance or loop task.
    // we need to avoid resetting the task instance list since the list may not be the same as we need
    return 'instance' in task.runtime_info || 'iteration' in task.runtime_info;
  };

  const taskActionDetails = () => {
    if (!taskToDisplay) {
      return null;
    }
    let dataArea = taskDataContainer();
    if (selectingEvent) {
      const candidateEvents: any = getEvents(taskToDisplay);
      dataArea = eventSelector(candidateEvents);
    } else if (addingPotentialOwners) {
      dataArea = potentialOwnerSelector();
    }
    return dataArea;
  };

  const switchToTask = (taskGuid: string, taskListToUse: Task[] | null) => {
    if (taskListToUse && taskToDisplay) {
      const task = taskListToUse.find((t: Task) => t.guid === taskGuid);
      if (task) {
        // set to null right away to hopefully avoid using the incorrect task later
        setTaskToDisplay(null);
        setTaskToDisplay(task);
        initializeTaskDataToDisplay(task);
      }
    }
  };
  const createButtonSetForTaskInstances = () => {
    if (taskInstancesToDisplay.length === 0 || !taskToDisplay) {
      return null;
    }
    return (
      <>
        {taskInstancesToDisplay.map((task: Task, index: number) => {
          const buttonClass =
            task.guid === taskToDisplay.guid ? 'selected-task-instance' : null;
          return (
            <Grid condensed fullWidth className={buttonClass}>
              <Column md={1} lg={2} sm={1}>
                <Button
                  kind="ghost"
                  renderIcon={View}
                  iconDescription="View"
                  tooltipPosition="right"
                  hasIconOnly
                  onClick={() =>
                    switchToTask(task.guid, taskInstancesToDisplay)
                  }
                >
                  View
                </Button>
              </Column>
              <Column md={7} lg={14} sm={3}>
                <div className="task-instance-modal-row-item">
                  {index + 1} {': '}
                  {DateAndTimeService.convertSecondsToFormattedDateTime(
                    task.properties_json.last_state_change
                  )}{' '}
                  {' - '} {task.state}
                </div>
              </Column>
            </Grid>
          );
        })}
      </>
    );
  };

  const createButtonsForMultiTasks = (
    instances: number[],
    infoType: string
  ) => {
    if (!tasks || !taskToDisplay) {
      return [];
    }
    return instances.map((v: any) => {
      return (
        <Button
          kind="ghost"
          key={`btn-switch-instance-${infoType}-${v}`}
          onClick={() =>
            switchToTask(taskToDisplay.runtime_info.instance_map[v], tasks)
          }
        >
          {v + 1}
        </Button>
      );
    });
  };

  const taskInstanceSelector = () => {
    if (!taskToDisplay) {
      return null;
    }

    const accordionItems = [];

    if (
      !taskIsInstanceOfMultiInstanceTask(taskToDisplay) &&
      taskInstancesToDisplay.length > 0
    ) {
      accordionItems.push(
        <AccordionItem
          key="mi-task-instances"
          title={`Task instances (${taskInstancesToDisplay.length})`}
          className="task-info-modal-accordion"
        >
          {createButtonSetForTaskInstances()}
        </AccordionItem>
      );
    }

    if (MULTI_INSTANCE_TASK_TYPES.includes(taskToDisplay.typename)) {
      ['completed', 'running', 'future'].forEach((infoType: string) => {
        let taskInstances: ReactElement[] = [];
        const infoArray = taskToDisplay.runtime_info[infoType];
        taskInstances = createButtonsForMultiTasks(infoArray, infoType);
        accordionItems.push(
          <AccordionItem
            key={`mi-instance-${titleizeString(infoType)}`}
            title={`${titleizeString(infoType)} instances for MI task (${
              taskInstances.length
            })`}
          >
            {taskInstances}
          </AccordionItem>
        );
      });
    }
    if (LOOP_TASK_TYPES.includes(taskToDisplay.typename)) {
      const loopTaskInstanceIndexes = [
        ...Array(taskToDisplay.runtime_info.iterations_completed).keys(),
      ];
      const buttons = createButtonsForMultiTasks(
        loopTaskInstanceIndexes,
        'mi-loop-iterations'
      );
      let text = '';
      if (
        typeof taskToDisplay.runtime_info.iterations_remaining !==
          'undefined' &&
        taskToDisplay.state !== 'COMPLETED'
      ) {
        text += `${taskToDisplay.runtime_info.iterations_remaining} remaining`;
      }
      accordionItems.push(
        <AccordionItem
          key="mi-loop-iterations"
          title={`Loop iterations (${buttons.length})`}
        >
          <div>{text}</div>
          <div>{buttons}</div>
        </AccordionItem>
      );
    }
    if (accordionItems.length > 0) {
      return <Accordion size="lg">{accordionItems}</Accordion>;
    }
    return null;
  };

  const taskUpdateDisplayArea = () => {
    if (!taskToDisplay) {
      return null;
    }
    const taskToUse: Task = { ...taskToDisplay, data: taskDataToDisplay };

    let primaryButtonText = 'Close';
    let secondaryButtonText = null;
    let onRequestSubmit = handleTaskDataDisplayClose;
    let onSecondarySubmit = handleTaskDataDisplayClose;
    let dangerous = false;
    if (editingTaskData) {
      primaryButtonText = 'Save';
      secondaryButtonText = 'Cancel';
      onSecondarySubmit = resetTaskActionDetails;
      onRequestSubmit = saveTaskData;
      dangerous = true;
    } else if (selectingEvent) {
      primaryButtonText = 'Send';
      secondaryButtonText = 'Cancel';
      onSecondarySubmit = resetTaskActionDetails;
      onRequestSubmit = sendEvent;
      dangerous = true;
    } else if (addingPotentialOwners) {
      primaryButtonText = 'Add';
      secondaryButtonText = 'Cancel';
      onSecondarySubmit = resetTaskActionDetails;
      onRequestSubmit = addPotentialOwners;
      dangerous = true;
    }
    if (taskToUse.runtime_info) {
      if (typeof taskToUse.runtime_info.instance !== 'undefined') {
        secondaryButtonText = 'Return to MultiInstance Task';
        onSecondarySubmit = () => {
          switchToTask(taskToUse.properties_json.parent, [
            ...(tasks || []),
            ...taskInstancesToDisplay,
          ]);
        };
      } else if (typeof taskToUse.runtime_info.iteration !== 'undefined') {
        secondaryButtonText = 'Return to Loop Task';
        onSecondarySubmit = () => {
          switchToTask(taskToUse.properties_json.parent, [
            ...(tasks || []),
            ...taskInstancesToDisplay,
          ]);
        };
      }
    }

    return (
      <Modal
        open={!!taskToUse}
        danger={dangerous}
        primaryButtonText={primaryButtonText}
        secondaryButtonText={secondaryButtonText}
        onRequestClose={handleTaskDataDisplayClose}
        onSecondarySubmit={onSecondarySubmit}
        onRequestSubmit={onRequestSubmit}
        modalHeading={`${taskToUse.bpmn_identifier} (${taskToUse.typename}): ${taskToUse.state}`}
      >
        <div className="indented-content explanatory-message">
          {taskToUse.bpmn_name ? (
            <div>
              <Stack orientation="horizontal" gap={2}>
                Name: {taskToUse.bpmn_name}
              </Stack>
            </div>
          ) : null}

          <div>
            <Stack orientation="horizontal" gap={2}>
              Guid: {taskToUse.guid}
            </Stack>
          </div>
        </div>
        {taskDisplayButtons(taskToUse)}
        {taskToUse.state === 'COMPLETED' ? (
          <div className="indented-content">
            <Stack orientation="horizontal" gap={2}>
              {completionViewLink(
                'View process instance at the time when this task was active.',
                taskToUse.guid
              )}
            </Stack>
            <br />
          </div>
        ) : null}
        <br />
        {taskActionDetails()}
        {taskInstanceSelector()}
      </Modal>
    );
  };

  const buttonIcons = () => {
    if (!processInstance) {
      return null;
    }
    const elements = [];
    elements.push(copyProcessInstanceShortLinkButton());
    if (ability.can('POST', `${targetUris.processInstanceTerminatePath}`)) {
      elements.push(terminateButton());
    }
    if (ability.can('POST', `${targetUris.processInstanceSuspendPath}`)) {
      elements.push(suspendButton());
    }
    if (ability.can('POST', `${targetUris.processInstanceResumePath}`)) {
      elements.push(resumeButton());
    }
    if (ability.can('DELETE', targetUris.processInstanceActionPath)) {
      elements.push(deleteButton());
    }
    let toast = null;
    if (copiedShortLinkToClipboard) {
      toast = (
        <Notification
          onClose={() => setCopiedShortLinkToClipboard(false)}
          type="success"
          title="Copied link to clipboard"
          timeout={3000}
          hideCloseButton
          withBottomMargin={false}
        />
      );
      elements.push(toast);
    }
    return elements;
  };

  const viewMostRecentStateComponent = () => {
    if (!taskToTimeTravelTo) {
      return null;
    }
    const title = `${taskToTimeTravelTo.id}: ${taskToTimeTravelTo.guid}: ${taskToTimeTravelTo.bpmn_identifier}`;
    return (
      <>
        <Grid condensed fullWidth>
          <Column md={8} lg={16} sm={4}>
            <p>
              Viewing process instance at the time when{' '}
              <span title={title}>
                <strong>
                  {taskToTimeTravelTo.bpmn_name ||
                    taskToTimeTravelTo.bpmn_identifier}
                </strong>
              </span>{' '}
              was active.{' '}
              <Link
                reloadDocument
                data-qa="process-instance-view-active-task-link"
                to={processInstanceShowPageBaseUrl}
              >
                View current process instance state.
              </Link>
            </p>
          </Column>
        </Grid>
        <br />
      </>
    );
  };

  const diagramArea = () => {
    if (!processInstance) {
      return null;
    }
    if (!tasks && !tasksCallHadError) {
      return <Loading className="some-class" withOverlay={false} small />;
    }

    const detailsComponent = (
      <>
        {childrenForErrorObject(
          errorForDisplayFromString(
            processInstance.bpmn_xml_file_contents_retrieval_error || ''
          )
        )}
      </>
    );
    return processInstance.bpmn_xml_file_contents_retrieval_error ? (
      <Notification
        title="Failed to load diagram"
        type="error"
        hideCloseButton
        allowTogglingFullMessage
      >
        {detailsComponent}
      </Notification>
    ) : (
      <>
        <ReactDiagramEditor
          processModelId={processModelId || ''}
          diagramXML={processInstance.bpmn_xml_file_contents || ''}
          fileName={processInstance.bpmn_xml_file_contents || ''}
          tasks={tasks}
          diagramType="readonly"
          onElementClick={handleClickedDiagramTask}
        />
        <div id="diagram-container" />
      </>
    );
  };

  const updateSelectedTab = (newTabIndex: any) => {
    // this causes the process instance and task list to render again as well
    // it'd be nice if we could find a way to avoid that
    updateSearchParams(newTabIndex.selectedIndex, 'tab');
  };

  const updateSelectedTaskTabSubTab = (newTabIndex: any) => {
    updateSearchParams(newTabIndex.selectedIndex, 'taskSubTab');
  };

  const taskTabSubTabs = () => {
    if (!processInstance) {
      return null;
    }

    return (
      <Tabs
        selectedIndex={selectedTaskTabSubTab}
        onChange={updateSelectedTaskTabSubTab}
      >
        <TabList aria-label="List of tabs">
          <Tab>Completed by me</Tab>
          <Tab>All completed</Tab>
        </TabList>
        <TabPanels>
          <TabPanel>
            {selectedTaskTabSubTab === 0 ? (
              <TaskListTable
                apiPath={`/tasks/completed-by-me/${processInstance.id}`}
                paginationClassName="with-large-bottom-margin"
                textToShowIfEmpty="You have not completed any tasks for this process instance."
                shouldPaginateTable={false}
                showProcessModelIdentifier={false}
                showProcessId={false}
                showStartedBy={false}
                showTableDescriptionAsTooltip
                showDateStarted={false}
                showWaitingOn={false}
                canCompleteAllTasks={false}
                showViewFormDataButton
                defaultPerPage={20}
              />
            ) : null}
          </TabPanel>
          <TabPanel>
            {selectedTaskTabSubTab === 1 ? (
              <TaskListTable
                apiPath={`/tasks/completed/${processInstance.id}`}
                paginationClassName="with-large-bottom-margin"
                textToShowIfEmpty="There are no completed tasks for this process instance."
                shouldPaginateTable={false}
                showProcessModelIdentifier={false}
                showProcessId={false}
                showStartedBy={false}
                showTableDescriptionAsTooltip
                showDateStarted={false}
                showWaitingOn={false}
                canCompleteAllTasks={false}
                showCompletedBy
                showActionsColumn={false}
                defaultPerPage={20}
              />
            ) : null}
          </TabPanel>
        </TabPanels>
      </Tabs>
    );
  };

  // eslint-disable-next-line sonarjs/cognitive-complexity
  const getTabs = () => {
    if (!processInstance) {
      return null;
    }

    const canViewLogs = ability.can(
      'GET',
      targetUris.processInstanceLogListPath
    );
    const canViewMsgs = ability.can('GET', targetUris.messageInstanceListPath);

<<<<<<< HEAD
      return (
        <Tabs selectedIndex={selectedTabIndex} onChange={updateSelectedTab}>
          <TabList aria-label="List of tabs">
            <Tab>Diagram</Tab>
            <Tab disabled={!canViewLogs}>Milestones</Tab>
            <Tab disabled={!canViewLogs}>Events</Tab>
            <Tab disabled={!canViewMsgs}>Messages</Tab>
            <Tab>Tasks</Tab>
          </TabList>
          <TabPanels>
            <TabPanel>
              {selectedTabIndex === 0 ? diagramArea(processModelId) : null}
            </TabPanel>
            <TabPanel>
              {selectedTabIndex === 1 ? (
                <ProcessInstanceLogList
                  variant={variant}
                  isEventsView={false}
                  processModelId={modifiedProcessModelId || ''}
                  processInstanceId={processInstance.id}
                />
              ) : null}
            </TabPanel>
            <TabPanel>
              {selectedTabIndex === 2 ? (
                <ProcessInstanceLogList
                  variant={variant}
                  isEventsView
                  processModelId={modifiedProcessModelId || ''}
                  processInstanceId={processInstance.id}
                />
              ) : null}
            </TabPanel>
            <TabPanel>
              {selectedTabIndex === 3 ? getMessageDisplay() : null}
            </TabPanel>
            <TabPanel>
              {selectedTabIndex === 4 ? taskTabSubTabs() : null}
            </TabPanel>
          </TabPanels>
        </Tabs>
      );
=======
    const getMessageDisplay = () => {
      if (canViewMsgs) {
        return <MessageInstanceList processInstanceId={processInstance.id} />;
      }
      return null;
>>>>>>> 0d4c8f64
    };

    return (
      <Tabs selectedIndex={selectedTabIndex} onChange={updateSelectedTab}>
        <TabList aria-label="List of tabs">
          <Tab>Diagram</Tab>
          <Tab disabled={!canViewLogs}>Milestones</Tab>
          <Tab disabled={!canViewLogs}>Events</Tab>
          <Tab disabled={!canViewMsgs}>Messages</Tab>
          <Tab>Tasks</Tab>
        </TabList>
        <TabPanels>
          <TabPanel>
            {selectedTabIndex === 0 ? (
              <TabPanel>{diagramArea()}</TabPanel>
            ) : null}
          </TabPanel>
          <TabPanel>
            {selectedTabIndex === 1 ? (
              <ProcessInstanceLogList
                variant={variant}
                isEventsView={false}
                processModelId={modifiedProcessModelId || ''}
                processInstanceId={processInstance.id}
              />
            ) : null}
          </TabPanel>
          <TabPanel>
            {selectedTabIndex === 2 ? (
              <ProcessInstanceLogList
                variant={variant}
                isEventsView
                processModelId={modifiedProcessModelId || ''}
                processInstanceId={processInstance.id}
              />
            ) : null}
          </TabPanel>
          <TabPanel>
            {selectedTabIndex === 3 ? getMessageDisplay() : null}
          </TabPanel>
          <TabPanel>
            {selectedTabIndex === 4 ? taskTabSubTabs() : null}
          </TabPanel>
        </TabPanels>
      </Tabs>
    );
  };

  if (processInstance && permissionsLoaded) {
    return (
      <>
        <ProcessBreadcrumb
          hotCrumbs={[
            ['Process Groups', '/process-groups'],
            {
              entityToExplode: processModelId,
              entityType: 'process-model-id',
              linkLastItem: true,
            },
            [`Process Instance Id: ${processInstance.id}`],
          ]}
        />
        {keyboardShortcutArea}
        {taskUpdateDisplayArea()}
        {processDataDisplayArea()}
        {viewMostRecentStateComponent()}
        <Stack orientation="horizontal" gap={1}>
          <h1 className="with-icons">
            Process Instance Id: {processInstance.id}
          </h1>
          {buttonIcons()}
        </Stack>
        {getInfoTag()}
        <br />
        <ProcessInstanceCurrentTaskInfo processInstance={processInstance} />
        <br />
        <TaskListTable
          apiPath="/tasks"
          additionalParams={`process_instance_id=${processInstance.id}`}
          tableTitle="Tasks I can complete"
          tableDescription="These are tasks that can be completed by you, either because they were assigned to a group you are in, or because they were assigned directly to you."
          paginationClassName="with-large-bottom-margin"
          textToShowIfEmpty="There are no tasks you can complete for this process instance."
          shouldPaginateTable={false}
          showProcessModelIdentifier={false}
          showProcessId={false}
          showStartedBy={false}
          showTableDescriptionAsTooltip
          showDateStarted={false}
          showLastUpdated={false}
          hideIfNoTasks
          canCompleteAllTasks
        />
        {getTabs()}
      </>
    );
  }
  return <Loading />;
}<|MERGE_RESOLUTION|>--- conflicted
+++ resolved
@@ -1781,56 +1781,12 @@
     );
     const canViewMsgs = ability.can('GET', targetUris.messageInstanceListPath);
 
-<<<<<<< HEAD
-      return (
-        <Tabs selectedIndex={selectedTabIndex} onChange={updateSelectedTab}>
-          <TabList aria-label="List of tabs">
-            <Tab>Diagram</Tab>
-            <Tab disabled={!canViewLogs}>Milestones</Tab>
-            <Tab disabled={!canViewLogs}>Events</Tab>
-            <Tab disabled={!canViewMsgs}>Messages</Tab>
-            <Tab>Tasks</Tab>
-          </TabList>
-          <TabPanels>
-            <TabPanel>
-              {selectedTabIndex === 0 ? diagramArea(processModelId) : null}
-            </TabPanel>
-            <TabPanel>
-              {selectedTabIndex === 1 ? (
-                <ProcessInstanceLogList
-                  variant={variant}
-                  isEventsView={false}
-                  processModelId={modifiedProcessModelId || ''}
-                  processInstanceId={processInstance.id}
-                />
-              ) : null}
-            </TabPanel>
-            <TabPanel>
-              {selectedTabIndex === 2 ? (
-                <ProcessInstanceLogList
-                  variant={variant}
-                  isEventsView
-                  processModelId={modifiedProcessModelId || ''}
-                  processInstanceId={processInstance.id}
-                />
-              ) : null}
-            </TabPanel>
-            <TabPanel>
-              {selectedTabIndex === 3 ? getMessageDisplay() : null}
-            </TabPanel>
-            <TabPanel>
-              {selectedTabIndex === 4 ? taskTabSubTabs() : null}
-            </TabPanel>
-          </TabPanels>
-        </Tabs>
-      );
-=======
     const getMessageDisplay = () => {
       if (canViewMsgs) {
         return <MessageInstanceList processInstanceId={processInstance.id} />;
       }
       return null;
->>>>>>> 0d4c8f64
+
     };
 
     return (
@@ -1844,9 +1800,7 @@
         </TabList>
         <TabPanels>
           <TabPanel>
-            {selectedTabIndex === 0 ? (
-              <TabPanel>{diagramArea()}</TabPanel>
-            ) : null}
+            {selectedTabIndex === 0 ? diagramArea(processModelId) : null}
           </TabPanel>
           <TabPanel>
             {selectedTabIndex === 1 ? (
