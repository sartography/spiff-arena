import { useCallback, useEffect, useState } from 'react';
import Editor from '@monaco-editor/react';
import {
  useParams,
  useNavigate,
  Link,
  useSearchParams,
} from 'react-router-dom';
import {
  Send,
  Checkmark,
  Edit,
  InProgress,
  PauseOutline,
  UserFollow,
  Play,
  PlayOutline,
  Reset,
  RuleDraft,
  SkipForward,
  StopOutline,
  TrashCan,
  Warning,
} from '@carbon/icons-react';
import {
  Grid,
  Column,
  Button,
  Tag,
  Modal,
  Dropdown,
  Stack,
  Loading,
  Tabs,
  Tab,
  TabList,
  TabPanels,
  TabPanel,
} from '@carbon/react';
import ProcessBreadcrumb from '../components/ProcessBreadcrumb';
import HttpService from '../services/HttpService';
import ReactDiagramEditor from '../components/ReactDiagramEditor';
import {
  convertSecondsToFormattedDateTime,
  getLastMilestoneFromProcessInstance,
  HUMAN_TASK_TYPES,
  modifyProcessIdentifierForPathParam,
  truncateString,
  unModifyProcessIdentifierForPathParam,
} from '../helpers';
import ButtonWithConfirmation from '../components/ButtonWithConfirmation';
import { useUriListForPermissions } from '../hooks/UriListForPermissions';
import {
  ErrorForDisplay,
  EventDefinition,
  PermissionsToCheck,
  ProcessData,
  ProcessInstance,
  Task,
  TaskDefinitionPropertiesJson,
  User,
} from '../interfaces';
import { usePermissionFetcher } from '../hooks/PermissionService';
import ProcessInstanceClass from '../classes/ProcessInstanceClass';
import TaskListTable from '../components/TaskListTable';
import useAPIError from '../hooks/UseApiError';
import ProcessInterstitial from '../components/ProcessInterstitial';
import UserSearch from '../components/UserSearch';
import ProcessInstanceLogList from '../components/ProcessInstanceLogList';
import MessageInstanceList from '../components/MessageInstanceList';
import {
  childrenForErrorObject,
  errorForDisplayFromString,
} from '../components/ErrorDisplay';
import { Notification } from '../components/Notification';

type OwnProps = {
  variant: string;
};

export default function ProcessInstanceShow({ variant }: OwnProps) {
  const navigate = useNavigate();
  const params = useParams();
  const [searchParams] = useSearchParams();

  const eventsThatNeedPayload = ['MessageEventDefinition'];

  const [processInstance, setProcessInstance] =
    useState<ProcessInstance | null>(null);
  const [tasks, setTasks] = useState<Task[] | null>(null);
  const [tasksCallHadError, setTasksCallHadError] = useState<boolean>(false);
  const [taskToDisplay, setTaskToDisplay] = useState<Task | null>(null);
  const [taskToTimeTravelTo, setTaskToTimeTravelTo] = useState<Task | null>(
    null
  );
  const [taskDataToDisplay, setTaskDataToDisplay] = useState<string>('');
  const [showTaskDataLoading, setShowTaskDataLoading] =
    useState<boolean>(false);

  const [processDataToDisplay, setProcessDataToDisplay] =
    useState<ProcessData | null>(null);
  const [editingTaskData, setEditingTaskData] = useState<boolean>(false);
  const [selectingEvent, setSelectingEvent] = useState<boolean>(false);
  const [eventToSend, setEventToSend] = useState<any>({});
  const [eventPayload, setEventPayload] = useState<string>('{}');
  const [eventTextEditorEnabled, setEventTextEditorEnabled] =
    useState<boolean>(false);

  const [addingPotentialOwners, setAddingPotentialOwners] =
    useState<boolean>(false);
  const [additionalPotentialOwners, setAdditionalPotentialOwners] = useState<
    User[] | null
  >(null);

  const [selectedTabIndex, setSelectedTabIndex] = useState<number>(0);

  const { addError, removeError } = useAPIError();
  const unModifiedProcessModelId = unModifyProcessIdentifierForPathParam(
    `${params.process_model_id}`
  );
  const modifiedProcessModelId = params.process_model_id;

  const { targetUris } = useUriListForPermissions();
  const taskListPath =
    variant === 'all'
      ? targetUris.processInstanceTaskListPath
      : targetUris.processInstanceTaskListForMePath;

  const permissionRequestData: PermissionsToCheck = {
    [`${targetUris.processInstanceResumePath}`]: ['POST'],
    [`${targetUris.processInstanceSuspendPath}`]: ['POST'],
    [`${targetUris.processInstanceTerminatePath}`]: ['POST'],
    [targetUris.processInstanceResetPath]: ['POST'],
    [targetUris.messageInstanceListPath]: ['GET'],
    [targetUris.processInstanceActionPath]: ['DELETE', 'GET'],
    [targetUris.processInstanceLogListPath]: ['GET'],
    [targetUris.processInstanceTaskAssignPath]: ['POST'],
    [targetUris.processInstanceTaskDataPath]: ['GET', 'PUT'],
    [targetUris.processInstanceSendEventPath]: ['POST'],
    [targetUris.processInstanceCompleteTaskPath]: ['POST'],
    [targetUris.processModelShowPath]: ['PUT'],
    [taskListPath]: ['GET'],
  };
  const { ability, permissionsLoaded } = usePermissionFetcher(
    permissionRequestData
  );

  const navigateToProcessInstances = (_result: any) => {
    navigate(
      `/admin/process-instances?process_model_identifier=${unModifiedProcessModelId}`
    );
  };

  let processInstanceShowPageBaseUrl = `/admin/process-instances/for-me/${params.process_model_id}/${params.process_instance_id}`;
  const processInstanceShowPageBaseUrlAllVariant = `/admin/process-instances/${params.process_model_id}/${params.process_instance_id}`;
  if (variant === 'all') {
    processInstanceShowPageBaseUrl = processInstanceShowPageBaseUrlAllVariant;
  }

  const handleAddErrorInUseEffect = useCallback((value: ErrorForDisplay) => {
    addError(value);
    // eslint-disable-next-line react-hooks/exhaustive-deps
  }, []);

  useEffect(() => {
    if (!permissionsLoaded) {
      return undefined;
    }
    const processTaskFailure = (result: any) => {
      setTasksCallHadError(true);
      handleAddErrorInUseEffect(result);
    };
    const processTasksSuccess = (results: Task[]) => {
      if (params.to_task_guid) {
        const matchingTask = results.find(
          (task: Task) => task.guid === params.to_task_guid
        );
        if (matchingTask) {
          setTaskToTimeTravelTo(matchingTask);
        }
      }
      setTasks(results);
    };
    let queryParams = '';
    const processIdentifier = searchParams.get('process_identifier');
    if (processIdentifier) {
      queryParams = `?process_identifier=${processIdentifier}`;
    }
    let apiPath = '/process-instances/for-me';
    if (variant === 'all') {
      apiPath = '/process-instances';
    }
    HttpService.makeCallToBackend({
      path: `${apiPath}/${modifiedProcessModelId}/${params.process_instance_id}${queryParams}`,
      successCallback: setProcessInstance,
    });
    let taskParams = '?most_recent_tasks_only=true';
    if (typeof params.to_task_guid !== 'undefined') {
      taskParams = `${taskParams}&to_task_guid=${params.to_task_guid}`;
    }
    const bpmnProcessGuid = searchParams.get('bpmn_process_guid');
    if (bpmnProcessGuid) {
      taskParams = `${taskParams}&bpmn_process_guid=${bpmnProcessGuid}`;
    }
    let taskPath = '';
    if (ability.can('GET', taskListPath)) {
      taskPath = `${taskListPath}${taskParams}`;
    }
    if (taskPath) {
      HttpService.makeCallToBackend({
        path: taskPath,
        successCallback: processTasksSuccess,
        failureCallback: processTaskFailure,
      });
    } else {
      setTasksCallHadError(true);
    }
    return undefined;
  }, [
    targetUris,
    params,
    modifiedProcessModelId,
    permissionsLoaded,
    ability,
    searchParams,
    taskListPath,
    variant,
    handleAddErrorInUseEffect,
  ]);

  const deleteProcessInstance = () => {
    HttpService.makeCallToBackend({
      path: targetUris.processInstanceActionPath,
      successCallback: navigateToProcessInstances,
      httpMethod: 'DELETE',
    });
  };

  const queryParams = () => {
    const processIdentifier = searchParams.get('process_identifier');
    const callActivityTaskId = searchParams.get('bpmn_process_guid');
    const queryParamArray = [];
    if (processIdentifier) {
      queryParamArray.push(`process_identifier=${processIdentifier}`);
    }
    if (callActivityTaskId) {
      queryParamArray.push(`bpmn_process_guid=${callActivityTaskId}`);
    }
    let queryParamString = '';
    if (queryParamArray.length > 0) {
      queryParamString = `?${queryParamArray.join('&')}`;
    }
    return queryParamString;
  };

  // to force update the diagram since it could have changed
  const refreshPage = () => {
    // redirect to the all variant page if possible to avoid potential user/task association issues.
    // such as terminating a process instance with a task that the current user is assigned to which
    // will remove the task assigned to them and could potentially remove that users association to the process instance
    if (ability.can('GET', targetUris.processInstanceActionPath)) {
      window.location.href = `${processInstanceShowPageBaseUrlAllVariant}${queryParams()}`;
    } else {
      window.location.reload();
    }
  };

  const terminateProcessInstance = () => {
    HttpService.makeCallToBackend({
      path: `${targetUris.processInstanceTerminatePath}`,
      successCallback: refreshPage,
      httpMethod: 'POST',
    });
  };

  const suspendProcessInstance = () => {
    HttpService.makeCallToBackend({
      path: `${targetUris.processInstanceSuspendPath}`,
      successCallback: refreshPage,
      httpMethod: 'POST',
    });
  };

  const resumeProcessInstance = () => {
    HttpService.makeCallToBackend({
      path: `${targetUris.processInstanceResumePath}`,
      successCallback: refreshPage,
      httpMethod: 'POST',
    });
  };

  const currentToTaskGuid = () => {
    if (taskToTimeTravelTo) {
      return taskToTimeTravelTo.guid;
    }
    return null;
  };

  // right now this just assume if taskToTimeTravelTo was passed in then
  // this cannot be the active task.
  // we may need a better way to figure this out.
  const showingActiveTask = () => {
    return !taskToTimeTravelTo;
  };

  const completionViewLink = (label: any, taskGuid: string) => {
    return (
      <Link
        reloadDocument
        data-qa="process-instance-step-link"
        to={`${processInstanceShowPageBaseUrl}/${taskGuid}${queryParams()}`}
      >
        {label}
      </Link>
    );
  };

  const returnToProcessInstance = () => {
    window.location.href = `${processInstanceShowPageBaseUrl}${queryParams()}`;
  };

  const resetProcessInstance = () => {
    HttpService.makeCallToBackend({
      path: `${targetUris.processInstanceResetPath}/${currentToTaskGuid()}`,
      successCallback: returnToProcessInstance,
      httpMethod: 'POST',
    });
  };

  const getInfoTag = () => {
    if (!processInstance) {
      return null;
    }
    let lastUpdatedTimeLabel = 'Updated';
    let lastUpdatedTime = processInstance.task_updated_at_in_seconds;
    if (processInstance.end_in_seconds) {
      lastUpdatedTimeLabel = 'Completed';
      lastUpdatedTime = processInstance.end_in_seconds;
    }
    const lastUpdatedTimeTag = (
      <dl>
        <dt>{lastUpdatedTimeLabel}:</dt>
        <dd>
          {convertSecondsToFormattedDateTime(lastUpdatedTime || 0) || 'N/A'}
        </dd>
      </dl>
    );

    let statusIcon = <InProgress />;
    let statusColor = 'gray';
    if (processInstance.status === 'suspended') {
      statusIcon = <PauseOutline />;
    } else if (processInstance.status === 'complete') {
      statusIcon = <Checkmark />;
      statusColor = 'green';
    } else if (processInstance.status === 'terminated') {
      statusIcon = <StopOutline />;
    } else if (processInstance.status === 'error') {
      statusIcon = <Warning />;
      statusColor = 'red';
    }

    const [lastMilestoneFullValue, lastMilestoneTruncatedValue] =
      getLastMilestoneFromProcessInstance(
        processInstance,
        processInstance.last_milestone_bpmn_name
      );

    return (
      <Grid condensed fullWidth className="megacondensed">
        <Column sm={4} md={4} lg={5}>
          <dl>
            <dt>Status:</dt>
            <dd>
              <Tag
                type={statusColor}
                size="sm"
                className="tag-within-dl process-instance-status"
              >
                {processInstance.status} {statusIcon}
              </Tag>
            </dd>
          </dl>
          <dl>
            <dt>Started by:</dt>
            <dd> {processInstance.process_initiator_username}</dd>
          </dl>
          {processInstance.process_model_with_diagram_identifier ? (
            <dl>
              <dt>Current diagram: </dt>
              <dd>
                <Link
                  data-qa="go-to-current-diagram-process-model"
                  to={`/admin/process-models/${modifyProcessIdentifierForPathParam(
                    processInstance.process_model_with_diagram_identifier || ''
                  )}`}
                >
                  {processInstance.process_model_with_diagram_identifier}
                </Link>
              </dd>
            </dl>
          ) : null}
          <dl>
            <dt>Started:</dt>
            <dd>
              {convertSecondsToFormattedDateTime(
                processInstance.start_in_seconds || 0
              )}
            </dd>
          </dl>
          {lastUpdatedTimeTag}
          <dl>
            <dt>Last milestone:</dt>
            <dd title={lastMilestoneFullValue}>
              {lastMilestoneTruncatedValue}
            </dd>
          </dl>
          <dl>
            <dt>Revision:</dt>
            <dd>
              {processInstance.bpmn_version_control_identifier} (
              {processInstance.bpmn_version_control_type})
            </dd>
          </dl>
        </Column>
        <Column sm={4} md={4} lg={8}>
          {(processInstance.process_metadata || []).map(
            (processInstanceMetadata) => (
              <dl className="metadata-display">
                <dt title={processInstanceMetadata.key}>
                  {truncateString(processInstanceMetadata.key, 50)}:
                </dt>
                <dd>{processInstanceMetadata.value}</dd>
              </dl>
            )
          )}
        </Column>
      </Grid>
    );
  };

  const terminateButton = () => {
    if (
      processInstance &&
      !ProcessInstanceClass.terminalStatuses().includes(processInstance.status)
    ) {
      return (
        <ButtonWithConfirmation
          kind="ghost"
          renderIcon={StopOutline}
          iconDescription="Terminate"
          hasIconOnly
          description={`Terminate Process Instance: ${processInstance.id}`}
          onConfirmation={terminateProcessInstance}
          confirmButtonLabel="Terminate"
        />
      );
    }
    return <div />;
  };

  // you cannot suspend an instance that is done. except if it has status error, since
  // you might want to perform admin actions to recover from an errored instance.
  const suspendButton = () => {
    if (
      processInstance &&
      !ProcessInstanceClass.nonErrorTerminalStatuses()
        .concat(['suspended'])
        .includes(processInstance.status)
    ) {
      return (
        <Button
          onClick={suspendProcessInstance}
          kind="ghost"
          renderIcon={PauseOutline}
          iconDescription="Suspend"
          hasIconOnly
          size="lg"
        />
      );
    }
    return <div />;
  };

  const resumeButton = () => {
    if (processInstance && processInstance.status === 'suspended') {
      return (
        <Button
          onClick={resumeProcessInstance}
          kind="ghost"
          renderIcon={PlayOutline}
          iconDescription="Resume"
          hasIconOnly
          size="lg"
        />
      );
    }
    return <div />;
  };

  const deleteButton = () => {
    if (
      processInstance &&
      ProcessInstanceClass.terminalStatuses().includes(processInstance.status)
    ) {
      return (
        <ButtonWithConfirmation
          data-qa="process-instance-delete"
          kind="ghost"
          renderIcon={TrashCan}
          iconDescription="Delete"
          hasIconOnly
          description={`Delete Process Instance: ${processInstance.id}`}
          onConfirmation={deleteProcessInstance}
          confirmButtonLabel="Delete"
        />
      );
    }
    return <div />;
  };

  const processTaskResult = (result: Task) => {
    if (result == null) {
      setTaskDataToDisplay('');
    } else {
      setTaskDataToDisplay(JSON.stringify(result.data, null, 2));
    }
    setShowTaskDataLoading(false);
  };

  const initializeTaskDataToDisplay = (task: Task | null) => {
    if (
      task &&
      (task.state === 'COMPLETED' ||
        task.state === 'ERROR' ||
        task.state === 'READY') &&
      ability.can('GET', targetUris.processInstanceTaskDataPath)
    ) {
      setShowTaskDataLoading(true);
      HttpService.makeCallToBackend({
        path: `${targetUris.processInstanceTaskDataPath}/${task.guid}`,
        httpMethod: 'GET',
        successCallback: processTaskResult,
        failureCallback: (error: any) => {
          setTaskDataToDisplay(`ERROR: ${error.message}`);
          setShowTaskDataLoading(false);
        },
      });
    } else {
      setTaskDataToDisplay('');
    }
  };

  const handleProcessDataDisplayClose = () => {
    setProcessDataToDisplay(null);
  };

  const processDataDisplayArea = () => {
    if (processDataToDisplay) {
      return (
        <Modal
          open={!!processDataToDisplay}
          passiveModal
          onRequestClose={handleProcessDataDisplayClose}
        >
          <h2>Data Object: {processDataToDisplay.process_data_identifier}</h2>
          <br />
          <p>Value:</p>
          <pre>{JSON.stringify(processDataToDisplay.process_data_value)}</pre>
        </Modal>
      );
    }
    return null;
  };

  const handleProcessDataShowResponse = (processData: ProcessData) => {
    setProcessDataToDisplay(processData);
  };

  const handleClickedDiagramTask = (
    shapeElement: any,
    bpmnProcessIdentifiers: any
  ) => {
    if (shapeElement.type === 'bpmn:DataObjectReference') {
      const dataObjectIdentifer = shapeElement.businessObject.dataObjectRef.id;
      HttpService.makeCallToBackend({
        path: `/process-data/${params.process_model_id}/${params.process_instance_id}/${dataObjectIdentifer}`,
        httpMethod: 'GET',
        successCallback: handleProcessDataShowResponse,
      });
    } else if (tasks) {
      const matchingTask: Task | undefined = tasks.find((task: Task) => {
        return (
          task.bpmn_identifier === shapeElement.id &&
          bpmnProcessIdentifiers.includes(
            task.bpmn_process_definition_identifier
          )
        );
      });
      if (matchingTask) {
        setTaskToDisplay(matchingTask);
        initializeTaskDataToDisplay(matchingTask);
      }
    }
  };

  const resetTaskActionDetails = () => {
    setEditingTaskData(false);
    setSelectingEvent(false);
    setAddingPotentialOwners(false);
    initializeTaskDataToDisplay(taskToDisplay);
    setEventPayload('{}');
    setAdditionalPotentialOwners(null);
    removeError();
  };

  const handleTaskDataDisplayClose = () => {
    setTaskToDisplay(null);
    initializeTaskDataToDisplay(null);
    if (editingTaskData || selectingEvent || addingPotentialOwners) {
      resetTaskActionDetails();
    }
  };

  const getTaskById = (taskId: string) => {
    if (tasks !== null) {
      return tasks.find((task: Task) => task.guid === taskId) || null;
    }
    return null;
  };

  const processScriptUnitTestCreateResult = (result: any) => {
    console.log('result', result);
  };

  const getParentTaskFromTask = (task: Task) => {
    return task.properties_json.parent;
  };

  const createScriptUnitTest = () => {
    if (taskToDisplay) {
      const previousTask: Task | null = getTaskById(
        getParentTaskFromTask(taskToDisplay)
      );
      HttpService.makeCallToBackend({
        path: `/process-models/${modifiedProcessModelId}/script-unit-tests`,
        httpMethod: 'POST',
        successCallback: processScriptUnitTestCreateResult,
        postBody: {
          bpmn_task_identifier: taskToDisplay.bpmn_identifier,
          input_json: previousTask ? previousTask.data : '',
          expected_output_json: taskToDisplay.data,
        },
      });
    }
  };

  const isActiveTask = (task: Task) => {
    const subprocessTypes = [
      'Subprocess',
      'CallActivity',
      'Transactional Subprocess',
    ];
    return (
      (task.state === 'WAITING' &&
        subprocessTypes.filter((t) => t === task.typename).length > 0) ||
      task.state === 'READY' ||
      (processInstance &&
        processInstance.status === 'suspended' &&
        task.state === 'ERROR')
    );
  };

  const canEditTaskData = (task: Task) => {
    return (
      processInstance &&
      ability.can('PUT', targetUris.processInstanceTaskDataPath) &&
      isActiveTask(task) &&
      processInstance.status === 'suspended' &&
      showingActiveTask()
    );
  };

  const canSendEvent = (task: Task) => {
    // We actually could allow this for any waiting events
    const taskTypes = ['EventBasedGateway'];
    return (
      !selectingEvent &&
      processInstance &&
      processInstance.status === 'waiting' &&
      ability.can('POST', targetUris.processInstanceSendEventPath) &&
      taskTypes.filter((t) => t === task.typename).length > 0 &&
      task.state === 'WAITING' &&
      showingActiveTask()
    );
  };

  const canCompleteTask = (task: Task) => {
    return (
      processInstance &&
      processInstance.status === 'suspended' &&
      ability.can('POST', targetUris.processInstanceCompleteTaskPath) &&
      isActiveTask(task) &&
      showingActiveTask()
    );
  };

  const canAddPotentialOwners = (task: Task) => {
    return (
      HUMAN_TASK_TYPES.includes(task.typename) &&
      processInstance &&
      processInstance.status === 'suspended' &&
      ability.can('POST', targetUris.processInstanceTaskAssignPath) &&
      isActiveTask(task) &&
      showingActiveTask()
    );
  };

  const canResetProcess = (task: Task) => {
    return (
      ability.can('POST', targetUris.processInstanceResetPath) &&
      processInstance &&
      processInstance.status === 'suspended' &&
      task.state === 'READY' &&
      !showingActiveTask()
    );
  };

  const getEvents = (task: Task) => {
    const handleMessage = (eventDefinition: EventDefinition) => {
      if (eventsThatNeedPayload.includes(eventDefinition.typename)) {
        const newEvent = eventDefinition;
        delete newEvent.message_var;
        newEvent.payload = {};
        return newEvent;
      }
      return eventDefinition;
    };
    const eventDefinition =
      task.task_definition_properties_json.event_definition;
    if (eventDefinition && eventDefinition.event_definitions)
      return eventDefinition.event_definitions.map((e: EventDefinition) =>
        handleMessage(e)
      );
    if (eventDefinition) return [handleMessage(eventDefinition)];
    return [];
  };

  const taskDataStringToObject = (dataString: string) => {
    return JSON.parse(dataString);
  };

  const saveTaskDataResult = (_: any) => {
    setEditingTaskData(false);
    const dataObject = taskDataStringToObject(taskDataToDisplay);
    if (taskToDisplay) {
      const taskToDisplayCopy: Task = {
        ...taskToDisplay,
        data: dataObject,
      }; // spread operator
      setTaskToDisplay(taskToDisplayCopy);
    }
  };

  const saveTaskData = () => {
    if (!taskToDisplay) {
      return;
    }
    removeError();

    // taskToUse is copy of taskToDisplay, with taskDataToDisplay in data attribute
    const taskToUse: Task = { ...taskToDisplay, data: taskDataToDisplay };
    HttpService.makeCallToBackend({
      path: `${targetUris.processInstanceTaskDataPath}/${taskToUse.guid}`,
      httpMethod: 'PUT',
      successCallback: saveTaskDataResult,
      failureCallback: addError,
      postBody: {
        new_task_data: taskToUse.data,
      },
    });
  };

  const addPotentialOwners = () => {
    if (!additionalPotentialOwners) {
      return;
    }
    if (!taskToDisplay) {
      return;
    }
    removeError();

    const userIds = additionalPotentialOwners.map((user: User) => user.id);

    HttpService.makeCallToBackend({
      path: `${targetUris.processInstanceTaskAssignPath}/${taskToDisplay.guid}`,
      httpMethod: 'POST',
      successCallback: resetTaskActionDetails,
      failureCallback: addError,
      postBody: {
        user_ids: userIds,
      },
    });
  };

  const sendEvent = () => {
    if ('payload' in eventToSend)
      eventToSend.payload = JSON.parse(eventPayload);
    HttpService.makeCallToBackend({
      path: targetUris.processInstanceSendEventPath,
      httpMethod: 'POST',
      successCallback: refreshPage,
      failureCallback: addError,
      postBody: eventToSend,
    });
  };

  const completeTask = (execute: boolean) => {
    if (taskToDisplay) {
      HttpService.makeCallToBackend({
        path: `/task-complete/${modifiedProcessModelId}/${params.process_instance_id}/${taskToDisplay.guid}`,
        httpMethod: 'POST',
        successCallback: returnToProcessInstance,
        postBody: { execute },
      });
    }
  };

  const taskDisplayButtons = (task: Task) => {
    const buttons = [];
    if (editingTaskData || addingPotentialOwners || selectingEvent) {
      return null;
    }

    if (
      task.typename === 'ScriptTask' &&
      ability.can('PUT', targetUris.processModelShowPath)
    ) {
      buttons.push(
        <Button
          kind="ghost"
          align="top-left"
          renderIcon={RuleDraft}
          iconDescription="Create Script Unit Test"
          hasIconOnly
          data-qa="create-script-unit-test-button"
          onClick={createScriptUnitTest}
        />
      );
    }

    if (task.typename === 'CallActivity') {
      const taskDefinitionPropertiesJson: TaskDefinitionPropertiesJson =
        task.task_definition_properties_json;
      buttons.push(
        <Link
          data-qa="go-to-call-activity-result"
          to={`${window.location.pathname}?process_identifier=${taskDefinitionPropertiesJson.spec}&bpmn_process_guid=${task.guid}`}
          target="_blank"
        >
          View Call Activity Diagram
        </Link>
      );
    }

    if (canEditTaskData(task)) {
      buttons.push(
        <Button
          kind="ghost"
          renderIcon={Edit}
          align="top-left"
          iconDescription="Edit Task Data"
          hasIconOnly
          data-qa="edit-task-data-button"
          onClick={() => setEditingTaskData(true)}
        />
      );
    }
    if (canAddPotentialOwners(task)) {
      buttons.push(
        <Button
          kind="ghost"
          renderIcon={UserFollow}
          align="top-left"
          iconDescription="Assign user"
          title="Allow an additional user to complete this task"
          hasIconOnly
          data-qa="add-potential-owners-button"
          onClick={() => setAddingPotentialOwners(true)}
        />
      );
    }
    if (canCompleteTask(task)) {
      buttons.push(
        <Button
          kind="ghost"
          renderIcon={Play}
          align="top-left"
          iconDescription="Execute Task"
          hasIconOnly
          data-qa="execute-task-complete-button"
          onClick={() => completeTask(true)}
        >
          Execute Task
        </Button>
      );
      buttons.push(
        <Button
          kind="ghost"
          renderIcon={SkipForward}
          align="top-left"
          iconDescription="Skip Task"
          hasIconOnly
          data-qa="mark-task-complete-button"
          onClick={() => completeTask(false)}
        >
          Skip Task
        </Button>
      );
    }
    if (canSendEvent(task)) {
      buttons.push(
        <Button
          kind="ghost"
          renderIcon={Send}
          align="top-left"
          iconDescription="Send Event"
          hasIconOnly
          data-qa="select-event-button"
          onClick={() => setSelectingEvent(true)}
        >
          Send Event
        </Button>
      );
    }
    if (canResetProcess(task)) {
      let titleText =
        'This will reset (rewind) the process to put it into a state as if the execution of the process never went past this task. ';
      titleText += 'Yes, we invented a time machine. ';
      titleText +=
        'And no, you cannot change your mind after using this feature.';
      buttons.push(
        <Button
          kind="ghost"
          renderIcon={Reset}
          align="top-left"
          hasIconOnly
          iconDescription="Reset Process Here"
          title={titleText}
          data-qa="reset-process-button"
          onClick={() => resetProcessInstance()}
        />
      );
    }
    return buttons;
  };

  const taskDataContainer = () => {
    let taskDataClassName = '';
    if (taskDataToDisplay.startsWith('ERROR:')) {
      taskDataClassName = 'failure-string';
    }
    const numberOfLines = taskDataToDisplay.split('\n').length;
    let heightInEm = numberOfLines + 5;
    let scrollEnabled = false;
    let minimapEnabled = false;
    if (heightInEm > 30) {
      heightInEm = 30;
      scrollEnabled = true;
      minimapEnabled = true;
    }
    let taskDataHeader = 'Task data';
    let editorReadOnly = true;
    let taskDataHeaderClassName = 'with-half-rem-bottom-margin';

    if (editingTaskData) {
      editorReadOnly = false;
      taskDataHeader = 'Edit task data';
      taskDataHeaderClassName = 'task-data-details-header';
    }

    if (!taskDataToDisplay) {
      return null;
    }

    return (
      <>
        {showTaskDataLoading ? (
          <Loading className="some-class" withOverlay={false} small />
        ) : null}
        {taskDataClassName !== '' ? (
          <pre className={taskDataClassName}>{taskDataToDisplay}</pre>
        ) : (
          <>
            <h3 className={taskDataHeaderClassName}>{taskDataHeader}</h3>
            <Editor
              height={`${heightInEm}rem`}
              width="auto"
              defaultLanguage="json"
              defaultValue={taskDataToDisplay}
              onChange={(value) => {
                setTaskDataToDisplay(value || '');
              }}
              options={{
                readOnly: editorReadOnly,
                scrollBeyondLastLine: scrollEnabled,
                minimap: { enabled: minimapEnabled },
              }}
            />
          </>
        )}
      </>
    );
  };

  const potentialOwnerSelector = () => {
    return (
      <Stack orientation="vertical">
        <h3 className="task-data-details-header">Update task ownership</h3>
        <div className="indented-content">
          <p className="explanatory-message with-tiny-bottom-margin">
            Select a user who should be allowed to complete this task
          </p>
          <UserSearch
            className="modal-dropdown"
            onSelectedUser={(user: User) => {
              setAdditionalPotentialOwners([user]);
            }}
          />
        </div>
      </Stack>
    );
  };

  const eventSelector = (candidateEvents: any) => {
    let editor = null;
    let className = 'modal-dropdown';
    if (eventTextEditorEnabled) {
      className = '';
      editor = (
        <Editor
          height={300}
          width="auto"
          defaultLanguage="json"
          defaultValue={eventPayload}
          onChange={(value: any) => setEventPayload(value || '{}')}
          options={{ readOnly: !eventTextEditorEnabled }}
        />
      );
    }
    return (
      <Stack orientation="vertical">
        <h3 className="task-data-details-header">Choose event to send</h3>
        <div className="indented-content">
          <p className="explanatory-message with-tiny-bottom-margin">
            Select an event to send. A message event will require a body as
            well.
          </p>
          <Dropdown
            id="process-instance-select-event"
            className={className}
            label="Select Event"
            items={candidateEvents}
            itemToString={(item: any) =>
              item.name || item.label || item.typename
            }
            onChange={(value: any) => {
              setEventToSend(value.selectedItem);
              setEventTextEditorEnabled(
                eventsThatNeedPayload.includes(value.selectedItem.typename)
              );
            }}
          />
          {editor}
        </div>
      </Stack>
    );
  };

  const taskActionDetails = () => {
    if (!taskToDisplay) {
      return null;
    }
    let dataArea = taskDataContainer();
    if (selectingEvent) {
      const candidateEvents: any = getEvents(taskToDisplay);
      dataArea = eventSelector(candidateEvents);
    } else if (addingPotentialOwners) {
      dataArea = potentialOwnerSelector();
    }
    return dataArea;
  };

  const taskUpdateDisplayArea = () => {
    if (!taskToDisplay) {
      return null;
    }
    const taskToUse: Task = { ...taskToDisplay, data: taskDataToDisplay };

    let primaryButtonText = 'Close';
    let secondaryButtonText = null;
    let onRequestSubmit = handleTaskDataDisplayClose;
    let onSecondarySubmit = handleTaskDataDisplayClose;
    let dangerous = false;
    if (editingTaskData) {
      primaryButtonText = 'Save';
      secondaryButtonText = 'Cancel';
      onSecondarySubmit = resetTaskActionDetails;
      onRequestSubmit = saveTaskData;
      dangerous = true;
    } else if (selectingEvent) {
      primaryButtonText = 'Send';
      secondaryButtonText = 'Cancel';
      onSecondarySubmit = resetTaskActionDetails;
      onRequestSubmit = sendEvent;
      dangerous = true;
    } else if (addingPotentialOwners) {
      primaryButtonText = 'Add';
      secondaryButtonText = 'Cancel';
      onSecondarySubmit = resetTaskActionDetails;
      onRequestSubmit = addPotentialOwners;
      dangerous = true;
    }

    return (
      <Modal
        open={!!taskToUse}
        danger={dangerous}
        primaryButtonText={primaryButtonText}
        secondaryButtonText={secondaryButtonText}
        onRequestClose={handleTaskDataDisplayClose}
        onSecondarySubmit={onSecondarySubmit}
        onRequestSubmit={onRequestSubmit}
        modalHeading={`${taskToUse.bpmn_identifier} (${taskToUse.typename}
              ): ${taskToUse.state}`}
      >
        <div className="indented-content explanatory-message">
          {taskToUse.bpmn_name ? (
            <div>
              <Stack orientation="horizontal" gap={2}>
                Name: {taskToUse.bpmn_name}
              </Stack>
            </div>
          ) : null}

          <div>
            <Stack orientation="horizontal" gap={2}>
              Guid: {taskToUse.guid}
            </Stack>
          </div>
        </div>
        {taskDisplayButtons(taskToUse)}
        {taskToUse.state === 'COMPLETED' ? (
          <div>
            <Stack orientation="horizontal" gap={2}>
              {completionViewLink(
                'View process instance at the time when this task was active.',
                taskToUse.guid
              )}
            </Stack>
            <br />
            <br />
          </div>
        ) : null}
        {taskActionDetails()}
      </Modal>
    );
  };

  const buttonIcons = () => {
    if (!processInstance) {
      return null;
    }
    const elements = [];
    if (ability.can('POST', `${targetUris.processInstanceTerminatePath}`)) {
      elements.push(terminateButton());
    }
    if (ability.can('POST', `${targetUris.processInstanceSuspendPath}`)) {
      elements.push(suspendButton());
    }
    if (ability.can('POST', `${targetUris.processInstanceResumePath}`)) {
      elements.push(resumeButton());
    }
    if (ability.can('DELETE', targetUris.processInstanceActionPath)) {
      elements.push(deleteButton());
    }
    return elements;
  };

  const viewMostRecentStateComponent = () => {
    if (!taskToTimeTravelTo) {
      return null;
    }
    const title = `${taskToTimeTravelTo.id}: ${taskToTimeTravelTo.guid}: ${taskToTimeTravelTo.bpmn_identifier}`;
    return (
      <>
        <Grid condensed fullWidth>
          <Column md={8} lg={16} sm={4}>
            <p>
              Viewing process instance at the time when{' '}
              <span title={title}>
                <strong>
                  {taskToTimeTravelTo.bpmn_name ||
                    taskToTimeTravelTo.bpmn_identifier}
                </strong>
              </span>{' '}
              was active.{' '}
              <Link
                reloadDocument
                data-qa="process-instance-view-active-task-link"
                to={processInstanceShowPageBaseUrl}
              >
                View current process instance state.
              </Link>
            </p>
          </Column>
        </Grid>
        <br />
      </>
    );
  };

<<<<<<< HEAD
  const updateSelectedTab = (newTabIndex: any) => {
    setSelectedTabIndex(newTabIndex.selectedIndex);
=======
  const diagramArea = (processModelId: string) => {
    if (!processInstance) {
      return null;
    }

    const detailsComponent = (
      <>
        {childrenForErrorObject(
          errorForDisplayFromString(
            processInstance.bpmn_xml_file_contents_retrieval_error || ''
          )
        )}
      </>
    );
    return processInstance.bpmn_xml_file_contents_retrieval_error ? (
      <Notification
        title="Failed to load diagram"
        type="error"
        hideCloseButton
        allowTogglingFullMessage
      >
        {detailsComponent}
      </Notification>
    ) : (
      <>
        <ReactDiagramEditor
          processModelId={processModelId || ''}
          diagramXML={processInstance.bpmn_xml_file_contents || ''}
          fileName={processInstance.bpmn_xml_file_contents || ''}
          tasks={tasks}
          diagramType="readonly"
          onElementClick={handleClickedDiagramTask}
        />
        <div id="diagram-container" />
      </>
    );
>>>>>>> 243b016e
  };

  if (processInstance && (tasks || tasksCallHadError) && permissionsLoaded) {
    const processModelId = unModifyProcessIdentifierForPathParam(
      params.process_model_id ? params.process_model_id : ''
    );

    // eslint-disable-next-line sonarjs/cognitive-complexity
    const getTabs = () => {
      const canViewLogs = ability.can(
        'GET',
        targetUris.processInstanceLogListPath
      );
      const canViewMsgs = ability.can(
        'GET',
        targetUris.messageInstanceListPath
      );

      const getMessageDisplay = () => {
        if (canViewMsgs) {
          return <MessageInstanceList processInstanceId={processInstance.id} />;
        }
        return null;
      };

      return (
        <Tabs selectedIndex={selectedTabIndex} onChange={updateSelectedTab}>
          <TabList aria-label="List of tabs">
            <Tab>Diagram</Tab>
            <Tab disabled={!canViewLogs}>Milestones</Tab>
            <Tab disabled={!canViewLogs}>Events</Tab>
            <Tab disabled={!canViewMsgs}>Messages</Tab>
            <Tab>My Forms</Tab>
          </TabList>
          <TabPanels>
<<<<<<< HEAD
            <TabPanel>
              {selectedTabIndex === 0 ? (
                <>
                  <ReactDiagramEditor
                    processModelId={processModelId || ''}
                    diagramXML={processInstance.bpmn_xml_file_contents || ''}
                    fileName={processInstance.bpmn_xml_file_contents || ''}
                    tasks={tasks}
                    diagramType="readonly"
                    onElementClick={handleClickedDiagramTask}
                  />
                  <div id="diagram-container" />
                </>
              ) : null}
            </TabPanel>
            <TabPanel>
              {selectedTabIndex === 1 ? (
                <ProcessInstanceLogList
                  variant={variant}
                  isEventsView={false}
                  processModelId={modifiedProcessModelId || ''}
                  processInstanceId={processInstance.id}
                />
              ) : null}
            </TabPanel>
            <TabPanel>
              {selectedTabIndex === 2 ? (
                <ProcessInstanceLogList
                  variant={variant}
                  isEventsView
                  processModelId={modifiedProcessModelId || ''}
                  processInstanceId={processInstance.id}
                />
              ) : null}
            </TabPanel>
=======
            <TabPanel>{diagramArea(processModelId)}</TabPanel>
>>>>>>> 243b016e
            <TabPanel>
              {selectedTabIndex === 3 ? getMessageDisplay() : null}
            </TabPanel>
            <TabPanel>
              {selectedTabIndex === 4 ? (
                <TaskListTable
                  apiPath={`/tasks/completed-by-me/${processInstance.id}`}
                  paginationClassName="with-large-bottom-margin"
                  textToShowIfEmpty="There are no tasks you can complete for this process instance."
                  shouldPaginateTable={false}
                  showProcessModelIdentifier={false}
                  showProcessId={false}
                  showStartedBy={false}
                  showTableDescriptionAsTooltip
                  showDateStarted={false}
                  hideIfNoTasks
                  showWaitingOn={false}
                  canCompleteAllTasks={false}
                  showViewFormDataButton
                />
              ) : null}
            </TabPanel>
          </TabPanels>
        </Tabs>
      );
    };

    return (
      <>
        <ProcessBreadcrumb
          hotCrumbs={[
            ['Process Groups', '/admin'],
            {
              entityToExplode: processModelId,
              entityType: 'process-model-id',
              linkLastItem: true,
            },
            [`Process Instance Id: ${processInstance.id}`],
          ]}
        />
        {taskUpdateDisplayArea()}
        {processDataDisplayArea()}
        {viewMostRecentStateComponent()}
        <Stack orientation="horizontal" gap={1}>
          <h1 className="with-icons">
            Process Instance Id: {processInstance.id}
          </h1>
          {buttonIcons()}
        </Stack>
        {getInfoTag()}
        <br />
        <ProcessInterstitial
          processInstanceId={processInstance.id}
          processInstanceShowPageUrl={processInstanceShowPageBaseUrl}
          allowRedirect={false}
          smallSpinner
          collapsableInstructions
          executeTasks={false}
        />
        <br />
        <TaskListTable
          apiPath="/tasks"
          additionalParams={`process_instance_id=${processInstance.id}`}
          tableTitle="Tasks I can complete"
          tableDescription="These are tasks that can be completed by you, either because they were assigned to a group you are in, or because they were assigned directly to you."
          paginationClassName="with-large-bottom-margin"
          textToShowIfEmpty="There are no tasks you can complete for this process instance."
          shouldPaginateTable={false}
          showProcessModelIdentifier={false}
          showProcessId={false}
          showStartedBy={false}
          showTableDescriptionAsTooltip
          showDateStarted={false}
          showLastUpdated={false}
          hideIfNoTasks
          canCompleteAllTasks
        />
        {getTabs()}
      </>
    );
  }
  return null;
}<|MERGE_RESOLUTION|>--- conflicted
+++ resolved
@@ -1220,10 +1220,6 @@
     );
   };
 
-<<<<<<< HEAD
-  const updateSelectedTab = (newTabIndex: any) => {
-    setSelectedTabIndex(newTabIndex.selectedIndex);
-=======
   const diagramArea = (processModelId: string) => {
     if (!processInstance) {
       return null;
@@ -1260,7 +1256,10 @@
         <div id="diagram-container" />
       </>
     );
->>>>>>> 243b016e
+  };
+
+  const updateSelectedTab = (newTabIndex: any) => {
+    setSelectedTabIndex(newTabIndex.selectedIndex);
   };
 
   if (processInstance && (tasks || tasksCallHadError) && permissionsLoaded) {
@@ -1296,20 +1295,9 @@
             <Tab>My Forms</Tab>
           </TabList>
           <TabPanels>
-<<<<<<< HEAD
             <TabPanel>
               {selectedTabIndex === 0 ? (
-                <>
-                  <ReactDiagramEditor
-                    processModelId={processModelId || ''}
-                    diagramXML={processInstance.bpmn_xml_file_contents || ''}
-                    fileName={processInstance.bpmn_xml_file_contents || ''}
-                    tasks={tasks}
-                    diagramType="readonly"
-                    onElementClick={handleClickedDiagramTask}
-                  />
-                  <div id="diagram-container" />
-                </>
+                <TabPanel>{diagramArea(processModelId)}</TabPanel>
               ) : null}
             </TabPanel>
             <TabPanel>
@@ -1332,9 +1320,6 @@
                 />
               ) : null}
             </TabPanel>
-=======
-            <TabPanel>{diagramArea(processModelId)}</TabPanel>
->>>>>>> 243b016e
             <TabPanel>
               {selectedTabIndex === 3 ? getMessageDisplay() : null}
             </TabPanel>
