--- conflicted
+++ resolved
@@ -8,6 +8,7 @@
 } from 'react-router-dom';
 import {
   Send,
+  ButtonSet,
   Checkmark,
   Edit,
   InProgress,
@@ -65,12 +66,9 @@
 import TaskListTable from '../components/TaskListTable';
 import useAPIError from '../hooks/UseApiError';
 import ProcessInterstitial from '../components/ProcessInterstitial';
-<<<<<<< HEAD
 import UserSearch from '../components/UserSearch';
-=======
 import ProcessInstanceLogList from '../components/ProcessInstanceLogList';
 import MessageInstanceList from '../components/MessageInstanceList';
->>>>>>> e5159ccd
 
 type OwnProps = {
   variant: string;
@@ -1030,7 +1028,6 @@
     );
   };
 
-<<<<<<< HEAD
   const taskActionDetails = () => {
     if (!taskToDisplay) {
       return null;
@@ -1045,43 +1042,6 @@
     return dataArea;
   };
 
-  const processInstanceMetadataArea = () => {
-    if (
-      !processInstance ||
-      (processInstance.process_metadata &&
-        processInstance.process_metadata.length < 1)
-    ) {
-      return null;
-    }
-    const metadataComponents: any[] = [];
-    (processInstance.process_metadata || []).forEach(
-      (processInstanceMetadata: ProcessInstanceMetadata) => {
-        metadataComponents.push(
-          <Grid condensed fullWidth>
-            <Column sm={3} md={3} lg={5} className="grid-list-title">
-              {processInstanceMetadata.key}
-            </Column>
-            <Column sm={3} md={3} lg={3} className="grid-date">
-              {processInstanceMetadata.value}
-            </Column>
-          </Grid>
-        );
-      }
-    );
-    return (
-      <Modal
-        open={showProcessInstanceMetadata}
-        modalHeading="Details"
-        passiveModal
-        onRequestClose={() => setShowProcessInstanceMetadata(false)}
-      >
-        {metadataComponents}
-      </Modal>
-    );
-  };
-
-=======
->>>>>>> e5159ccd
   const taskUpdateDisplayArea = () => {
     if (!taskToDisplay) {
       return null;
