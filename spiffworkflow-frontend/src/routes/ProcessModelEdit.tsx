--- conflicted
+++ resolved
@@ -3,94 +3,20 @@
 // @ts-ignore
 import ProcessBreadcrumb from '../components/ProcessBreadcrumb';
 import HttpService from '../services/HttpService';
-<<<<<<< HEAD
-import ButtonWithConfirmation from '../components/ButtonWithConfirmation';
-import ErrorContext from '../contexts/ErrorContext';
-import {
-  getGroupFromModifiedModelId,
-  modifyProcessModelPath,
-} from '../helpers';
-=======
 import ProcessModelForm from '../components/ProcessModelForm';
->>>>>>> 184cf991
 
 export default function ProcessModelEdit() {
   const params = useParams();
   const [processModel, setProcessModel] = useState(null);
-<<<<<<< HEAD
-  const setErrorMessage = (useContext as any)(ErrorContext)[1];
-
   const processModelPath = `process-models/${params.process_model_id}`;
 
   useEffect(() => {
-    const processResult = (result: any) => {
-      setProcessModel(result);
-      setDisplayName(result.display_name);
-    };
-    console.log(`processModelPath: ${processModelPath}`);
-=======
-  const processModelPath = `process-models/${params.process_group_id}/${params.process_model_id}`;
-
-  useEffect(() => {
->>>>>>> 184cf991
     HttpService.makeCallToBackend({
       path: `/${processModelPath}`,
       successCallback: setProcessModel,
     });
   }, [processModelPath]);
 
-<<<<<<< HEAD
-  const navigateToProcessModel = (_result: any) => {
-    console.log(`processModelPath: ${processModelPath}`);
-    navigate(`/admin/${processModelPath}`);
-  };
-
-  const navigateToProcessModels = (_result: any) => {
-    const processGroupId = getGroupFromModifiedModelId(
-      (params as any).process_model_id
-    );
-    const modifiedProcessGroupId = modifyProcessModelPath(processGroupId);
-    navigate(`/admin/process-groups/${modifiedProcessGroupId}`);
-  };
-
-  const updateProcessModel = (event: any) => {
-    const processModelToUse = processModel as any;
-    event.preventDefault();
-    const processModelToPass = Object.assign(processModelToUse, {
-      display_name: displayName,
-    });
-    console.log(`processModelPath: ${processModelPath}`);
-    HttpService.makeCallToBackend({
-      path: `/${processModelPath}`,
-      successCallback: navigateToProcessModel,
-      httpMethod: 'PUT',
-      postBody: processModelToPass,
-    });
-  };
-
-  // share with or delete from ProcessModelEditDiagram
-  const deleteProcessModel = () => {
-    setErrorMessage(null);
-    const processModelToUse = processModel as any;
-    const modifiedProcessModelId: String = modifyProcessModelPath(
-      (processModelToUse as any).id
-    );
-    const processModelShowPath = `/process-models/${modifiedProcessModelId}`;
-    console.log(`processModelShowPath: ${processModelShowPath}`);
-    HttpService.makeCallToBackend({
-      path: `${processModelShowPath}`,
-      successCallback: navigateToProcessModels,
-      httpMethod: 'DELETE',
-      failureCallback: setErrorMessage,
-    });
-  };
-
-  const onDisplayNameChanged = (newDisplayName: any) => {
-    setDisplayName(newDisplayName);
-  };
-
-=======
->>>>>>> 184cf991
   if (processModel) {
     return (
       <>
