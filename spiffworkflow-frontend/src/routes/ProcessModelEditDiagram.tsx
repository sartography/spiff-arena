--- conflicted
+++ resolved
@@ -18,12 +18,8 @@
 import HttpService from '../services/HttpService';
 import ErrorContext from '../contexts/ErrorContext';
 import { makeid } from '../helpers';
-<<<<<<< HEAD
-import { ProcessModel } from '../interfaces';
 import { modifyProcessModelPath } from '../helpers';
-=======
 import { ProcessFile, ProcessModel } from '../interfaces';
->>>>>>> ad15cd61
 
 export default function ProcessModelEditDiagram() {
   const [showFileNameEditor, setShowFileNameEditor] = useState(false);
@@ -87,17 +83,11 @@
   const [bpmnXmlForDiagramRendering, setBpmnXmlForDiagramRendering] =
     useState(null);
 
-<<<<<<< HEAD
-  const [processModel, setProcessModel] = useState<ProcessModel | null>(null);
-
   const modifiedProcessModelId = modifyProcessModelPath(
     (params as any).process_model_id
   );
 
   const processModelPath = `process-models/${modifiedProcessModelId}`;
-=======
-  const processModelPath = `process-models/${params.process_group_id}/${params.process_model_id}`;
->>>>>>> ad15cd61
 
   useEffect(() => {
     const processResult = (result: ProcessModel) => {
@@ -182,9 +172,7 @@
     const httpMethod = 'DELETE';
 
     const navigateToProcessModelShow = (_httpResult: any) => {
-      navigate(
-        `/admin/process-models/${modifiedProcessModelId}`
-      );
+      navigate(`/admin/process-models/${modifiedProcessModelId}`);
     };
     HttpService.makeCallToBackend({
       path: url,
