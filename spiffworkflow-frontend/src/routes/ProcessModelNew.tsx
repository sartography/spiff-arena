--- conflicted
+++ resolved
@@ -1,52 +1,16 @@
 import { useState } from 'react';
-import { useParams } from 'react-router-dom';
 import ProcessBreadcrumb from '../components/ProcessBreadcrumb';
 import { ProcessModel } from '../interfaces';
 import ProcessModelForm from '../components/ProcessModelForm';
 
 export default function ProcessModelNew() {
-  const params = useParams();
-
-<<<<<<< HEAD
-  const [identifier, setIdentifier] = useState('');
-  const [idHasBeenUpdatedByUser, setIdHasBeenUpdatedByUser] = useState(false);
-  const [displayName, setDisplayName] = useState('');
-  const navigate = useNavigate();
-
-  const navigateToNewProcessModel = (_result: any) => {
-    navigate(`/admin/process-models/${params.process_group_id}/${identifier}`);
-  };
-
-  const addProcessModel = (event: any) => {
-    event.preventDefault();
-    HttpService.makeCallToBackend({
-      path: `/process-models`,
-      successCallback: navigateToNewProcessModel,
-      httpMethod: 'POST',
-      postBody: {
-        id: `${params.process_group_id}/${identifier}`,
-        display_name: displayName,
-        description: displayName,
-      },
-    });
-  };
-
-  const onDisplayNameChanged = (newDisplayName: any) => {
-    setDisplayName(newDisplayName);
-    if (!idHasBeenUpdatedByUser) {
-      setIdentifier(slugifyString(newDisplayName));
-    }
-  };
-=======
   const [processModel, setProcessModel] = useState<ProcessModel>({
     id: '',
     display_name: '',
     description: '',
-    process_group_id: params.process_group_id || '',
     primary_file_name: '',
     files: [],
   });
->>>>>>> 184cf991
 
   return (
     <>
