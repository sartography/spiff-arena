--- conflicted
+++ resolved
@@ -758,15 +758,8 @@
               renderIcon={Edit}
               iconDescription="Edit Process Model"
               hasIconOnly
-<<<<<<< HEAD
               href={`/process-models/${modifiedProcessModelId}/edit`}
-            >
-              Edit process model
-            </Button>
-=======
-              href={`/admin/process-models/${modifiedProcessModelId}/edit`}
             />
->>>>>>> 1db2e7d9
           </Can>
           <Can I="DELETE" a={targetUris.processModelShowPath} ability={ability}>
             <ButtonWithConfirmation
