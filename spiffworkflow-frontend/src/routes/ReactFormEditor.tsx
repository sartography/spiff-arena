--- conflicted
+++ resolved
@@ -266,23 +266,9 @@
     }
     return (
       <main>
-<<<<<<< HEAD
-        <ProcessBreadcrumb
-          hotCrumbs={[
-            ['Grupos de Processo', '/process-groups'],
-            {
-              entityToExplode: params.process_model_id || '',
-              entityType: 'process-model-id',
-              linkLastItem: true,
-            },
-            [processModelFileName],
-          ]}
-        />
-=======
         <ProcessBreadcrumb hotCrumbs={hotCrumbs.current} />
->>>>>>> 76e671cb
         <h1>
-          Process Model File{processModelFile ? ': ' : ''}
+          Arquivo de modelo de processo{processModelFile ? ': ' : ''}
           {processModelFileName}
         </h1>
         {newFileNameBox()}
