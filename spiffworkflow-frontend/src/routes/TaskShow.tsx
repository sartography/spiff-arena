import React, { useEffect, useState } from 'react';
import { useNavigate, useParams } from 'react-router-dom';

import { Grid, Column, Button, ButtonSet, Loading } from '@carbon/react';

import { useDebouncedCallback } from 'use-debounce';
import MDEditor from '@uiw/react-md-editor';
import HttpService from '../services/HttpService';
import useAPIError from '../hooks/UseApiError';
import {
  doNothing,
  modifyProcessIdentifierForPathParam,
  recursivelyChangeNullAndUndefined,
} from '../helpers';
import { BasicTask, EventDefinition, Task } from '../interfaces';
import CustomForm from '../components/CustomForm';
import ProcessBreadcrumb from '../components/ProcessBreadcrumb';
import InstructionsForEndUser from '../components/InstructionsForEndUser';
import UserService from '../services/UserService';

export default function TaskShow() {
  // get a basic task which doesn't get the form data so we can load
  // the basic form and structure of the page without waiting for form data.
  // this was mainly to help with loading form data with large files attached to it
  const [basicTask, setBasicTask] = useState<BasicTask | null>(null);
  const [taskWithTaskData, setTaskWithTaskData] = useState<Task | null>(null);

  const params = useParams();
  const navigate = useNavigate();
  const [formButtonsDisabled, setFormButtonsDisabled] = useState(false);

  const [guestConfirmationText, setGuestConfirmationText] = useState<
    string | null
  >(null);

  const [taskData, setTaskData] = useState<any>(null);
  const [autosaveOnFormChanges, setAutosaveOnFormChanges] =
    useState<boolean>(true);

  const { addError, removeError } = useAPIError();

  // if a user can complete a task then the for-me page should
  // always work for them so use that since it will work in all cases
  const navigateToInterstitial = (myTask: BasicTask) => {
    if (UserService.onlyGuestTaskCompletion()) {
      setGuestConfirmationText('Thank you!');
    } else {
      navigate(
        `/admin/process-instances/for-me/${modifyProcessIdentifierForPathParam(
          myTask.process_model_identifier
        )}/${myTask.process_instance_id}/interstitial`
      );
    }
  };

  useEffect(() => {
    const processBasicTaskResult = (result: BasicTask) => {
      setBasicTask(result);
      if (!result.can_complete) {
        navigateToInterstitial(result);
      }
    };
    const processTaskWithDataResult = (result: Task) => {
      setTaskWithTaskData(result);

      // convert null back to undefined so rjsf doesn't attempt to incorrectly validate them
      const taskDataToUse = result.saved_form_data || result.data;
      setTaskData(recursivelyChangeNullAndUndefined(taskDataToUse, undefined));
      setFormButtonsDisabled(false);
    };

    HttpService.makeCallToBackend({
      path: `/tasks/${params.process_instance_id}/${params.task_id}`,
      successCallback: processBasicTaskResult,
      failureCallback: addError,
    });
    HttpService.makeCallToBackend({
      path: `/tasks/${params.process_instance_id}/${params.task_id}?with_form_data=true`,
      successCallback: processTaskWithDataResult,
      failureCallback: addError,
    });
    // FIXME: not sure what to do about addError. adding it to this array causes the page to endlessly reload
    // eslint-disable-next-line react-hooks/exhaustive-deps
  }, [params]);

  // Before we auto-saved form data, we remembered what data was in the form, and then created a synthetic submit event
  // in order to implement a "Save and close" button. That button no longer saves (since we have auto-save), but the crazy
  // frontend code to support that Save and close button is here, in case we need to reference that someday:
  //   https://github.com/sartography/spiff-arena/blob/182f56a1ad23ce780e8f5b0ed00efac3e6ad117b/spiffworkflow-frontend/src/routes/TaskShow.tsx#L329
  const autoSaveTaskData = (formData: any, successCallback?: Function) => {
    // save-draft gets called when a manual task form loads but there's no data to save so don't do it
    if (taskWithTaskData?.typename === 'ManualTask') {
      return undefined;
    }
    let successCallbackToUse = successCallback;
    if (!successCallbackToUse) {
      successCallbackToUse = doNothing;
    }
    HttpService.makeCallToBackend({
      path: `/tasks/${params.process_instance_id}/${params.task_id}/save-draft`,
      postBody: formData,
      httpMethod: 'POST',
      successCallback: successCallbackToUse,
    });
    return undefined;
  };

  const sendAutosaveEvent = (eventDetails?: any) => {
    const elementToDispath: any = document.getElementById(
      'hidden-form-for-autosave'
    );
    if (elementToDispath) {
      elementToDispath.dispatchEvent(
        new CustomEvent('submit', {
          cancelable: true,
          bubbles: true,
          detail: eventDetails,
        })
      );
    }
  };

  const addDebouncedTaskDataAutoSave = useDebouncedCallback(
    () => {
      if (autosaveOnFormChanges) {
        sendAutosaveEvent();
      }
    },
    // delay in ms
    500
  );

  const processSubmitResult = (result: any) => {
    removeError();
    if (result.ok) {
      navigate(`/tasks`);
    } else if (result.guest_confirmation) {
      setGuestConfirmationText(result.guest_confirmation);
    } else if (result.process_instance_id) {
      if (result.can_complete) {
        navigate(`/tasks/${result.process_instance_id}/${result.id}`);
      } else {
        navigateToInterstitial(result);
      }
    } else {
      setFormButtonsDisabled(false);
      addError(result);
    }
  };

  const handleAutosaveFormSubmit = (formObject: any, event: any) => {
    const dataToSubmit = formObject?.formData;
    let successCallback = null;
    if (event.detail && 'successCallback' in event.detail) {
      successCallback = event.detail.successCallback;
    }
    autoSaveTaskData(
      recursivelyChangeNullAndUndefined(dataToSubmit, null),
      successCallback
    );
  };

  const handleFormSubmit = (formObject: any, _event: any) => {
    if (formButtonsDisabled) {
      return;
    }

    const dataToSubmit = formObject?.formData;

    if (!dataToSubmit) {
      navigate(`/tasks`);
      return;
    }
    const queryParams = '';

    setFormButtonsDisabled(true);
    removeError();
    delete dataToSubmit.isManualTask;

    // NOTE: rjsf sets blanks values to undefined and JSON.stringify removes keys with undefined values
    // so we convert undefined values to null recursively so that we can unset values in form fields
    recursivelyChangeNullAndUndefined(dataToSubmit, null);

    HttpService.makeCallToBackend({
      path: `/tasks/${params.process_instance_id}/${params.task_id}${queryParams}`,
      successCallback: processSubmitResult,
      failureCallback: (error: any) => {
        addError(error);
      },
      httpMethod: 'PUT',
      postBody: dataToSubmit,
    });
  };

  const handleSignalSubmit = (event: EventDefinition) => {
    if (formButtonsDisabled || !taskWithTaskData) {
      return;
    }
    setFormButtonsDisabled(true);
    HttpService.makeCallToBackend({
      path: `/tasks/${params.process_instance_id}/send-user-signal-event`,
      successCallback: processSubmitResult,
      failureCallback: (error: any) => {
        addError(error);
      },
      httpMethod: 'POST',
      postBody: event,
    });
  };

  const handleCloseButton = () => {
    setAutosaveOnFormChanges(false);
    setFormButtonsDisabled(true);
    const successCallback = () => navigate(`/tasks`);
    sendAutosaveEvent({ successCallback });
  };

  const formElement = () => {
    if (!taskWithTaskData) {
      return null;
    }

    let formUiSchema;
    let jsonSchema = taskWithTaskData.form_schema;
    let reactFragmentToHideSubmitButton = null;
    if (taskWithTaskData.typename === 'ManualTask') {
      jsonSchema = {
        type: 'object',
        required: [],
        properties: {
          isManualTask: {
            type: 'boolean',
            title: 'Is ManualTask',
            default: true,
          },
        },
      };
      formUiSchema = {
        isManualTask: {
          'ui:widget': 'hidden',
        },
      };
    } else if (taskWithTaskData.form_ui_schema) {
      formUiSchema = taskWithTaskData.form_ui_schema;
    }
    if (taskWithTaskData.state !== 'READY') {
      formUiSchema = Object.assign(formUiSchema || {}, {
        'ui:readonly': true,
      });

      // It doesn't seem as if Form allows for removing the default submit button
      // so passing a blank fragment or children seem to do it though
      //
      // from: https://github.com/rjsf-team/react-jsonschema-form/issues/1602
      reactFragmentToHideSubmitButton = <div />;
    }

    if (taskWithTaskData.state === 'READY') {
      let submitButtonText = 'Submit';
      let closeButton = null;
      if (taskWithTaskData.typename === 'ManualTask') {
        submitButtonText = 'Continue';
      } else if (
        taskWithTaskData.typename === 'UserTask' &&
        !UserService.onlyGuestTaskCompletion()
      ) {
        closeButton = (
          <Button
            id="close-button"
            onClick={handleCloseButton}
            disabled={formButtonsDisabled}
            kind="secondary"
            title="Save data as draft and close the form."
          >
            Save and close
          </Button>
        );
      }
      reactFragmentToHideSubmitButton = (
        <ButtonSet>
          <Button
            type="submit"
            id="submit-button"
            disabled={formButtonsDisabled}
          >
            {submitButtonText}
          </Button>
          {closeButton}
          <>
            {taskWithTaskData.signal_buttons.map((signal) => (
              <Button
                name="signal.signal"
                disabled={formButtonsDisabled}
                onClick={() => handleSignalSubmit(signal.event)}
              >
                {signal.label}
              </Button>
            ))}
          </>
        </ButtonSet>
      );
    }

    // we are using two forms here so we can have one that validates data and one that does not.
    // this allows us to autosave form data without extra attributes and without validations
    // but still requires validations when the user submits the form that they can edit.
    return (
      <Grid fullWidth condensed className="megacondensed">
        <Column sm={4} md={5} lg={8}>
          <CustomForm
            id="form-to-submit"
            disabled={formButtonsDisabled}
            formData={taskData}
            onChange={(obj: any) => {
              setTaskData(obj.formData);
              addDebouncedTaskDataAutoSave();
            }}
            onSubmit={handleFormSubmit}
            schema={jsonSchema}
            uiSchema={formUiSchema}
          >
            {reactFragmentToHideSubmitButton}
          </CustomForm>
          <CustomForm
            id="hidden-form-for-autosave"
            formData={taskData}
            onSubmit={handleAutosaveFormSubmit}
            schema={jsonSchema}
            uiSchema={formUiSchema}
            noValidate
          />
        </Column>
      </Grid>
    );
  };

  const getLoadingIcon = () => {
    const style = { margin: '50px 0 50px 50px' };
    return (
      <Loading
        description="Active loading indicator"
        withOverlay={false}
        style={style}
      />
    );
  };

  const pageElements = [];
  if (basicTask) {
    let statusString = '';
    if (basicTask.state !== 'READY') {
      statusString = ` ${basicTask.state}`;
    }

    if (
      !('allowGuest' in basicTask.extensions) ||
      basicTask.extensions.allowGuest !== 'true'
    ) {
      pageElements.push(
        <ProcessBreadcrumb
          hotCrumbs={[
            [
              `Process Instance Id: ${params.process_instance_id}`,
              `/admin/process-instances/for-me/${modifyProcessIdentifierForPathParam(
                basicTask.process_model_identifier
              )}/${params.process_instance_id}`,
            ],
            [`Task: ${basicTask.name_for_display || basicTask.id}`],
          ]}
        />
      );
      pageElements.push(
        <h3>
          Task: {basicTask.name_for_display} (
          {basicTask.process_model_display_name}){statusString}
        </h3>
      );
    }
  }

  if (guestConfirmationText) {
    pageElements.push(
<<<<<<< HEAD
      <div data-color-mode="light">
        <MDEditor.Markdown linkTarget="_blank" source={guestConfirmationText} />
      </div>
=======
      <ProcessBreadcrumb
        hotCrumbs={[
          [
            `Process Instance Id: ${params.process_instance_id}`,
            `/admin/process-instances/for-me/${modifyProcessIdentifierForPathParam(
              basicTask.process_model_identifier
            )}/${params.process_instance_id}`,
          ],
          [`Task: ${basicTask.name_for_display || basicTask.id}`],
        ]}
      />
    );
    pageElements.push(
      <h1>
        Task: {basicTask.name_for_display} (
        {basicTask.process_model_display_name}){statusString}
      </h1>
>>>>>>> 18b95af3
    );
  } else if (basicTask && taskData) {
    pageElements.push(<InstructionsForEndUser task={taskWithTaskData} />);
    pageElements.push(formElement());
  } else {
    pageElements.push(getLoadingIcon());
  }

  // typescript gets angry if we return an array of elements not in a tag
  // eslint-disable-next-line react/jsx-no-useless-fragment
  return <>{pageElements}</>;
}<|MERGE_RESOLUTION|>--- conflicted
+++ resolved
@@ -380,29 +380,9 @@
 
   if (guestConfirmationText) {
     pageElements.push(
-<<<<<<< HEAD
       <div data-color-mode="light">
         <MDEditor.Markdown linkTarget="_blank" source={guestConfirmationText} />
       </div>
-=======
-      <ProcessBreadcrumb
-        hotCrumbs={[
-          [
-            `Process Instance Id: ${params.process_instance_id}`,
-            `/admin/process-instances/for-me/${modifyProcessIdentifierForPathParam(
-              basicTask.process_model_identifier
-            )}/${params.process_instance_id}`,
-          ],
-          [`Task: ${basicTask.name_for_display || basicTask.id}`],
-        ]}
-      />
-    );
-    pageElements.push(
-      <h1>
-        Task: {basicTask.name_for_display} (
-        {basicTask.process_model_display_name}){statusString}
-      </h1>
->>>>>>> 18b95af3
     );
   } else if (basicTask && taskData) {
     pageElements.push(<InstructionsForEndUser task={taskWithTaskData} />);
