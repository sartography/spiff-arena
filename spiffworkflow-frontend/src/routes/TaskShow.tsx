import React, { useEffect, useState } from 'react';
import { useNavigate, useParams } from 'react-router-dom';

import { Grid, Column, Button, ButtonSet, Loading } from '@carbon/react';

import { useDebouncedCallback } from 'use-debounce';
<<<<<<< HEAD
import MDEditor from '@uiw/react-md-editor';
import { Form } from '../rjsf/carbon_theme';
=======
>>>>>>> 8e65c21b
import HttpService from '../services/HttpService';
import useAPIError from '../hooks/UseApiError';
import {
  doNothing,
  modifyProcessIdentifierForPathParam,
  recursivelyChangeNullAndUndefined,
} from '../helpers';
import { BasicTask, EventDefinition, Task } from '../interfaces';
import ProcessBreadcrumb from '../components/ProcessBreadcrumb';
import InstructionsForEndUser from '../components/InstructionsForEndUser';
<<<<<<< HEAD
import TypeaheadWidget from '../rjsf/custom_widgets/TypeaheadWidget/TypeaheadWidget';
import DateRangePickerWidget from '../rjsf/custom_widgets/DateRangePicker/DateRangePickerWidget';
import { DATE_RANGE_DELIMITER } from '../config';
import UserService from '../services/UserService';
=======
import CustomForm from '../components/CustomForm';
>>>>>>> 8e65c21b

export default function TaskShow() {
  // get a basic task which doesn't get the form data so we can load
  // the basic form and structure of the page without waiting for form data.
  // this was mainly to help with loading form data with large files attached to it
  const [basicTask, setBasicTask] = useState<BasicTask | null>(null);
  const [taskWithTaskData, setTaskWithTaskData] = useState<Task | null>(null);

  const params = useParams();
  const navigate = useNavigate();
  const [formButtonsDisabled, setFormButtonsDisabled] = useState(false);

  const [guestConfirmationText, setGuestConfirmationText] = useState<
    string | null
  >(null);

  const [taskData, setTaskData] = useState<any>(null);
  const [autosaveOnFormChanges, setAutosaveOnFormChanges] =
    useState<boolean>(true);

  const { addError, removeError } = useAPIError();

  // if a user can complete a task then the for-me page should
  // always work for them so use that since it will work in all cases
  const navigateToInterstitial = (myTask: BasicTask) => {
    if (UserService.onlyGuestTaskCompletion()) {
      setGuestConfirmationText('Thank you!');
    } else {
      navigate(
        `/admin/process-instances/for-me/${modifyProcessIdentifierForPathParam(
          myTask.process_model_identifier
        )}/${myTask.process_instance_id}/interstitial`
      );
    }
  };

  useEffect(() => {
    const processBasicTaskResult = (result: BasicTask) => {
      setBasicTask(result);
      if (!result.can_complete) {
        navigateToInterstitial(result);
      }
    };
    const processTaskWithDataResult = (result: Task) => {
      setTaskWithTaskData(result);

      // convert null back to undefined so rjsf doesn't attempt to incorrectly validate them
      const taskDataToUse = result.saved_form_data || result.data;
      setTaskData(recursivelyChangeNullAndUndefined(taskDataToUse, undefined));
      setFormButtonsDisabled(false);
    };

    HttpService.makeCallToBackend({
      path: `/tasks/${params.process_instance_id}/${params.task_id}`,
      successCallback: processBasicTaskResult,
      failureCallback: addError,
    });
    HttpService.makeCallToBackend({
      path: `/tasks/${params.process_instance_id}/${params.task_id}?with_form_data=true`,
      successCallback: processTaskWithDataResult,
      failureCallback: addError,
    });
    // FIXME: not sure what to do about addError. adding it to this array causes the page to endlessly reload
    // eslint-disable-next-line react-hooks/exhaustive-deps
  }, [params]);

  // Before we auto-saved form data, we remembered what data was in the form, and then created a synthetic submit event
  // in order to implement a "Save and close" button. That button no longer saves (since we have auto-save), but the crazy
  // frontend code to support that Save and close button is here, in case we need to reference that someday:
  //   https://github.com/sartography/spiff-arena/blob/182f56a1ad23ce780e8f5b0ed00efac3e6ad117b/spiffworkflow-frontend/src/routes/TaskShow.tsx#L329
  const autoSaveTaskData = (formData: any, successCallback?: Function) => {
    // save-draft gets called when a manual task form loads but there's no data to save so don't do it
    if (taskWithTaskData?.typename === 'ManualTask') {
      return undefined;
    }
    let successCallbackToUse = successCallback;
    if (!successCallbackToUse) {
      successCallbackToUse = doNothing;
    }
    HttpService.makeCallToBackend({
      path: `/tasks/${params.process_instance_id}/${params.task_id}/save-draft`,
      postBody: formData,
      httpMethod: 'POST',
      successCallback: successCallbackToUse,
    });
    return undefined;
  };

  const sendAutosaveEvent = (eventDetails?: any) => {
    const elementToDispath: any = document.getElementById(
      'hidden-form-for-autosave'
    );
    if (elementToDispath) {
      elementToDispath.dispatchEvent(
        new CustomEvent('submit', {
          cancelable: true,
          bubbles: true,
          detail: eventDetails,
        })
      );
    }
  };

  const addDebouncedTaskDataAutoSave = useDebouncedCallback(
    () => {
      if (autosaveOnFormChanges) {
        sendAutosaveEvent();
      }
    },
    // delay in ms
    500
  );

  const processSubmitResult = (result: any) => {
    removeError();
    if (result.ok) {
      navigate(`/tasks`);
    } else if (result.guest_confirmation) {
      setGuestConfirmationText(result.guest_confirmation);
    } else if (result.process_instance_id) {
      if (result.can_complete) {
        navigate(`/tasks/${result.process_instance_id}/${result.id}`);
      } else {
        navigateToInterstitial(result);
      }
    } else {
      setFormButtonsDisabled(false);
      addError(result);
    }
  };

  const handleAutosaveFormSubmit = (formObject: any, event: any) => {
    const dataToSubmit = formObject?.formData;
    let successCallback = null;
    if (event.detail && 'successCallback' in event.detail) {
      successCallback = event.detail.successCallback;
    }
    autoSaveTaskData(
      recursivelyChangeNullAndUndefined(dataToSubmit, null),
      successCallback
    );
  };

  const handleFormSubmit = (formObject: any, _event: any) => {
    if (formButtonsDisabled) {
      return;
    }

    const dataToSubmit = formObject?.formData;

    if (!dataToSubmit) {
      navigate(`/tasks`);
      return;
    }
    const queryParams = '';

    setFormButtonsDisabled(true);
    removeError();
    delete dataToSubmit.isManualTask;

    // NOTE: rjsf sets blanks values to undefined and JSON.stringify removes keys with undefined values
    // so we convert undefined values to null recursively so that we can unset values in form fields
    recursivelyChangeNullAndUndefined(dataToSubmit, null);

    HttpService.makeCallToBackend({
      path: `/tasks/${params.process_instance_id}/${params.task_id}${queryParams}`,
      successCallback: processSubmitResult,
      failureCallback: (error: any) => {
        addError(error);
      },
      httpMethod: 'PUT',
      postBody: dataToSubmit,
    });
  };

  const handleSignalSubmit = (event: EventDefinition) => {
    if (formButtonsDisabled || !taskWithTaskData) {
      return;
    }
    setFormButtonsDisabled(true);
    HttpService.makeCallToBackend({
      path: `/tasks/${params.process_instance_id}/send-user-signal-event`,
      successCallback: processSubmitResult,
      failureCallback: (error: any) => {
        addError(error);
      },
      httpMethod: 'POST',
      postBody: event,
    });
  };

  const handleCloseButton = () => {
    setAutosaveOnFormChanges(false);
    setFormButtonsDisabled(true);
    const successCallback = () => navigate(`/tasks`);
    sendAutosaveEvent({ successCallback });
  };

  const formElement = () => {
    if (!taskWithTaskData) {
      return null;
    }

    let formUiSchema;
    let jsonSchema = taskWithTaskData.form_schema;
    let reactFragmentToHideSubmitButton = null;
    if (taskWithTaskData.typename === 'ManualTask') {
      jsonSchema = {
        type: 'object',
        required: [],
        properties: {
          isManualTask: {
            type: 'boolean',
            title: 'Is ManualTask',
            default: true,
          },
        },
      };
      formUiSchema = {
        isManualTask: {
          'ui:widget': 'hidden',
        },
      };
    } else if (taskWithTaskData.form_ui_schema) {
      formUiSchema = taskWithTaskData.form_ui_schema;
    }
    if (taskWithTaskData.state !== 'READY') {
      formUiSchema = Object.assign(formUiSchema || {}, {
        'ui:readonly': true,
      });

      // It doesn't seem as if Form allows for removing the default submit button
      // so passing a blank fragment or children seem to do it though
      //
      // from: https://github.com/rjsf-team/react-jsonschema-form/issues/1602
      reactFragmentToHideSubmitButton = <div />;
    }

    if (taskWithTaskData.state === 'READY') {
      let submitButtonText = 'Submit';
      let closeButton = null;
      if (taskWithTaskData.typename === 'ManualTask') {
        submitButtonText = 'Continue';
      } else if (taskWithTaskData.typename === 'UserTask') {
        closeButton = (
          <Button
            id="close-button"
            onClick={handleCloseButton}
            disabled={formButtonsDisabled}
            kind="secondary"
            title="Save data as draft and close the form."
          >
            Save and Close
          </Button>
        );
      }
      reactFragmentToHideSubmitButton = (
        <ButtonSet>
          <Button
            type="submit"
            id="submit-button"
            disabled={formButtonsDisabled}
          >
            {submitButtonText}
          </Button>
          {closeButton}
          <>
            {taskWithTaskData.signal_buttons.map((signal) => (
              <Button
                name="signal.signal"
                disabled={formButtonsDisabled}
                onClick={() => handleSignalSubmit(signal.event)}
              >
                {signal.label}
              </Button>
            ))}
          </>
        </ButtonSet>
      );
    }

    // we are using two forms here so we can have one that validates data and one that does not.
    // this allows us to autosave form data without extra attributes and without validations
    // but still requires validations when the user submits the form that they can edit.
    return (
      <Grid fullWidth condensed>
        <Column sm={4} md={5} lg={8}>
          <CustomForm
            id="form-to-submit"
            disabled={formButtonsDisabled}
            formData={taskData}
            onChange={(obj: any) => {
              setTaskData(obj.formData);
              addDebouncedTaskDataAutoSave();
            }}
            onSubmit={handleFormSubmit}
            schema={jsonSchema}
            uiSchema={formUiSchema}
          >
            {reactFragmentToHideSubmitButton}
          </CustomForm>
          <CustomForm
            id="hidden-form-for-autosave"
            formData={taskData}
            onSubmit={handleAutosaveFormSubmit}
            schema={jsonSchema}
            uiSchema={formUiSchema}
            noValidate
          />
        </Column>
      </Grid>
    );
  };

  const getLoadingIcon = () => {
    const style = { margin: '50px 0 50px 50px' };
    return (
      <Loading
        description="Active loading indicator"
        withOverlay={false}
        style={style}
      />
    );
  };

  const pageElements = [];
  if (basicTask) {
    let statusString = '';
    if (basicTask.state !== 'READY') {
      statusString = ` ${basicTask.state}`;
    }

    if (
      !('allowGuest' in basicTask.extensions) ||
      basicTask.extensions.allowGuest !== 'true'
    ) {
      pageElements.push(
        <ProcessBreadcrumb
          hotCrumbs={[
            [
              `Process Instance Id: ${params.process_instance_id}`,
              `/admin/process-instances/for-me/${modifyProcessIdentifierForPathParam(
                basicTask.process_model_identifier
              )}/${params.process_instance_id}`,
            ],
            [`Task: ${basicTask.name_for_display || basicTask.id}`],
          ]}
        />
      );
      pageElements.push(
        <h3>
          Task: {basicTask.name_for_display} (
          {basicTask.process_model_display_name}){statusString}
        </h3>
      );
    }
  }

  if (guestConfirmationText) {
    pageElements.push(
      <div data-color-mode="light">
        <MDEditor.Markdown linkTarget="_blank" source={guestConfirmationText} />
      </div>
    );
  } else if (basicTask && taskData) {
    pageElements.push(<InstructionsForEndUser task={taskWithTaskData} />);
    pageElements.push(formElement());
  } else {
    pageElements.push(getLoadingIcon());
  }

  // typescript gets angry if we return an array of elements not in a tag
  // eslint-disable-next-line react/jsx-no-useless-fragment
  return <>{pageElements}</>;
}<|MERGE_RESOLUTION|>--- conflicted
+++ resolved
@@ -4,11 +4,7 @@
 import { Grid, Column, Button, ButtonSet, Loading } from '@carbon/react';
 
 import { useDebouncedCallback } from 'use-debounce';
-<<<<<<< HEAD
 import MDEditor from '@uiw/react-md-editor';
-import { Form } from '../rjsf/carbon_theme';
-=======
->>>>>>> 8e65c21b
 import HttpService from '../services/HttpService';
 import useAPIError from '../hooks/UseApiError';
 import {
@@ -19,14 +15,7 @@
 import { BasicTask, EventDefinition, Task } from '../interfaces';
 import ProcessBreadcrumb from '../components/ProcessBreadcrumb';
 import InstructionsForEndUser from '../components/InstructionsForEndUser';
-<<<<<<< HEAD
-import TypeaheadWidget from '../rjsf/custom_widgets/TypeaheadWidget/TypeaheadWidget';
-import DateRangePickerWidget from '../rjsf/custom_widgets/DateRangePicker/DateRangePickerWidget';
-import { DATE_RANGE_DELIMITER } from '../config';
 import UserService from '../services/UserService';
-=======
-import CustomForm from '../components/CustomForm';
->>>>>>> 8e65c21b
 
 export default function TaskShow() {
   // get a basic task which doesn't get the form data so we can load
