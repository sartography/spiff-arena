--- conflicted
+++ resolved
@@ -12,17 +12,13 @@
   modifyProcessIdentifierForPathParam,
   recursivelyChangeNullAndUndefined,
 } from '../helpers';
-<<<<<<< HEAD
 import {
   BasicTask,
   ErrorForDisplay,
   EventDefinition,
   Task,
 } from '../interfaces';
-=======
-import { BasicTask, EventDefinition, Task } from '../interfaces';
 import CustomForm from '../components/CustomForm';
->>>>>>> 1bf51827
 import ProcessBreadcrumb from '../components/ProcessBreadcrumb';
 import InstructionsForEndUser from '../components/InstructionsForEndUser';
 import UserService from '../services/UserService';
